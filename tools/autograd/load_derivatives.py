--- conflicted
+++ resolved
@@ -290,29 +290,15 @@
         used with double backwards.
         """
 
-<<<<<<< HEAD
-        used_grad = 0
-        used_grads = 0
-        used_named_grad = False
-        fully_implemented = True
-        used_grads_indices: List[int] = []
-        for d in derivatives:
-            formula = d.formula
-            used_grad += len(re.findall(IDENT_REGEX.format('grad'), formula))
-            used_grads += len(re.findall(IDENT_REGEX.format('grads'), formula))
-            used_named_grad |= bool(d.named_gradients)
-            fully_implemented = \
-                fully_implemented and \
-                not re.search(IDENT_REGEX.format('not_implemented'), formula)
-=======
         uses_grad = False                   # true if any derivative uses "grad"
         num_grads_uses = 0                  # count of uses of "grads" or "grads[INDEX]"
+        uses_named_grads = False            # true if any derivative uses "grad_{name}"
         used_grads_indices: List[int] = []  # which indices of grads are used
         for d in derivatives:
             formula = d.formula
             uses_grad = uses_grad or bool(re.findall(IDENT_REGEX.format('grad'), formula))
             num_grads_uses += len(re.findall(IDENT_REGEX.format('grads'), formula))
->>>>>>> 26818970
+            uses_named_grads = uses_named_grads or bool(d.named_gradients)
             used_grads_indices.extend(used_gradient_indices(formula))
         # This is a basic sanity check: the number of places we see
         # "grads" should be no fewer than the number of indices we see
@@ -335,7 +321,7 @@
                                "otherwise, there is a likely error in your derivatives "
                                "declaration.")
 
-        if used_named_grad and (used_grad or used_grads):
+        if uses_named_grads and (uses_grad or num_grads_uses > 0):
             raise RuntimeError(
                 f'Derivative definition of {defn_name} in derivatives.yaml illegally '
                 'mixes use of "grad_RETURN_NAME" and "grad" or "grads[x]". Use '
