#include <c10d/TCPStore.hpp>

#ifdef _WIN32
#include <io.h>
#include <winsock2.h>
#else
#include <poll.h>
#include <unistd.h>
#endif

#include <fcntl.h>
#include <algorithm>
#include <system_error>

namespace c10d {

namespace {

enum class QueryType : uint8_t {
  SET,
  COMPARE_SET,
  GET,
  ADD,
  CHECK,
  WAIT,
  GETNUMKEYS,
<<<<<<< HEAD
  DELETE_KEY
=======
  WATCH_KEY,
  DELETE_KEY,
>>>>>>> 078fadaa
};

enum class CheckResponseType : uint8_t { READY, NOT_READY };

enum class WaitResponseType : uint8_t { STOP_WAITING };

} // anonymous namespace

// Background thread parent class methods
BackgroundThread::BackgroundThread(int storeListenSocket)
    : storeListenSocket_(storeListenSocket) {
  // Signal instance destruction to the daemon thread.
  initStopSignal();
}

BackgroundThread::~BackgroundThread() {
  // Stop the run
  stop();
  // Join the thread
  join();
  // Close unclosed sockets
  for (auto socket : sockets_) {
    if (socket != -1) {
      tcputil::closeSocket(socket);
    }
  }
  // Now close the rest control pipe
  closeStopSignal();
}

void BackgroundThread::join() {
  daemonThread_.join();
}

#ifdef _WIN32
void BackgroundThread::initStopSignal() {
  ghStopEvent_ = CreateEvent(NULL, TRUE, FALSE, NULL);
  if (ghStopEvent_ == NULL) {
    throw std::runtime_error(
        "Failed to create the control pipe to start the "
        "BackgroundThread run");
  }
}

void BackgroundThread::closeStopSignal() {
  CloseHandle(ghStopEvent_);
}

void BackgroundThread::stop() {
  SetEvent(ghStopEvent_);
}
#else
void BackgroundThread::initStopSignal() {
  if (pipe(controlPipeFd_.data()) == -1) {
    throw std::runtime_error(
        "Failed to create the control pipe to start the "
        "BackgroundThread run");
  }
}

void BackgroundThread::closeStopSignal() {
  for (auto fd : controlPipeFd_) {
    if (fd != -1) {
      ::close(fd);
    }
  }
}

void BackgroundThread::stop() {
  if (controlPipeFd_[1] != -1) {
    // close the write end of the pipe
    ::close(controlPipeFd_[1]);
    controlPipeFd_[1] = -1;
  }
}
#endif

// TCPStoreListener class methods
TCPStoreWorkerDaemon::TCPStoreWorkerDaemon(int listenSocket)
    : BackgroundThread(listenSocket) {
  daemonThread_ = std::thread(&TCPStoreWorkerDaemon::run, this);
}

void TCPStoreWorkerDaemon::setCallback(
    std::string key,
    WatchKeyCallback callback) {
  const std::lock_guard<std::mutex> lock(keyToCallbacksMutex_);
  keyToCallbacks_[key] = callback;
}

// Runs all the callbacks that the worker has registered
void TCPStoreWorkerDaemon::callbackHandler(int socket) {
  auto watchResponse = tcputil::recvValue<WatchResponseType>(socket);
  if (watchResponse == WatchResponseType::KEY_CALLBACK_REGISTERED) {
    // Notify the waiting "watchKey" operation to return
    setCallbackRegistered();
    return;
  }
  std::string key = tcputil::recvString(socket);
  std::vector<uint8_t> currentValueVec = tcputil::recvVector<uint8_t>(socket);
  std::vector<uint8_t> newValueVec = tcputil::recvVector<uint8_t>(socket);
  c10::optional<std::string> currentValue;
  if (watchResponse == WatchResponseType::KEY_CREATED) {
    assert(currentValueVec.empty());
    currentValue = c10::nullopt;
  } else {
    currentValue = std::string(currentValueVec.begin(), currentValueVec.end());
  }
  c10::optional<std::string> newValue;
  if (watchResponse == WatchResponseType::KEY_DELETED) {
    assert(newValueVec.empty());
    newValue = c10::nullopt;
  } else {
    newValue = std::string(newValueVec.begin(), newValueVec.end());
  }
  const std::lock_guard<std::mutex> lock(keyToCallbacksMutex_);
  keyToCallbacks_.at(key)(currentValue, newValue);
}

#ifdef _WIN32
void TCPStoreWorkerDaemon::run() {
  std::vector<struct pollfd> fds;
  tcputil::addPollfd(fds, storeListenSocket_, POLLIN);

  while (true) {
    // Check control and exit early if triggered
    int res;
    SYSCHECK_ERR_RETURN_NEG1(
        res = WSAPoll(fds.data(), fds.size(), checkTimeout_.count()))
    if (res == 0) {
      auto rvPoll = WaitForSingleObject(ghStopEvent_, 0);
      if (rvPoll != WAIT_TIMEOUT) {
        break;
      }
      continue;
    }

    // if connection is closed gracefully by master, peeked data will return 0
    char data;
    int ret = recv(fds[0].fd, &data, 1, MSG_PEEK);
    if (ret == 0) {
      auto rvData = WaitForSingleObject(ghStopEvent_, 0);
      if (rvData != WAIT_TIMEOUT) {
        break;
      }
      continue;
    }

    // valid request, perform callback logic
    callbackHandler(fds[0].fd);
  }
}
#else
void TCPStoreWorkerDaemon::run() {
  std::vector<struct pollfd> fds;
  tcputil::addPollfd(fds, controlPipeFd_[0], POLLHUP);
  tcputil::addPollfd(fds, storeListenSocket_, POLLIN);

  while (true) {
    SYSCHECK_ERR_RETURN_NEG1(::poll(fds.data(), fds.size(), -1));

    // Check control and exit early if triggered
    // The pipe receives an event which tells us to shutdown the listener thread
    if (fds[0].revents != 0) {
      // Will be POLLUP when the pipe is closed
      if (fds[0].revents ^ POLLHUP) {
        throw std::system_error(
            ECONNABORTED,
            std::system_category(),
            "Unexpected poll revent on the control pipe's reading fd: " +
                std::to_string(fds[0].revents));
      }
      break;
    }

    // if connection is closed gracefully by master, peeked data will return 0
    char data;
    int ret = recv(fds[1].fd, &data, 1, MSG_PEEK);
    if (ret == 0) {
      continue;
    }

    // valid request, perform callback logic
    callbackHandler(fds[1].fd);
  }
}
#endif

// TCPStoreMasterDaemon class methods
// Simply start the daemon thread
TCPStoreMasterDaemon::TCPStoreMasterDaemon(int storeListenSocket)
    : BackgroundThread(storeListenSocket) {
  daemonThread_ = std::thread(&TCPStoreMasterDaemon::run, this);
}

void TCPStoreMasterDaemon::queryFds(std::vector<struct pollfd>& fds) {
  // Skipping the fds[0] and fds[1],
  // fds[0] is master's listening socket
  // fds[1] is control pipe's reading fd, it is not for Windows platform
  for (size_t fdIdx = CONNECT_SOCKET_OFFSET; fdIdx < fds.size(); ++fdIdx) {
    if (fds[fdIdx].revents == 0) {
      continue;
    }

    // Now query the socket that has the event
    try {
      query(fds[fdIdx].fd);
    } catch (...) {
      // There was an error when processing query. Probably an exception
      // occurred in recv/send what would indicate that socket on the other
      // side has been closed. If the closing was due to normal exit, then
      // the store should continue executing. Otherwise, if it was different
      // exception, other connections will get an exception once they try to
      // use the store. We will go ahead and close this connection whenever
      // we hit an exception here.
      tcputil::closeSocket(fds[fdIdx].fd);

      // Remove all the tracking state of the close FD
      for (auto it = waitingSockets_.begin(); it != waitingSockets_.end();) {
        for (auto vecIt = it->second.begin(); vecIt != it->second.end();) {
          if (*vecIt == fds[fdIdx].fd) {
            vecIt = it->second.erase(vecIt);
          } else {
            ++vecIt;
          }
        }
        if (it->second.size() == 0) {
          it = waitingSockets_.erase(it);
        } else {
          ++it;
        }
      }
      for (auto it = keysAwaited_.begin(); it != keysAwaited_.end();) {
        if (it->first == fds[fdIdx].fd) {
          it = keysAwaited_.erase(it);
        } else {
          ++it;
        }
      }
      fds.erase(fds.begin() + fdIdx);
      sockets_.erase(sockets_.begin() + fdIdx - CONNECT_SOCKET_OFFSET);
      --fdIdx;
      continue;
    }
  }
}

// query communicates with the worker. The format
// of the query is as follows:
// type of query | size of arg1 | arg1 | size of arg2 | arg2 | ...
// or, in the case of wait
// type of query | number of args | size of arg1 | arg1 | ...
void TCPStoreMasterDaemon::query(int socket) {
  QueryType qt;
  tcputil::recvBytes<QueryType>(socket, &qt, 1);
  if (qt == QueryType::SET) {
    setHandler(socket);

  } else if (qt == QueryType::COMPARE_SET) {
    compareSetHandler(socket);

  } else if (qt == QueryType::ADD) {
    addHandler(socket);

  } else if (qt == QueryType::GET) {
    getHandler(socket);

  } else if (qt == QueryType::CHECK) {
    checkHandler(socket);

  } else if (qt == QueryType::WAIT) {
    waitHandler(socket);

  } else if (qt == QueryType::GETNUMKEYS) {
    getNumKeysHandler(socket);

  } else if (qt == QueryType::DELETE_KEY) {
    deleteHandler(socket);

  } else if (qt == QueryType::WATCH_KEY) {
    watchHandler(socket);

  } else {
    throw std::runtime_error("Unexpected query type");
  }
}

void TCPStoreMasterDaemon::wakeupWaitingClients(const std::string& key) {
  auto socketsToWait = waitingSockets_.find(key);
  if (socketsToWait != waitingSockets_.end()) {
    for (int socket : socketsToWait->second) {
      if (--keysAwaited_[socket] == 0) {
        tcputil::sendValue<WaitResponseType>(
            socket, WaitResponseType::STOP_WAITING);
      }
    }
    waitingSockets_.erase(socketsToWait);
  }
}

void TCPStoreMasterDaemon::sendKeyUpdatesToClients(
    const std::string& key,
    const enum WatchResponseType& type,
    std::vector<uint8_t>& oldData,
    std::vector<uint8_t>& newData) {
  for (int socket : watchedSockets_[key]) {
    tcputil::sendValue<WatchResponseType>(socket, type);
    tcputil::sendString(socket, key, true);
    tcputil::sendVector<uint8_t>(socket, oldData);
    tcputil::sendVector<uint8_t>(socket, newData);
  }
}

void TCPStoreMasterDaemon::setHandler(int socket) {
  std::string key = tcputil::recvString(socket);
  std::vector<uint8_t> newData = tcputil::recvVector<uint8_t>(socket);
  std::vector<uint8_t> oldData;
  bool newKey = true;
  auto it = tcpStore_.find(key);
  if (it != tcpStore_.end()) {
    oldData = it->second;
    newKey = false;
  }
  tcpStore_[key] = newData;
  // On "set", wake up all clients that have been waiting
  wakeupWaitingClients(key);
  // Send key update to all watching clients
  newKey ? sendKeyUpdatesToClients(
               key, WatchResponseType::KEY_CREATED, oldData, newData)
         : sendKeyUpdatesToClients(
               key, WatchResponseType::KEY_UPDATED, oldData, newData);
}

<<<<<<< HEAD
void TCPStoreDaemon::compareSetHandler(int socket) {
=======
void TCPStoreMasterDaemon::compareSetHandler(int socket) {
>>>>>>> 078fadaa
  std::string key = tcputil::recvString(socket);
  std::vector<uint8_t> currentValue = tcputil::recvVector<uint8_t>(socket);
  std::vector<uint8_t> newValue = tcputil::recvVector<uint8_t>(socket);

  auto pos = tcpStore_.find(key);
  if (pos == tcpStore_.end()) {
    if (currentValue.empty()) {
      tcpStore_[key] = newValue;

<<<<<<< HEAD
      tcputil::sendVector<uint8_t>(socket, newValue);
    } else {
      // TODO: This code path is not ideal as we are "lying" to the caller in case
      // the key does not exist. We should come up with a working solution.
=======
      // Send key update to all watching clients
      sendKeyUpdatesToClients(
          key, WatchResponseType::KEY_CREATED, currentValue, newValue);
      tcputil::sendVector<uint8_t>(socket, newValue);
    } else {
      // TODO: This code path is not ideal as we are "lying" to the caller in
      // case the key does not exist. We should come up with a working solution.
>>>>>>> 078fadaa
      tcputil::sendVector<uint8_t>(socket, currentValue);
    }
  } else {
    if (pos->second == currentValue) {
      pos->second = std::move(newValue);
<<<<<<< HEAD
=======

      // Send key update to all watching clients
      sendKeyUpdatesToClients(
          key, WatchResponseType::KEY_UPDATED, currentValue, pos->second);
>>>>>>> 078fadaa
    }
    tcputil::sendVector<uint8_t>(socket, pos->second);
  }
}

<<<<<<< HEAD
void TCPStoreDaemon::addHandler(int socket) {
=======
void TCPStoreMasterDaemon::addHandler(int socket) {
>>>>>>> 078fadaa
  std::string key = tcputil::recvString(socket);
  int64_t addVal = tcputil::recvValue<int64_t>(socket);

  bool newKey = true;
  std::vector<uint8_t> oldData;
  auto it = tcpStore_.find(key);
  if (it != tcpStore_.end()) {
    oldData = it->second;
    auto buf = reinterpret_cast<const char*>(it->second.data());
    auto len = it->second.size();
    addVal += std::stoll(std::string(buf, len));
    newKey = false;
  }
  auto addValStr = std::to_string(addVal);
  std::vector<uint8_t> newData =
      std::vector<uint8_t>(addValStr.begin(), addValStr.end());
  tcpStore_[key] = newData;
  // Now send the new value
  tcputil::sendValue<int64_t>(socket, addVal);
  // On "add", wake up all clients that have been waiting
  wakeupWaitingClients(key);
  // Send key update to all watching clients
  newKey ? sendKeyUpdatesToClients(
               key, WatchResponseType::KEY_CREATED, oldData, newData)
         : sendKeyUpdatesToClients(
               key, WatchResponseType::KEY_UPDATED, oldData, newData);
}

void TCPStoreMasterDaemon::getHandler(int socket) const {
  std::string key = tcputil::recvString(socket);
  auto data = tcpStore_.at(key);
  tcputil::sendVector<uint8_t>(socket, data);
}

void TCPStoreMasterDaemon::getNumKeysHandler(int socket) const {
  tcputil::sendValue<int64_t>(socket, tcpStore_.size());
}

void TCPStoreMasterDaemon::deleteHandler(int socket) {
  std::string key = tcputil::recvString(socket);
  auto it = tcpStore_.find(key);
  if (it != tcpStore_.end()) {
    std::vector<uint8_t> oldData = it->second;
    // Send key update to all watching clients
    std::vector<uint8_t> newData;
    sendKeyUpdatesToClients(
        key, WatchResponseType::KEY_DELETED, oldData, newData);
  }
  auto numDeleted = tcpStore_.erase(key);
  tcputil::sendValue<int64_t>(socket, numDeleted);
}

void TCPStoreMasterDaemon::checkHandler(int socket) const {
  SizeType nargs;
  tcputil::recvBytes<SizeType>(socket, &nargs, 1);
  std::vector<std::string> keys(nargs);
  for (size_t i = 0; i < nargs; i++) {
    keys[i] = tcputil::recvString(socket);
  }
  // Now we have received all the keys
  if (checkKeys(keys)) {
    tcputil::sendValue<CheckResponseType>(socket, CheckResponseType::READY);
  } else {
    tcputil::sendValue<CheckResponseType>(socket, CheckResponseType::NOT_READY);
  }
}

void TCPStoreMasterDaemon::waitHandler(int socket) {
  SizeType nargs;
  tcputil::recvBytes<SizeType>(socket, &nargs, 1);
  std::vector<std::string> keys(nargs);
  for (size_t i = 0; i < nargs; i++) {
    keys[i] = tcputil::recvString(socket);
  }
  if (checkKeys(keys)) {
    tcputil::sendValue<WaitResponseType>(
        socket, WaitResponseType::STOP_WAITING);
  } else {
    int numKeysToAwait = 0;
    for (auto& key : keys) {
      // Only count keys that have not already been set
      if (tcpStore_.find(key) == tcpStore_.end()) {
        waitingSockets_[key].push_back(socket);
        numKeysToAwait++;
      }
    }
    keysAwaited_[socket] = numKeysToAwait;
  }
}

void TCPStoreMasterDaemon::watchHandler(int socket) {
  std::string key = tcputil::recvString(socket);

  // Record the socket to respond to when the key is updated
  watchedSockets_[key].push_back(socket);

  // Send update to TCPStoreWorkerDaemon on client
  tcputil::sendValue<WatchResponseType>(
      socket, WatchResponseType::KEY_CALLBACK_REGISTERED);
}

bool TCPStoreMasterDaemon::checkKeys(
    const std::vector<std::string>& keys) const {
  return std::all_of(keys.begin(), keys.end(), [this](const std::string& s) {
    return tcpStore_.count(s) > 0;
  });
}

#ifdef _WIN32
void TCPStoreMasterDaemon::run() {
  std::vector<struct pollfd> fds;
  tcputil::addPollfd(fds, storeListenSocket_, POLLIN);

  // receive the queries
  bool finished = false;
  while (!finished) {
    for (size_t i = 0; i < sockets_.size(); i++) {
      fds[i].revents = 0;
    }

    int res;
    SYSCHECK_ERR_RETURN_NEG1(
        res = WSAPoll(fds.data(), fds.size(), checkTimeout_.count()))
    if (res == 0) {
      auto rv = WaitForSingleObject(ghStopEvent_, 0);
      if (rv != WAIT_TIMEOUT) {
        finished = true;
        break;
      }
      continue;
    }

    // TCPStore's listening socket has an event and it should now be able to
    // accept new connections.
    if (fds[0].revents != 0) {
      if (!(fds[0].revents & POLLIN)) {
        throw std::system_error(
            ECONNABORTED,
            std::system_category(),
            "Unexpected poll revent on the master's listening socket: " +
                std::to_string(fds[0].revents));
      }
      int sockFd = std::get<0>(tcputil::accept(storeListenSocket_));
      sockets_.push_back(sockFd);
      tcputil::addPollfd(fds, sockFd, POLLIN);
    }
    queryFds(fds);
  }
}
#else

void TCPStoreMasterDaemon::run() {
  std::vector<struct pollfd> fds;
  tcputil::addPollfd(fds, storeListenSocket_, POLLIN);
  // Push the read end of the pipe to signal the stopping of the daemon run
  tcputil::addPollfd(fds, controlPipeFd_[0], POLLHUP);

  // receive the queries
  bool finished = false;
  while (!finished) {
    for (size_t i = 0; i < sockets_.size(); i++) {
      fds[i].revents = 0;
    }

    SYSCHECK_ERR_RETURN_NEG1(::poll(fds.data(), fds.size(), -1));

    // TCPStore's listening socket has an event and it should now be able to
    // accept new connections.
    if (fds[0].revents != 0) {
      if (fds[0].revents ^ POLLIN) {
        throw std::system_error(
            ECONNABORTED,
            std::system_category(),
            "Unexpected poll revent on the master's listening socket: " +
                std::to_string(fds[0].revents));
      }
      int sockFd = std::get<0>(tcputil::accept(storeListenSocket_));
      sockets_.push_back(sockFd);
      tcputil::addPollfd(fds, sockFd, POLLIN);
    }

    // The pipe receives an event which tells us to shutdown the daemon
    if (fds[1].revents != 0) {
      // Will be POLLUP when the pipe is closed
      if (fds[1].revents ^ POLLHUP) {
        throw std::system_error(
            ECONNABORTED,
            std::system_category(),
            "Unexpected poll revent on the control pipe's reading fd: " +
                std::to_string(fds[1].revents));
      }
      finished = true;
      break;
    }
    queryFds(fds);
  }
}
#endif

// TCPStore class methods
TCPStore::TCPStore(
    const std::string& masterAddr,
    PortType masterPort,
    c10::optional<int> numWorkers,
    bool isServer,
    const std::chrono::milliseconds& timeout,
    bool waitWorkers)
    : Store(timeout),
      isServer_(isServer),
      tcpStoreAddr_(masterAddr),
      tcpStorePort_(masterPort),
      numWorkers_(numWorkers),
      initKey_("init/"),
      regularPrefix_("/") {
  tcputil::socketInitialize();
  if (isServer_) {
    // Opening up the listening socket
    std::tie(masterListenSocket_, tcpStorePort_) = tcputil::listen(masterPort);
  }
  try {
<<<<<<< HEAD
      if (isServer_) {
        // Now start the daemon
        tcpStoreDaemon_ = std::make_unique<TCPStoreDaemon>(masterListenSocket_);
      }
      // Connect to the daemon
      storeSocket_ = tcputil::connect(
          tcpStoreAddr_, tcpStorePort_, /* wait= */ true, timeout_);
      if (numWorkers.value_or(-1) >= 0 && waitWorkers) {
        waitForWorkers();
      }
  } catch (const std::exception&) {
    if (isServer_) {
        tcpStoreDaemon_ = nullptr;
        tcputil::closeSocket(masterListenSocket_);
=======
    if (isServer_) {
      // Now start the daemon
      tcpStoreMasterDaemon_ =
          std::make_unique<TCPStoreMasterDaemon>(masterListenSocket_);
    }
    // Connect to the daemon
    storeSocket_ = tcputil::connect(
        tcpStoreAddr_, tcpStorePort_, /* wait= */ true, timeout_);
    if (numWorkers.value_or(-1) >= 0 && waitWorkers) {
      waitForWorkers();
    }

    // socket to handle requests from server
    listenSocket_ = tcputil::connect(
        tcpStoreAddr_, tcpStorePort_, /* wait= */ true, timeout_);
    tcpStoreWorkerDaemon_ =
        std::make_unique<TCPStoreWorkerDaemon>(listenSocket_);
  } catch (const std::exception&) {
    if (isServer_) {
      tcpStoreMasterDaemon_ = nullptr;
      tcputil::closeSocket(masterListenSocket_);
    }
    tcpStoreWorkerDaemon_ = nullptr;
    if (listenSocket_ != -1) {
      tcputil::closeSocket(listenSocket_);
    }
    if (storeSocket_ != -1) {
      tcputil::closeSocket(storeSocket_);
>>>>>>> 078fadaa
    }
    throw;
  }
}

TCPStore::~TCPStore() {
  if (isServer_) {
    // Store daemon should end because of closed connection.
    // daemon destructor should join the thread
<<<<<<< HEAD
    tcpStoreDaemon_ = nullptr;
=======
    tcpStoreMasterDaemon_ = nullptr;
>>>>>>> 078fadaa
    tcputil::closeSocket(masterListenSocket_);
  }
  tcpStoreWorkerDaemon_ = nullptr;
  tcputil::closeSocket(listenSocket_);
  tcputil::closeSocket(storeSocket_);
}

void TCPStore::waitForWorkers() {
  addHelper_(initKey_, 1);
  // Let server block until all workers have completed, this ensures that
  // the server daemon thread is always running until the very end
  if (isServer_) {
    const auto start = std::chrono::steady_clock::now();
    while (true) {
      std::vector<uint8_t> value = getHelper_(initKey_);
      auto buf = reinterpret_cast<const char*>(value.data());
      auto len = value.size();
      int numWorkersCompleted = std::stoi(std::string(buf, len));
      if (numWorkersCompleted >= numWorkers_.value_or(-1)) {
        break;
      }
      const auto elapsed = std::chrono::duration_cast<std::chrono::seconds>(
          std::chrono::steady_clock::now() - start);
      if (timeout_ != kNoTimeout && elapsed > timeout_) {
        break;
      }
      /* sleep override */
      std::this_thread::sleep_for(std::chrono::milliseconds(10));
    }
  }
}

void TCPStore::set(const std::string& key, const std::vector<uint8_t>& data) {
  std::string regKey = regularPrefix_ + key;
  tcputil::sendValue<QueryType>(storeSocket_, QueryType::SET);
  tcputil::sendString(storeSocket_, regKey, true);
  tcputil::sendVector<uint8_t>(storeSocket_, data);
}

std::vector<uint8_t> TCPStore::compareSet(
    const std::string& key,
<<<<<<< HEAD
    const std::vector<uint8_t>& currentValue,
    const std::vector<uint8_t>& newValue) {
  std::string regKey = regularPrefix_ + key;
  tcputil::sendValue<QueryType>(storeSocket_, QueryType::COMPARE_SET);
  tcputil::sendString(storeSocket_, regKey, true);
  tcputil::sendVector<uint8_t>(storeSocket_, currentValue);
  tcputil::sendVector<uint8_t>(storeSocket_, newValue);
=======
    const std::vector<uint8_t>& expectedValue,
    const std::vector<uint8_t>& desiredValue) {
  std::string regKey = regularPrefix_ + key;
  tcputil::sendValue<QueryType>(storeSocket_, QueryType::COMPARE_SET);
  tcputil::sendString(storeSocket_, regKey, true);
  tcputil::sendVector<uint8_t>(storeSocket_, expectedValue);
  tcputil::sendVector<uint8_t>(storeSocket_, desiredValue);
>>>>>>> 078fadaa
  return tcputil::recvVector<uint8_t>(storeSocket_);
}

std::vector<uint8_t> TCPStore::get(const std::string& key) {
  std::string regKey = regularPrefix_ + key;
  return getHelper_(regKey);
}

std::vector<uint8_t> TCPStore::getHelper_(const std::string& key) {
  waitHelper_({key}, timeout_);
  tcputil::sendValue<QueryType>(storeSocket_, QueryType::GET);
  tcputil::sendString(storeSocket_, key);
  return tcputil::recvVector<uint8_t>(storeSocket_);
}

int64_t TCPStore::add(const std::string& key, int64_t value) {
  std::string regKey = regularPrefix_ + key;
  return addHelper_(regKey, value);
}

bool TCPStore::deleteKey(const std::string& key) {
  std::string regKey = regularPrefix_ + key;
  tcputil::sendValue<QueryType>(storeSocket_, QueryType::DELETE_KEY);
  tcputil::sendString(storeSocket_, regKey);
  auto numDeleted = tcputil::recvValue<int64_t>(storeSocket_);
  return (numDeleted == 1);
}

void TCPStore::watchKey(const std::string& key, WatchKeyCallback callback) {
  // Only allow one thread to perform watchKey() at a time
  const std::lock_guard<std::mutex> watchKeyLock(watchKeyMutex_);

  // Register callback with TCPStoreMasterDaemon to call TCPStoreWorkerDaemon on
  // key change
  std::string regKey = regularPrefix_ + key;
  tcpStoreWorkerDaemon_->setCallback(regKey, callback);
  tcputil::sendValue<QueryType>(listenSocket_, QueryType::WATCH_KEY);
  tcputil::sendString(listenSocket_, regKey);

  // Block until callback has been registered successfully
  tcpStoreWorkerDaemon_->waitForCallbackRegistration();
}

int64_t TCPStore::addHelper_(const std::string& key, int64_t value) {
  tcputil::sendValue<QueryType>(storeSocket_, QueryType::ADD);
  tcputil::sendString(storeSocket_, key, true);
  tcputil::sendValue<int64_t>(storeSocket_, value);
  return tcputil::recvValue<int64_t>(storeSocket_);
}

int64_t TCPStore::getNumKeys() {
  tcputil::sendValue<QueryType>(storeSocket_, QueryType::GETNUMKEYS);
  return tcputil::recvValue<int64_t>(storeSocket_);
}

bool TCPStore::check(const std::vector<std::string>& keys) {
  tcputil::sendValue<QueryType>(storeSocket_, QueryType::CHECK);
  SizeType nkeys = keys.size();
  tcputil::sendBytes<SizeType>(storeSocket_, &nkeys, 1, (nkeys > 0));
  for (size_t i = 0; i < nkeys; i++) {
    std::string regKey = regularPrefix_ + keys[i];
    tcputil::sendString(storeSocket_, regKey, (i != (nkeys - 1)));
  }
  auto checkResponse = tcputil::recvValue<CheckResponseType>(storeSocket_);
  if (checkResponse == CheckResponseType::READY) {
    return true;
  } else if (checkResponse == CheckResponseType::NOT_READY) {
    return false;
  } else {
    throw std::runtime_error("ready or not_ready response expected");
  }
}

void TCPStore::wait(const std::vector<std::string>& keys) {
  wait(keys, timeout_);
}

void TCPStore::wait(
    const std::vector<std::string>& keys,
    const std::chrono::milliseconds& timeout) {
  std::vector<std::string> regKeys;
  regKeys.resize(keys.size());
  for (size_t i = 0; i < keys.size(); ++i) {
    regKeys[i] = regularPrefix_ + keys[i];
  }
  waitHelper_(regKeys, timeout);
}

void TCPStore::waitHelper_(
    const std::vector<std::string>& keys,
    const std::chrono::milliseconds& timeout) {
  // Set the socket timeout if there is a wait timeout
  if (timeout != kNoTimeout) {
#ifdef _WIN32
    struct timeval timeoutTV = {
        timeout.count() / 1000, (timeout.count() % 1000) * 1000};
#else
    struct timeval timeoutTV = {
        .tv_sec = timeout.count() / 1000,
        .tv_usec = (timeout.count() % 1000) * 1000};
#endif
    SYSCHECK_ERR_RETURN_NEG1(::setsockopt(
        storeSocket_,
        SOL_SOCKET,
        SO_RCVTIMEO,
        reinterpret_cast<char*>(&timeoutTV),
        sizeof(timeoutTV)));
  }
  tcputil::sendValue<QueryType>(storeSocket_, QueryType::WAIT);
  SizeType nkeys = keys.size();
  tcputil::sendBytes<SizeType>(storeSocket_, &nkeys, 1, (nkeys > 0));
  for (size_t i = 0; i < nkeys; i++) {
    tcputil::sendString(storeSocket_, keys[i], (i != (nkeys - 1)));
  }
  auto waitResponse = tcputil::recvValue<WaitResponseType>(storeSocket_);
  if (waitResponse != WaitResponseType::STOP_WAITING) {
    throw std::runtime_error("Stop_waiting response is expected");
  }
}

const std::string& TCPStore::getHost() const noexcept {
  return tcpStoreAddr_;
}

PortType TCPStore::getPort() const noexcept {
  return tcpStorePort_;
}

} // namespace c10d<|MERGE_RESOLUTION|>--- conflicted
+++ resolved
@@ -24,12 +24,8 @@
   CHECK,
   WAIT,
   GETNUMKEYS,
-<<<<<<< HEAD
-  DELETE_KEY
-=======
   WATCH_KEY,
   DELETE_KEY,
->>>>>>> 078fadaa
 };
 
 enum class CheckResponseType : uint8_t { READY, NOT_READY };
@@ -363,11 +359,7 @@
                key, WatchResponseType::KEY_UPDATED, oldData, newData);
 }
 
-<<<<<<< HEAD
-void TCPStoreDaemon::compareSetHandler(int socket) {
-=======
 void TCPStoreMasterDaemon::compareSetHandler(int socket) {
->>>>>>> 078fadaa
   std::string key = tcputil::recvString(socket);
   std::vector<uint8_t> currentValue = tcputil::recvVector<uint8_t>(socket);
   std::vector<uint8_t> newValue = tcputil::recvVector<uint8_t>(socket);
@@ -377,12 +369,6 @@
     if (currentValue.empty()) {
       tcpStore_[key] = newValue;
 
-<<<<<<< HEAD
-      tcputil::sendVector<uint8_t>(socket, newValue);
-    } else {
-      // TODO: This code path is not ideal as we are "lying" to the caller in case
-      // the key does not exist. We should come up with a working solution.
-=======
       // Send key update to all watching clients
       sendKeyUpdatesToClients(
           key, WatchResponseType::KEY_CREATED, currentValue, newValue);
@@ -390,29 +376,21 @@
     } else {
       // TODO: This code path is not ideal as we are "lying" to the caller in
       // case the key does not exist. We should come up with a working solution.
->>>>>>> 078fadaa
       tcputil::sendVector<uint8_t>(socket, currentValue);
     }
   } else {
     if (pos->second == currentValue) {
       pos->second = std::move(newValue);
-<<<<<<< HEAD
-=======
 
       // Send key update to all watching clients
       sendKeyUpdatesToClients(
           key, WatchResponseType::KEY_UPDATED, currentValue, pos->second);
->>>>>>> 078fadaa
     }
     tcputil::sendVector<uint8_t>(socket, pos->second);
   }
 }
 
-<<<<<<< HEAD
-void TCPStoreDaemon::addHandler(int socket) {
-=======
 void TCPStoreMasterDaemon::addHandler(int socket) {
->>>>>>> 078fadaa
   std::string key = tcputil::recvString(socket);
   int64_t addVal = tcputil::recvValue<int64_t>(socket);
 
@@ -633,22 +611,6 @@
     std::tie(masterListenSocket_, tcpStorePort_) = tcputil::listen(masterPort);
   }
   try {
-<<<<<<< HEAD
-      if (isServer_) {
-        // Now start the daemon
-        tcpStoreDaemon_ = std::make_unique<TCPStoreDaemon>(masterListenSocket_);
-      }
-      // Connect to the daemon
-      storeSocket_ = tcputil::connect(
-          tcpStoreAddr_, tcpStorePort_, /* wait= */ true, timeout_);
-      if (numWorkers.value_or(-1) >= 0 && waitWorkers) {
-        waitForWorkers();
-      }
-  } catch (const std::exception&) {
-    if (isServer_) {
-        tcpStoreDaemon_ = nullptr;
-        tcputil::closeSocket(masterListenSocket_);
-=======
     if (isServer_) {
       // Now start the daemon
       tcpStoreMasterDaemon_ =
@@ -677,7 +639,6 @@
     }
     if (storeSocket_ != -1) {
       tcputil::closeSocket(storeSocket_);
->>>>>>> 078fadaa
     }
     throw;
   }
@@ -687,11 +648,7 @@
   if (isServer_) {
     // Store daemon should end because of closed connection.
     // daemon destructor should join the thread
-<<<<<<< HEAD
-    tcpStoreDaemon_ = nullptr;
-=======
     tcpStoreMasterDaemon_ = nullptr;
->>>>>>> 078fadaa
     tcputil::closeSocket(masterListenSocket_);
   }
   tcpStoreWorkerDaemon_ = nullptr;
@@ -733,15 +690,6 @@
 
 std::vector<uint8_t> TCPStore::compareSet(
     const std::string& key,
-<<<<<<< HEAD
-    const std::vector<uint8_t>& currentValue,
-    const std::vector<uint8_t>& newValue) {
-  std::string regKey = regularPrefix_ + key;
-  tcputil::sendValue<QueryType>(storeSocket_, QueryType::COMPARE_SET);
-  tcputil::sendString(storeSocket_, regKey, true);
-  tcputil::sendVector<uint8_t>(storeSocket_, currentValue);
-  tcputil::sendVector<uint8_t>(storeSocket_, newValue);
-=======
     const std::vector<uint8_t>& expectedValue,
     const std::vector<uint8_t>& desiredValue) {
   std::string regKey = regularPrefix_ + key;
@@ -749,7 +697,6 @@
   tcputil::sendString(storeSocket_, regKey, true);
   tcputil::sendVector<uint8_t>(storeSocket_, expectedValue);
   tcputil::sendVector<uint8_t>(storeSocket_, desiredValue);
->>>>>>> 078fadaa
   return tcputil::recvVector<uint8_t>(storeSocket_);
 }
 
