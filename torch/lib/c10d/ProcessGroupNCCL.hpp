#pragma once

#include <iostream>
#include <list>
#include <mutex>
#include <thread>
#include <unordered_map>

#include <c10d/NCCLUtils.hpp>
#include <c10d/ProcessGroup.hpp>
#include <c10d/Store.hpp>

#include <ATen/cuda/CUDAContext.h>
#include <ATen/cuda/CUDAEvent.h>
#include <c10/core/StreamGuard.h>

namespace c10d {

// Environment variable which controls whether or not wait() is blocking or
// non-blocking.
constexpr const char* NCCL_BLOCKING_WAIT = "NCCL_BLOCKING_WAIT";

// Environment variable which controls whether or not we perform Async Error
// Handling with NCCL.
constexpr const char* NCCL_ASYNC_ERROR_HANDLING = "NCCL_ASYNC_ERROR_HANDLING";

// ProcessGroupNCCL implements NCCL bindings for c10d.
//
// All functions of the class are expected to be called in the same order
// across all processes in the process group.  This is the only way that we
// can guarantee to match up the same calls among all processes.
//
// All NCCL functions provided by this class are asynchronous functions. More
// specifically, each NCCL call is scheduled on a separate CUDA stream that is
// different from the current CUDA stream. This is for the purpose of
// achieving potentially concurrency and better performance. As a result,
// it is the callers' responsibility to make sure that the CUDA stream their
// code works on needs to wait for the NCCL operation from
// this class.
//
// This can be done by calling:
//
// either WorkNCCL::wait() or WorkNCCL::synchronize(), both achieves the same
// functionality and are synonyms.
//
// Also note that WorkNCCL::finishedGPUExecution() is a helper function only
// provided by ProcessGroupNCCL to check if the NCCL operation of WorkNCCL has
// finished execution on the GPU (not just scheduled).
//
// Example on using the NCCL process group
//
//   ProcessGroupNCCL pg(store, rank, size);
//   std::shared_ptr<WorkNCCL> work = pg.allreduce(tensors);
//
//   // At this point, NCCL kernel has already by queued successfully
//   // Now, let current stream wait for the NCCL to finish, this function is
//   // async operation as well
//
//   work->wait()
//
//   // Now continue on other work in the current stream.
class ProcessGroupNCCL : public ProcessGroup {
 public:
  class WorkNCCL : public ProcessGroup::Work,
                   public std::enable_shared_from_this<WorkNCCL> {
   public:
    // Constructor takes a list of CUDA devices
    WorkNCCL(const std::vector<at::Device>& devices, int rank, OpType opType);
    // Copy constructor doing partial copy without outputs_. Cleanup thread
    // monitors and removes finished works. However it will deadlock when
    // destructs outputs_ tensors who are view tensors in autograd graph.
    WorkNCCL(const WorkNCCL& w);

    virtual ~WorkNCCL();

    // Checks if request has completed. In this specific case of NCCL, it checks
    // if the NCCL operation has completed on the GPU in its own NCCL stream.
    // Non-blocking operation.
    bool isCompleted() override;

    bool isSuccess() const override;

    // Same as calling synchronize() for NCCL work.
    bool wait(std::chrono::milliseconds timeout = kNoTimeout) override;

    void abort() override;

    // Let current stream wait on the completing of the NCCL work
    // Throws on exceptions. Blocking operation, which will wait for work
    // completion.
    void synchronize() override;

    // Synchronize streams by blocking each on the NCCL stream
    void synchronizeStreams();

    // Helper function used in CUDA Stream callbacks to complete WorkNCCL
    // objects and throw exceptions when neeeded.
    void handleNCCLGuard();

    // Helper function that checks if the NCCL kernels have finished
    // execution on the GPUs
    bool finishedGPUExecution();

    // Get a Future object that will be marked as completed internally.
    // It actually returns a FutureNCCL object which is a sub class Future.
    c10::intrusive_ptr<c10::ivalue::Future> getFuture() override;

    // Helper function that sets an exception_ptr on the WorkNCCL object.
    void setException(std::exception_ptr exception_ptr);

    // Helper function that returns True if the WorkNCCL object has timed out
    // and False otherwise.
    bool timedOut();

    std::vector<at::Tensor> result() override;

   protected:
    // The cached list of CUDA devices to operate on
    std::vector<at::Device> devices_;

    // The CUDA events tracking this work item on multiple CUDA devices
    std::shared_ptr<std::vector<at::cuda::CUDAEvent>> cudaEvents_;

    // The NCCL communicators used for this work item.
    std::vector<std::shared_ptr<NCCLComm>> ncclComms_;

    // Tensors used for barrier op
    std::vector<at::Tensor> barrierTensors_;

    // Clone of blockingWait_ from ProcessGroupNCCL.
    bool blockingWait_ = false;

    // Clone of opTimeout_ from ProcessGroupNCCL.
    std::chrono::milliseconds opTimeout_;

    // Time point representing when the work started.
    std::chrono::time_point<std::chrono::steady_clock> workStartTime_;

    // Wrapper method for the static checkForNCCLErrors which can be overridden
    // for tests.
    virtual std::exception_ptr checkForNCCLErrors(
        const std::vector<std::shared_ptr<NCCLComm>>& ncclComms) const;

    friend std::ostream& operator<<(
        std::ostream& output,
        const WorkNCCL& workNCCL);

   private:
    // Helper function for synchronize
    void synchronizeInternal(std::chrono::milliseconds timeout);
    // Checks for NCCL errors and sets an appropriate exception_ptr.
    void checkAndSetException();

    // Checks for NCCL errors and throws an appropriate exception.
    void checkAndThrowException();

    // Just checks whether GPU execution has completed, without modifying
    // exception_ptr.
    bool finishedGPUExecutionInternal() const;

    // Reference to the store so that we can write aborted communicators
    // to the store.
    std::shared_ptr<Store> store_;

    // Store a reference to NCCL collective's outputs to be used by getFuture.
    std::shared_ptr<std::vector<at::Tensor>> outputs_;

    // Store streams that run FutureNCCL then callbacks.
    std::vector<std::shared_ptr<at::cuda::CUDAStream>>
        futureNCCLCallbackStreams_;

    friend class ProcessGroupNCCL;
  };

  struct Options {
    explicit Options();

    std::chrono::milliseconds opTimeout;
    bool isHighPriorityStream;
  };

  // FutureNCCL is a subclass of ivalue's Future. The goal is to use
  // this class in getFuture API of WorkNCCL. This Future is mostly a
  // wrapper to synchronize streams appropriately and it mostly enables
  // the async programming model of CUDA while trying to adhere to the
  // Future interface. FutureNCCL does not support NCCL_BLOCKING_WAIT flag
  // or NCCL's barrier().
  //
  // If created by WorkNCCL's getFuture API, FutureNCCL has a reference to
  // WorkNCCL's cudaEvents, NCCL collective's outputs, device index of
  // outputs' device, and the ProcesGroupNCCL's dedicated
  // futureNCCLCallbackStream for outputs' device that runs all the then
  // callbacks called from this FutureNCCL. Its value is NCCL collective's
  // outputs. FutureNCCL only supports single-process single-device mode where
  // the size of outputs is equal to 1.
  //
  // If created by FutureNCCL's then callback, its value becomes the value of
  // callback() and its cudaEvents will record the NCCL stream that runs that
  // callback. Before invoking the callback, FutureNCCL will synchronize its
  // own cudaEvents with the stream that runs the callback. This design
  // enables synchronizing the appropriate streams and avoids stalling PyTorch's
  // default stream while running the callback. In case of multiple then
  // callbacks, the design will work like a chain such that FutureNCCL n will
  // wait on the cudaEvents from FutureNCCL n - 1. All callbacks are executed on
  // outputs' device's dedicated futureNCCLCallbackStream.
  struct FutureNCCL : at::ivalue::Future {
   public:
    explicit FutureNCCL(
        at::IValue value,
        c10::DeviceIndex deviceIndex,
        std::shared_ptr<std::vector<at::cuda::CUDAEvent>> cudaEvents,
        std::shared_ptr<at::cuda::CUDAStream> futureNCCLCallbackStream)
        : at::ivalue::Future(c10::ListType::create(c10::TensorType::get())),
          value_(std::move(value)),
          deviceIndex_(deviceIndex),
          cudaEvents_(cudaEvents),
          futureNCCLCallbackStream_(futureNCCLCallbackStream) {
      TORCH_INTERNAL_ASSERT(
          cudaEvents_->size() == 1,
          "FutureNCCL only supports single-process single-device mode.");
    }

    // This constructor is used by then callback, it skips setting the value at
    // the beginning. Later, the value will be set using markCompleted with the
    // return value of callback.
    explicit FutureNCCL(
        c10::DeviceIndex deviceIndex,
        std::shared_ptr<std::vector<at::cuda::CUDAEvent>> cudaEvents,
        std::shared_ptr<at::cuda::CUDAStream> futureNCCLCallbackStream)
        : at::ivalue::Future(c10::ListType::create(c10::TensorType::get())),
          deviceIndex_(deviceIndex),
          cudaEvents_(cudaEvents),
          futureNCCLCallbackStream_(futureNCCLCallbackStream) {
      TORCH_INTERNAL_ASSERT(
          cudaEvents_->size() == 1,
          "FutureNCCL only supports single-process single-device mode.");
    }

    // Gets the current stream of the device and synchronizes recorded streams
    // with that. It will return after synchronizing the correct GPU streams to
    // ensure we can have async CUDA execution and it does not wait for the
    // entire operation to complete on GPU.
    void wait() override {
      if (error_) {
        throw *error_;
      }
      auto stream = at::cuda::getCurrentCUDAStream(deviceIndex_);
      (*cudaEvents_)[0].block(stream);
    }

    // If FutureNCCL was created by FutureNCCL::then, its value would be empty
    // initially. FutureNCCL::then will later use this method to set its value
    // to the return value of the callback.
    void markCompleted(at::IValue value) override {
      TORCH_INTERNAL_ASSERT(
          value_.isNone(),
          "Attempting to set value of a FutureNCCL which has a value."
          "FutureNCCL's value was internally set to NCCL collective's "
          "outputs or the return value of the callback.");
      value_ = std::move(value);
    }

    // Just returns FutureNCCL's value after wait returns.
    at::IValue value() override {
      TORCH_INTERNAL_ASSERT(hasValue(), "FutureNCCL's value is None.")
      wait();
      return value_;
    }

    const at::IValue& constValue() override {
      TORCH_INTERNAL_ASSERT(hasValue(), "FutureNCCL's value is None.")
      wait();
      return value_;
    }

    // Adds a callback to FutureNCCL. It invokes the callback inline after
    // synchronizing FutureNCCL's own cudaEvents with the stream that runs
    // this callback. This new FutureNCCL's cudaEvents will record the
    // callback's stream and will have the result value of the callback.
    void addCallback(std::function<void(void)> callback) override {
      (*cudaEvents_)[0].block(*futureNCCLCallbackStream_);
      c10::OptionalStreamGuard streamGuard{
          c10::Stream(*futureNCCLCallbackStream_)};
      callback();
    }

    // Adds a callback to FutureNCCL, and returns another FutureNCCL to hold
    // the return value of the callback and new cudaEvents that recorded the
    // stream that runs this callback.
    c10::intrusive_ptr<Future> then(
        std::function<at::IValue(void)> callback,
        at::TypePtr /* unused */) override {
      // Create a new cudaEvents object of size 1 that will record
      // futureNCCLCallbackStream_ after callback and will be passed to the new
      // FutureNCCL.
      auto thenFutCudaEvents =
          std::make_shared<std::vector<at::cuda::CUDAEvent>>(1);
      // Create a FutureNCCL without setting a value.
      auto fut = c10::make_intrusive<FutureNCCL>(
          deviceIndex_, thenFutCudaEvents, futureNCCLCallbackStream_);

      // Use the dedicated callback stream to run callback.
      // Cannot move capture std::function in lambda, because it cannot deduce
      // the template type for std::function. Hence use std::bind to explicitly
      // specify types.
      addCallback(std::bind(
          [&](std::function<at::IValue(void)> cb) {
            try {
              fut->markCompleted(at::IValue(cb()));
              // In case of chained then callback calls, thenFutCudaEvents
              // records callback's stream.
              (*thenFutCudaEvents)[0].record(*futureNCCLCallbackStream_);
            } catch (const std::exception& e) {
              fut->setError(std::current_exception());
            }
          },
          std::move(callback)));
      return fut;
    }

    // Checks cudaEventQuery with cudaEvents. Returns true if a FutureError was
    // recorded or the entire operation is completed on the GPU.
    bool completed() const override {
      if (error_) {
        return true;
      }
      // Checking the work's corresponding CUDA events' status
      auto ret = cudaEventQuery((*cudaEvents_)[0]);
      return ret != cudaErrorNotReady || ret == cudaSuccess;
    }

    bool hasValue() const override {
      return !value_.isNone();
    }

   private:
    at::IValue value_;
    c10::DeviceIndex deviceIndex_;
    std::shared_ptr<std::vector<at::cuda::CUDAEvent>> cudaEvents_;
    std::shared_ptr<at::cuda::CUDAStream> futureNCCLCallbackStream_;
    c10::optional<FutureError> error_;
  };

  // If you wish to create multiple process groups, each with a potentially
  // different rank and size, you can do so by passing a new store instance
  // to each one. If you have only a single store object, you can
  // use the `c10d::PrefixStore` to derive scoped instances.
  // This is also what the Python API in torch.distributed does.
  //
  // The process group instance keeps a reference to the store because
  // it may be used long after the constructor runs. In fact, the constructor
  // doesn't create any NCCL communicators. A single NCCL communicator can
  // only be used on a specific set of devices, and are therefore created
  // on-demand when a collective runs. If another collective is executed later,
  // against a different set of devices, the process group creates another NCCL
  // communicator. These NCCL communicators are cached and reused if possible.
  //
  ProcessGroupNCCL(
      const std::shared_ptr<Store>& store,
      int rank,
      int size,
      Options options = Options());

  // This constructor includes the deprecated `groupName` argument.
  // If you have existing code that uses the `groupName`, you can replace
  // it by specifying a `c10d::PrefixStore(groupName, store)` for store.
  C10_DEPRECATED ProcessGroupNCCL(
      const std::shared_ptr<Store>& store,
      int rank,
      int size,
      const std::string& groupName,
      Options options = Options())
      : ProcessGroupNCCL(store, rank, size, options) {}

  virtual ~ProcessGroupNCCL();

  std::shared_ptr<ProcessGroup::Work> broadcast(
      std::vector<at::Tensor>& tensors,
      const BroadcastOptions& opts = BroadcastOptions()) override;

  std::shared_ptr<ProcessGroup::Work> allreduce(
      std::vector<at::Tensor>& tensors,
      const AllreduceOptions& opts = AllreduceOptions()) override;

  std::shared_ptr<ProcessGroup::Work> allreduce_coalesced(
      std::vector<at::Tensor>& tensors,
      const AllreduceCoalescedOptions& opts =
          AllreduceCoalescedOptions()) override;

  std::shared_ptr<ProcessGroup::Work> reduce(
      std::vector<at::Tensor>& tensors,
      const ReduceOptions& opts = ReduceOptions()) override;

  std::shared_ptr<ProcessGroup::Work> allgather(
      std::vector<std::vector<at::Tensor>>& outputTensors,
      std::vector<at::Tensor>& inputTensors,
      const AllgatherOptions& opts = AllgatherOptions()) override;

  std::shared_ptr<ProcessGroup::Work> allgather_base(
      at::Tensor& outputbuffer,
      at::Tensor& inputbuffer,
      const AllgatherOptions& opts = AllgatherOptions()) override;

  std::shared_ptr<ProcessGroup::Work> allgather_coalesced(
      std::vector<std::vector<at::Tensor>>& outputTensorLists,
      std::vector<at::Tensor>& inputTensors,
      const AllgatherOptions& opts = AllgatherOptions()) override;

  std::shared_ptr<ProcessGroup::Work> reduce_scatter(
      std::vector<at::Tensor>& outputTensors,
      std::vector<std::vector<at::Tensor>>& inputTensors,
      const ReduceScatterOptions& opts = ReduceScatterOptions()) override;

  std::shared_ptr<ProcessGroup::Work> barrier(
      const BarrierOptions& opts = BarrierOptions()) override;

  std::shared_ptr<ProcessGroup::Work> alltoall_base(
      at::Tensor& outputTensor,
      at::Tensor& inputTensor,
      std::vector<int64_t>& outputSplitSizes,
      std::vector<int64_t>& inputSplitSizes,
      const AllToAllOptions& opts = AllToAllOptions()) override;

  std::shared_ptr<ProcessGroup::Work> alltoall(
      std::vector<at::Tensor>& outputTensors,
      std::vector<at::Tensor>& inputTensors,
      const AllToAllOptions& opts = AllToAllOptions()) override;

  std::shared_ptr<ProcessGroup::Work> send(
      std::vector<at::Tensor>& tensors,
      int dstRank,
      int tag) override;

  std::shared_ptr<ProcessGroup::Work> recv(
      std::vector<at::Tensor>& tensors,
      int srcRank,
      int tag) override;

  static void groupStart();

  static void groupEnd();

  // Unsupported Ops
  std::shared_ptr<ProcessGroup::Work> gather(
      std::vector<std::vector<at::Tensor>>& outputTensors,
      std::vector<at::Tensor>& inputTensors,
      const GatherOptions& opts = GatherOptions()) override;

  std::shared_ptr<ProcessGroup::Work> scatter(
      std::vector<at::Tensor>& outputTensors,
      std::vector<std::vector<at::Tensor>>& inputTensors,
      const ScatterOptions& opts = ScatterOptions()) override;

  std::shared_ptr<ProcessGroup::Work> recvAnysource(
      std::vector<at::Tensor>& tensors,
      int tag) override;

  static const int64_t kProcessGroupNCCLOpTimeoutMillis;

 protected:
  // Helper that broadcasts nccl unique ID to all ranks through the store
  void broadcastUniqueNCCLID(
      ncclUniqueId* ncclID,
<<<<<<< HEAD
      NCCLCommType commType,
=======
      OpType opType,
>>>>>>> e7dbaa25
      const std::string& devicesKey,
      int p2pRank);

  // Helper that either looks up the cached NCCL communicators or creates
  // a new set of NCCL communicators as a cache entry
  std::vector<std::shared_ptr<NCCLComm>>& getNCCLComm(
      const std::string& devicesKey,
      const std::vector<at::Device>& devices,
<<<<<<< HEAD
      NCCLCommType commType = NCCLCommType::COLL,
=======
      OpType opType,
>>>>>>> e7dbaa25
      int p2pRank = 0,
      bool isSendRecvSelf = false);

  // Wrapper method which can be overridden for tests.
  virtual std::exception_ptr checkForNCCLErrors(
      const std::vector<std::shared_ptr<NCCLComm>>& ncclComms);

  virtual std::shared_ptr<ProcessGroupNCCL::WorkNCCL> initWork(
      std::vector<at::Device> devices,
      int rank,
      OpType opType);

 private:
  // Helper that encapsulates work shared across all collective communication
  // primitives.  The callbacks have the following signatures:
  //
  //    ncclResult_t fn(at::Tensor& input, at::Tensor& output,
  //                    ncclComm_t, at::cuda::CUDAStream&);
  //    void {pre,post}(std::vector<at::cuda::CUDAStream&>);
  template <typename Fn>
  std::shared_ptr<ProcessGroup::Work> collective(
      std::vector<at::Tensor>& input,
      std::vector<at::Tensor>& output,
      Fn fn,
      OpType opType);
  template <typename Fn, typename PreProcess, typename PostProcess>
  std::shared_ptr<ProcessGroup::Work> collective(
      std::vector<at::Tensor>& input,
      std::vector<at::Tensor>& output,
      Fn fn,
      PreProcess pre,
      PostProcess post,
      OpType opType);

  // Helper that encapsulates work shared across point-to-point communication
  // primitives. It is the same structure as the helper used for collective
  // communicaiton primitives.
  template <typename Fn>
  std::shared_ptr<ProcessGroup::Work> pointToPoint(
      std::vector<at::Tensor>& tensor,
      Fn fn,
      int peer,
      OpType opType);
  template <typename Fn, typename PreProcess, typename PostProcess>
  std::shared_ptr<ProcessGroup::Work> pointToPoint(
      std::vector<at::Tensor>& tensor,
      Fn fn,
      int peer,
      OpType opType,
      PreProcess pre,
      PostProcess post);

  // Checks for NCCL errors on each of the communicators and returns an
  // appropriate exception_ptr (nullptr if no errors).
  static std::exception_ptr checkForNCCLErrorsInternal(
      const std::vector<std::shared_ptr<NCCLComm>>& ncclComms);

  // Function that runs as part of a separate thread and checks for errors on
  // NCCL communicators. We need a separate thread to check for NCCL errors
  // since we can't rely on the user calling certain methods like wait(),
  // isCompleted() etc. to detect and remediate errors. In addition to this, we
  // need a mechanism to safely abort and remove NCCL communicators from our
  // cache. This can be done cleanly by having a thread for the ProcessGroupNCCL
  // class. Attempting to modify the communicator cache from the WorkNCCL class
  // might run into issues with object lifetime since the ProcessGroupNCCL
  // object might get destroyed before the WorkNCCL object.
  void ncclCommWatchdog();

  void ncclCommWatchdogInternal();

  // Reads the NCCL_BLOCKING_WAIT environment variable and sets blockingWait_
  // accordingly.
  void parseNcclBlockingWait();

  // Reads the NCCL_ASYNC_ERROR_HANDLING environment variable and sets
  // asyncErrorHandling_ accordingly.
  void parseNcclAsyncErrorHandling();

  void workCleanupLoop();

 protected:
  static const int64_t kWatchdogThreadSleepMillis;
  static const int64_t kWorkCleanupThreadSleepMillis;

  // The store is used to broadcast the NCCL unique ID of rank 0.
  std::shared_ptr<Store> store_;

  // The number of NCCL communicators that have been created during
  // the lifetime of this process group. This sequence number is
  // used to scope keys used in the store.
  uint64_t ncclCommCounter_{0};

  // The NCCL communicator that the process group has cached.
  //
  // For collective operations:
  // The key is a list of GPU devices that an operation is operating on
  // The GPU devices are stored in a device sequence and the cache NCCL
  // communicator is associated with this GPU device sequence
  //
  // e.g. If the process group op only uses device 0, then the value of
  // the used device string stored (value of the hashmap) would be "0".
  //
  //      If the process group op uses device 0 - 7 and the each tensor of the
  //      input tensor list is on device, 0, 1, 2, 3, 4, 5, 6, 7 separately,
  //      then the value of the used device string (key) stored would be
  //      "0,1,2,3,4,5,6,7"
  //
  //      If the process group op uses device 0 - 7 and the each tensor of the
  //      input tensor list is on device, 0, 4, 5, 6, 7, 1, 2, 3 separately,
  //      then the value of the used device string stored would be
  //      "0,4,5,6,7,1,2,3"
  //
  //      Note that the order of the device for the tensor list matters.
  //
  // For point-to-point operations:
  // The key is a string of my current rank and the peer process rank.
  // e.g. If process 1 and process 2 are involved in a point-to-point communication,
  // the key will be "1:2" on both processes.
  // Note: this is for the scenario where there is only 1 GPU per process.
  // When it comes to multiple GPUs per process, this part may need to redesigned.
  std::unordered_map<std::string, std::vector<std::shared_ptr<NCCLComm>>>
      devNCCLCommMap_;

  // Map from ncclUniqueId to appropriate communicator.
  std::unordered_map<std::string, std::vector<std::shared_ptr<NCCLComm>>>
      ncclIdToCommMap_;

  // Mutex to guard maps like devNCCLCommMap_ and ncclIdToCommMap_.
  std::mutex mutex_;

  // Watchdog thread which looks for errors on the cached NCCL communicators.
  std::thread ncclCommWatchdogThread_;

  // Whether or not we should terminate the watchdog and workCleanup threads.
  std::atomic<bool> terminateProcessGroup_;

  // Condition variable to control how long the watchdog thread waits.
  std::condition_variable watchdogCV_;

  // Mutex for watchdog.
  std::mutex watchdogCVMutex_;

  // Thread that removes NCCL Work upon timeout
  std::thread workCleanupThread_;

  // Mutex to Guard workMetaList_
  std::mutex workMetaListMutex_;

  // Condition Variable for timeout thread sleep
  std::condition_variable workMetaListCV_;

  // Vector to Store WorkNCCL pointers
  std::list<ProcessGroupNCCL::WorkNCCL> workMetaList_;

  // Add Work Pointer to workVector
  void workEnqueue(std::shared_ptr<ProcessGroupNCCL::WorkNCCL>);

  // The CUDA steams used by NCCL kernels
  std::unordered_map<std::string, std::vector<at::cuda::CUDAStream>>
      ncclStreams_;

  // The CUDA events used to sync NCCL streams
  std::unordered_map<std::string, std::vector<at::cuda::CUDAEvent>> ncclEvents_;

  // Device Indexes used for all collectives in this group
  std::set<int> usedDeviceIdxs_;

  // map from the key: "group name + pg counter (ID)" to the
  // unique NCCL ID count. This needs to be group and pg specific
  //
  // For each process group, we need a uniform unique NCCL ID counter to ensure
  // that NCCL operation in this process group can be completed successfully.
  // Since each process group ID belongs to a group name, the key to this map
  // is a combination of group name and ProcessGroupNCCL ID.
  static std::unordered_map<std::string, ssize_t> pgUniqueNCCLIDCnt_;

  // map from group name to the pg counter (ID) within that group
  //
  // For each group with the "group name" (which is the key), we need to
  // keep track of a unique process group ID when creating a new
  // ProcessGroupNCCL for this "group name". Therefore, the value of this
  // map keeps the unique ProcessGroupNCCL's ID for a specific group with
  // the "group name". The reason we need a per-group process group ID counter
  // is that different group can have different ranks and we need ensure that
  // each group has its own uniform process group ID for all its ranks.
  static std::unordered_map<std::string, ssize_t> processGroupCounterMap_;

  // Whether or not wait() and synchronize() are blocking operations that wait
  // for the operation to complete.
  bool blockingWait_ = false;

  // Whether ot not the workCleanupThread is used to perform async error
  // handling.
  bool asyncErrorHandling_ = false;

  // Timeout for operations. This is only used when blockingWait_ is enabled.
  std::chrono::milliseconds opTimeout_;

  // Set of communicators that this process group has aborted and their
  // ncclUniqueId has been written to the store. We don't need a lock
  // for this map since only the watchdog thread accesses this set. The
  // set contains the string representation of ncclUniqueId.
  std::unordered_set<std::string> abortedComms_;

  // In single-process single-device mode, WorkNCCL::getFuture is supported.
  // Depending on the device index of collective outputs, WorkNCCL will pass
  // the corresponding device's then callback stream to FutureNCCL.
  // We just inititalize futureNCCLCallbackStreams_ inside the constructor and
  // set its size to the total number of available devices and depending on the
  // device of the NCCL collective's outputs, we later set the callback stream
  // of the corresponding device inside ProcessGroupNCCL::getNCCLComm if not set
  // before.
  std::vector<std::shared_ptr<at::cuda::CUDAStream>> futureNCCLCallbackStreams_;

  // Schedule NCCL operations on high priority CUDA streams.
  bool isHighPriorityStream_ = false;

  // The number of active ncclGroupStart() calls. This counter will be increased
  // by 1 when ncclGroupStart() is called and decreased by 1 when ncclGroupEnd()
  // is called.
  static thread_local uint64_t ncclActiveGroupCounter_;
};

} // namespace c10d<|MERGE_RESOLUTION|>--- conflicted
+++ resolved
@@ -461,11 +461,7 @@
   // Helper that broadcasts nccl unique ID to all ranks through the store
   void broadcastUniqueNCCLID(
       ncclUniqueId* ncclID,
-<<<<<<< HEAD
-      NCCLCommType commType,
-=======
       OpType opType,
->>>>>>> e7dbaa25
       const std::string& devicesKey,
       int p2pRank);
 
@@ -474,11 +470,7 @@
   std::vector<std::shared_ptr<NCCLComm>>& getNCCLComm(
       const std::string& devicesKey,
       const std::vector<at::Device>& devices,
-<<<<<<< HEAD
-      NCCLCommType commType = NCCLCommType::COLL,
-=======
       OpType opType,
->>>>>>> e7dbaa25
       int p2pRank = 0,
       bool isSendRecvSelf = false);
 
