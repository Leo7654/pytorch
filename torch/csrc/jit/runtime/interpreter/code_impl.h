#pragma once

#include <memory>
#include <unordered_map>
#include <vector>

#include <c10/util/irange.h>
#include <torch/csrc/jit/api/function_impl.h>
#include <torch/csrc/jit/ir/ir.h>
#include <torch/csrc/jit/jit_log.h>
#include <torch/csrc/jit/passes/bailout_graph.h>
#include <torch/csrc/jit/runtime/calculate_necessary_args.h>
#include <torch/csrc/jit/runtime/graph_iterator.h>
#include <torch/csrc/jit/runtime/instruction.h>
#include <torch/csrc/jit/runtime/interpreter/preprocess_graph.h>

namespace torch {
namespace jit {

std::ostream& operator<<(std::ostream& out, Instruction inst);

namespace interpreter {

template <class Ttarget, class Tsource>
Ttarget safe_narrow_cast(Tsource v) {
  Ttarget res = static_cast<Ttarget>(v);
  // Casting it back to check whether it overflew.
  if (static_cast<Tsource>(res) != v) {
    TORCH_WARN(
        "ATTENTION: your model computation is overflowing, safe_narrow_cast<>() failed");
    return v;
  }
  return res;
}

// BailoutBlocks are used to temporarily store
// instructions (typically, argument LOADs and TAIL_CALL)
// generated for prim::BailOut nodes
// before they are merged back into
// CodeImpl._instructions_ by insertBailoutBlocks
struct BailoutBlock {
  size_t jf_instruction_index; // this node gets patched to jump here on failure
  std::vector<Instruction> instructions; // ends in a TAIL_CALL

  explicit BailoutBlock(size_t jf_index) : jf_instruction_index(jf_index) {}
};

// for keeping track of the current node
struct WithCurrentNode {
  WithCurrentNode(Node** loc, Node* new_value) : loc_(loc), old_value_(*loc_) {
    *loc = new_value;
  }
  ~WithCurrentNode() {
    *loc_ = old_value_;
  }

 private:
  Node** loc_;
  Node* old_value_;
};

struct CodeImpl {
  friend struct InterpreterState;
  std::vector<Instruction> instructions_;

  // same length as instructions.
  // what node in the graph cause this
  // instruction to be emitted?
  std::vector<Node*> instructions_source_;

  std::vector<IValue> constant_table_;
  std::vector<Operation> operator_table_;
  // map<(op name, num inputs), index in operator table>, to avoid duplicates,
  // not including vararg operators
  std::unordered_map<
      std::pair<std::string, int>,
      int,
      std::function<size_t(const std::pair<std::string, int>& p)>>
      operator_table_inv_;
  std::vector<Function*> function_table_;
  std::vector<std::unique_ptr<GraphFunction>> forked_functions_;
  std::vector<TypePtr> type_table_;
  std::vector<std::function<void(std::vector<IValue>&)>>
      profile_function_table_;

  int register_size_ = 0;
  size_t n_outputs;
  size_t n_inputs;
  TypePtr return_type_;
  std::string function_name_;

  // We MUST hold onto graph here because some Operators stored in the
  // instruction lists have dependencies on meta-data stored in the graph
  // that would be dead otherwise.
  // It is also very useful for debugging interpreter problems to
  // keep this around.
  std::shared_ptr<Graph> graph_;
  c10::optional<std::vector<GraphExecutor*>> grad_executors_;
  c10::optional<std::vector<GraphExecutor*>> forward_executors_;
  PreprocessGraph preprocess_;

  // map from unique of nodes to register in register table
  std::unordered_map<Value*, int> value_to_reg_;

  // map from operator name to specified arguments
  // Example: for a schema of aten::foo.str
  // aten::foo.str(arg0: str="default", arg1: int=0,
  //               arg2: bool=False, arg3: float=0.0)
  // If the usages in a graph is:
  //    aten::foo("somestr", arg1=0, arg2=True, arg3=0.0)
  //    aten::foo("somestr", arg1=1, arg2=False, arg3=0.0)
  // op_to_num_specified_args_["aten::foo.str"] = 3
  // This is because for all usages, at most 3 args are used.
  std::unordered_map<std::string, size_t> op_to_num_specified_args_;

  std::unordered_map<std::string, size_t> op_to_num_out_args_;

  // running count of uses as we emit. When we reach use_count_[v] =
  // v.uses().size() we know it is the final use and we can move rather than
  // load.
  std::unordered_map<Value*, size_t> use_count_;

  Node* current_node_; // used in creation of code to keep track
                       // of node being emitted
  Node* last_inserted_op_ = nullptr;

  // out-of-line jumps for bailouts that are patched in at the end
  std::vector<BailoutBlock> bailout_blocks_;
  std::vector<std::unique_ptr<Function>> bailout_functions_;
  size_t remaining_bailout_depth_;

  CodeImpl(
      const std::shared_ptr<Graph>& graph,
      std::string function_name,
      size_t remaining_bailout_depth,
      bool emit_instructions = true)
      : operator_table_inv_(
            0,
            [](const std::pair<std::string, int>& p) {
              return std::hash<std::string>()(p.first) ^
                  std::hash<int>()(p.second);
            }),
        function_name_(std::move(function_name)),
        preprocess_(*graph),
        current_node_(preprocess_.graph->return_node()),
        remaining_bailout_depth_(remaining_bailout_depth) {
    graph_ = preprocess_.graph;
    n_outputs = graph_->outputs().size();
    if (n_outputs == 1) {
      return_type_ = graph->outputs().at(0)->type();
    } else {
      return_type_ = TupleType::create(
          fmap(graph->outputs(), [](const Value* v) { return v->type(); }));
    }
    n_inputs = graph_->inputs().size();
    if (emit_instructions) {
      // NOLINTNEXTLINE(clang-analyzer-optin.cplusplus.VirtualCall)
      run();
    }
  }

  virtual ~CodeImpl() = default;

  // since subclass of CodeImpl needs to populate
  // op_to_num_specified_args, we separate the calls
  // that changes internals of CodeImpl into a separate
  // function.
  virtual void run() {
    emitCodeForBlock(graph_->block());
    insertInstruction(RET);
    // we deferred the emission of bailout blocks so they appear at the end
    // emit them now and patch up the jumps
    insertBailoutBlocks();
  }

  const std::vector<c10::IValue>& constant_table() const {
    return constant_table_;
  }

  void request_bailout(size_t index) {
    auto count = index;
    for (const auto instr_index : c10::irange(instructions_.size())) {
      if (instructions_[instr_index].op == GUARD ||
          instructions_[instr_index].op == FAIL_GUARD) {
        if (count-- == 0) {
          // patching GUARD to FAIL_GUARD
          instructions_[instr_index].op = FAIL_GUARD;
          GRAPH_DEBUG(
              "Added a bailout request for ",
              index,
              " at instruction ",
              instr_index);
          break;
        }
      }
    }
  }

  const std::vector<Instruction>& instructions() const {
    return instructions_;
  }

  const std::unordered_map<std::string, size_t>& op_to_num_specified_args()
      const {
    return op_to_num_specified_args_;
  }

  const std::vector<Node*>& instructions_source() const {
    return instructions_source_;
  }

  void insertInstruction(OpCode op, int64_t X = 0, uint64_t N = 0) {
    instructions_.emplace_back(
        op,
        safe_narrow_cast<int32_t, int64_t>(X),
        safe_narrow_cast<uint16_t, uint64_t>(N));
    instructions_source_.emplace_back(current_node_);

    // check that we didn't accidentally emit nodes out of topological order
    if (op == OP) {
      if (last_inserted_op_ != nullptr && current_node_ != last_inserted_op_ &&
          current_node_->owningBlock() == last_inserted_op_->owningBlock()) {
        TORCH_INTERNAL_ASSERT(
            current_node_->isAfter(last_inserted_op_),
            *current_node_,
            " is not after ",
            *last_inserted_op_);
      }
      last_inserted_op_ = current_node_;
    }
  }

  void truncateInstructions(size_t size) {
    while (instructions_.size() > size) {
      instructions_.pop_back();
      instructions_source_.pop_back();
    }
  }

  void createBailoutBlock(size_t jf_index) {
    bailout_blocks_.emplace_back(BailoutBlock{jf_index});
    auto& bailout_instructions = bailout_blocks_.back().instructions;

    bailout_instructions.insert(
        bailout_instructions.end(),
        instructions_.begin() + jf_index + 1,
        instructions_.end());
    truncateInstructions(jf_index + 1);
  }

  int allocRegs(at::ArrayRef<Value*> vs) {
    int result = register_size_ + 1;
    for (Value* v : vs) {
      AT_ASSERT(value_to_reg_.count(v) == 0);
      value_to_reg_[v] = ++register_size_;
    }
    return result;
  }

  int registerFor(Value* v) {
    return value_to_reg_.at(v);
  }

  void emitUse(Value* input, bool drop) {
    // drop - if true, we are not actually going to use this thing
    // and we can short circuit doing many instructions here
    // by either clearing the register (DROPR) or just popping the stack
    // (DROP)
    if (preprocess_.can_emit_inline[input->node()]) {
      emitNode(input->node());
      if (drop) {
        insertInstruction(DROP);
      }
    } else {
      int reg = registerFor(input);
      bool moved = input->uses().size() == ++use_count_[input];

      // NOLINTNEXTLINE(cppcoreguidelines-init-variables)
      OpCode op;
      if (input->node()->kind() == prim::Constant) {
        op = LOADC;
      } else if (moved) {
        op = MOVE;
      } else {
        op = LOAD;
      }

      if (drop) {
        op = DROPR;
      }
      insertInstruction(op, reg);
    }
  }

  void emitLoadInputs(at::ArrayRef<Value*> inputs) {
    for (Value* input : inputs) {
      emitUse(input, false);
    }
  }

  void emitLoadInputs(at::ArrayRef<Value*> inputs, int num_include) {
    int count = 0;
    for (Value* input : inputs) {
      if (count < num_include) {
        emitUse(input, false);
        count++;
      }
    }
  }

  void emitLoadInputs(at::ArrayRef<Value*> inputs, size_t start, size_t end) {
    for (size_t i = start; i < end; i++) {
      emitUse(inputs[i], false);
    }
  }

  virtual void emitOperator(Node* node) {
    emitLoadInputs(node->inputs());
    const Operator& op = node->getOperator();
    int num_inputs = node->inputs().size();
    bool is_vararg = op.schema().is_vararg();

    int operation_index = add_to_operator_table(
        op.getOperation(node),
        c10::toString(op.schema().operator_name()),
        num_inputs,
        is_vararg);

    if (op.hasOperation() && is_vararg) {
      insertInstruction(OPN, operation_index, num_inputs);
    } else {
      insertInstruction(OP, operation_index);
    }
  }

  void emitWait(Node* node) {
    emitLoadInputs(node->inputs());
    insertInstruction(WAIT);
  }

  void emitDrop(at::ArrayRef<Value*> to_drop) {
    for (Value* input : to_drop) {
      emitUse(input, true);
    }
  }

  void emitStoreOutputs(Node* node) {
    size_t N = node->outputs().size();
    if (N == 0) {
      return;
    }
    int regs = allocRegs(node->outputs());
    if (N == 1) {
      insertInstruction(STORE, regs);
    } else {
      insertInstruction(STOREN, regs, node->outputs().size());
    }
  }

  int insertConstant(IValue value) {
    int result = constant_table_.size();
    constant_table_.emplace_back(std::move(value));
    return result;
  }

  void emitConstant(Node* node) {
    if (node->output()->type()->kind() == FunctionType::Kind) {
      return;
    }
    // constants are just put in the constant table
    value_to_reg_[node->output()] =
        insertConstant(toIValue(node->output()).value());
  }

  void emitIf(Node* node) {
    emitLoadInputs(node->inputs());
    size_t start_if = instructions_.size();
    insertInstruction(JF, 0); // dummy offset to be filled in
    emitCodeForBlock(node->blocks().at(0));
    insertInstruction(JMP, 0); // dummy offset
    size_t start_else = instructions_.size();
    instructions_[start_if].X = start_else - start_if;
    emitCodeForBlock(node->blocks().at(1));
    instructions_[start_else - 1].X = instructions_.size() - (start_else - 1);
  }

  void emitLoop(Node* loop) {
    insertInstruction(LOADC, insertConstant(0));
    emitLoadInputs(loop->inputs());
    size_t start = instructions_.size();
    insertInstruction(LOOP, 0, loop->inputs().size()); // dummy offset
    emitCodeForBlock(loop->blocks().at(0));
    insertInstruction(JMP, start - instructions_.size());
    instructions_[start].X = instructions_.size() - start;
  }

  void emitCall(Function* func, at::ArrayRef<Value*> inputs) {
    emitLoadInputs(inputs);
    insertInstruction(CALL, function_table_.size());
    function_table_.emplace_back(func);
  }

  void emitNodeAtBlockLevel(Node* node) {
    WithCurrentNode guard(&current_node_, node);
    switch (node->kind()) {
      case prim::Constant:
        emitConstant(node);
        break;
      case prim::Return:
        emitLoadInputs(node->inputs());
        break;
      default:
        if (!preprocess_.can_emit_inline[node]) {
          emitNode(node);
          emitStoreOutputs(node);
        }
        break;
    }
  }

  size_t emitType(TypePtr t) {
    size_t r = type_table_.size();
    type_table_.emplace_back(std::move(t));
    return r;
  }

  void emitTypeCheck(Node* node) {
    auto num_inputs = node->inputs().size();

    // Check that TypeCheck has at least one input.
    TORCH_INTERNAL_ASSERT(
        num_inputs && num_inputs + 1 == node->outputs().size());
    emitLoadInputs(node->inputs());

    // Emit the expected type.
    size_t types_start = type_table_.size();
    auto types = node->tys(attr::types);
    for (const auto i : c10::irange(num_inputs)) {
      emitType(types[i]);
    }
    insertInstruction(TYPECHECK, types_start, num_inputs);
  }

  size_t emitGuard(Node* node) {
    // unoptimized graph is at index 0
    // guarded input is at index 1
    // the rest of args follow
    emitLoadInputs(node->inputs().slice(1, 1));
    insertInstruction(GUARD, emitType(node->outputs().at(0)->type()));
    insertInstruction(JF, 0 /* to be patched */);
    return instructions_.size() - 1;
  }

  void emitBailOut(Node* node) {
    auto jf_index = emitGuard(node);
    auto unoptimized_graph = node->inputs().at(0)->node()->g(attr::Subgraph);
    // note, guaded input is already loaded onto the stack
    // for GUARD instruction
    emitLoadInputs(node->inputs().slice(2));
    insertInstruction(TAIL_CALL, function_table_.size());
    TORCH_INTERNAL_ASSERT(node->kind() == prim::BailOut);
    auto bailout_index = node->i(attr::index);
    TORCH_INTERNAL_ASSERT(bailout_index >= 0);

    auto build_bailout_graph = [bailout_index,
                                unoptimized_graph](Function& func) {
      BuildBailOutGraphFrom(bailout_index, unoptimized_graph, func.graph());
    };

    auto empty_graph = std::make_shared<Graph>();
    auto func = torch::make_unique<GraphFunction>(
        "bailout", empty_graph, build_bailout_graph);
    function_table_.emplace_back(func.get());
    bailout_functions_.emplace_back(std::move(func));
    createBailoutBlock(jf_index);
  }

  void emitProfile(Node* node) {
    emitLoadInputs(node->inputs());
    insertInstruction(PROFILE_OP, profile_function_table_.size());
    if (node->cast<ProfileOp>()) {
      profile_function_table_.push_back(node->cast<ProfileOp>()->getCallback());
    } else if (node->cast<ProfileIValueOp>()) {
      profile_function_table_.push_back(
          node->cast<ProfileIValueOp>()->getCallback());
    } else {
      TORCH_INTERNAL_ASSERT(false);
    }
  }

  void emitGetAttr(Node* node) {
    emitLoadInputs(node->inputs());
    const auto type = node->input()->type()->expect<ClassType>();
    const auto& field = node->s(attr::name);
    const auto slot = type->getAttributeSlot(field);
    insertInstruction(GET_ATTR, slot);
  }

  void emitSetAttr(Node* node) {
    emitLoadInputs(node->inputs());
    const auto type = node->inputs().at(0)->type()->expect<ClassType>();
    const auto& field = node->s(attr::name);
    const auto slot = type->getAttributeSlot(field);
    insertInstruction(SET_ATTR, slot);
  }

  void insertBailoutBlocks() {
    for (const BailoutBlock& block : bailout_blocks_) {
      TORCH_INTERNAL_ASSERT(instructions_[block.jf_instruction_index].op == JF)
      instructions_[block.jf_instruction_index].X =
          instructions_.size() - block.jf_instruction_index;
      instructions_.insert(
          instructions_.end(),
          block.instructions.begin(),
          block.instructions.end());
      instructions_source_.insert(
          instructions_source_.end(),
          block.instructions.size(),
          instructions_source_[block.jf_instruction_index]);
    }
  }
  void emitInterfaceCall(
      std::string method_name_str,
      c10::ArrayRef<Value*> inputs) {
    emitLoadInputs(inputs);
    auto method_name = insertConstant(std::move(method_name_str));
    insertInstruction(INTERFACE_CALL, method_name, inputs.size());
  }

  void emitListUnpack(Node* node) {
    emitLoadInputs(node->inputs());
    insertInstruction(LIST_UNPACK, node->outputs().size());
  }

  void emitTupleConstruct(Node* node) {
    bool named =
        node->output()->type()->expectRef<TupleType>().name().has_value();
    if (named) {
      emitContainerConstruct(NAMED_TUPLE_CONSTRUCT, node);
    } else {
      emitLoadInputs(node->inputs());
      insertInstruction(TUPLE_CONSTRUCT, node->inputs().size());
    }
  }

  void emitContainerConstruct(OpCode op, Node* node) {
    emitLoadInputs(node->inputs());
    insertInstruction(
        op, emitType(node->output()->type()), node->inputs().size());
  }

  void emitCreateObject(Node* node) {
    insertInstruction(CREATE_OBJECT, emitType(node->output()->type()));
  }
  void emitIsinstance(Node* node) {
    emitLoadInputs(node->inputs());
    std::vector<TypePtr> types = node->tys(attr::types);
    size_t types_start = type_table_.size();
    for (const auto& typ : types) {
      emitType(typ);
    }
    insertInstruction(ISINSTANCE, types_start, types.size());
  }

  void emitTupleSlice(Node* node) {
    emitLoadInputs(node->inputs());
    int64_t beg_ind = node->i(attr::beg);
    int64_t end_ind = node->i(attr::end);
    insertInstruction(TUPLE_SLICE, beg_ind, end_ind - beg_ind);
  }

  void emitFork(Node* node) {
    emitLoadInputs(node->inputs());
    std::unique_ptr<GraphFunction> forked_fn(new GraphFunction(
        "<forked function>", node->g(attr::Subgraph), nullptr));
    forked_functions_.emplace_back(std::move(forked_fn));
    function_table_.emplace_back(forked_functions_.back().get());
    insertInstruction(FORK, function_table_.size() - 1, node->inputs().size());
  }

  void emitWarn(Node* node) {
    if (FLAGS_torch_jit_disable_warning_prints) {
      return;
    }

    emitLoadInputs(node->inputs());
    int32_t idx = -1;
    if (node->hasAttribute(attr::warn_id)) {
      idx = static_cast<int32_t>(node->i(attr::warn_id));
    }
    insertInstruction(WARN, idx);
  }

  void emitEnter(Node* node) {
    emitLoadInputs(node->inputs());
    insertInstruction(ENTER);
  }

  void emitExit(Node* /* node */) {
    insertInstruction(EXIT);
  }

  void emitNode(Node* node) {
    WithCurrentNode guard(&current_node_, node);
    switch (node->kind()) {
      default:
        // NOLINTNEXTLINE(clang-analyzer-optin.cplusplus.VirtualCall)
        emitOperator(node);
        break;
      case prim::Drop:
        emitDrop(node->inputs());
        break;
      case prim::Constant:
        emitConstant(node);
        break;
      case prim::If:
        emitIf(node);
        break;
      case prim::Loop:
        emitLoop(node);
        break;
      case aten::wait:
        emitWait(node);
        break;
      case prim::Param:
        break;
      case prim::CallFunction:
        emitCall(
            node->inputs().at(0)->type()->expectRef<FunctionType>().function(),
            node->inputs().slice(1));
        break;
      case prim::CallMethod:
        if (auto class_type = node->inputs().at(0)->type()->cast<ClassType>()) {
          emitCall(&class_type->getMethod(node->s(attr::name)), node->inputs());
        } else {
          emitInterfaceCall(node->s(attr::name), node->inputs());
        }
        break;
      case prim::TypeCheck:
        emitTypeCheck(node);
        break;
      case prim::BailOut:
        emitBailOut(node);
        break;
      case prim::profile_ivalue:
      case prim::profile:
        emitProfile(node);
        break;
      case prim::GetAttr:
        emitGetAttr(node);
        break;
      case prim::SetAttr:
        emitSetAttr(node);
        break;
      case prim::ListUnpack:
        emitListUnpack(node);
        break;
      case prim::TupleConstruct:
        emitTupleConstruct(node);
        break;
      case prim::ListConstruct:
        emitContainerConstruct(LIST_CONSTRUCT, node);
        break;
      case prim::DictConstruct:
        emitContainerConstruct(DICT_CONSTRUCT, node);
        break;
      case prim::CreateObject:
        emitCreateObject(node);
        break;
      case prim::isinstance:
        emitIsinstance(node);
        break;
      case prim::TupleSlice:
        emitTupleSlice(node);
        break;
      case prim::fork:
        emitFork(node);
        break;
      case aten::warn:
        emitWarn(node);
        break;
      case prim::Enter:
        emitEnter(node);
        break;
      case prim::Exit:
        emitExit(node);
        break;
    }
  }

  void emitCodeForBlock(Block* block) {
    emitNodeAtBlockLevel(block->param_node());
    for (auto node : block->nodes()) {
      emitNodeAtBlockLevel(node);
    }
    emitNodeAtBlockLevel(block->return_node());
  }

  const std::vector<GraphExecutor*>& grad_executors() {
    if (!grad_executors_) {
      grad_executors_.emplace();
      for (Operation& op : operator_table_) {
        if (auto executor = detail::getGradExecutor(op)) {
          grad_executors_->push_back(executor);
        }
      }
    }
    return *grad_executors_;
  }

  const std::vector<GraphExecutor*>& diff_graph_op_executors() {
    if (!forward_executors_) {
      forward_executors_.emplace();
      for (Operation& op : operator_table_) {
        if (auto executor = detail::getDifferentiableGraphOpExecutor(op)) {
          forward_executors_->push_back(executor);
        }
      }
    }
    return *forward_executors_;
  }

  void dump(std::ostream& out, size_t i) const {
    out << i << " " << instructions_[i];
    if (instructions_[i].op == OP || instructions_[i].op == CALL ||
        instructions_[i].op == OPN) {
      out << " # " << *instructions_source_[i];
    } else {
      out << "\n";
    }
  }

  void dump(std::ostream& out) const {
    out << *graph_ << "\n";
    for (const auto i : c10::irange(instructions_.size())) {
      dump(out, i);
    }
  }

  /**
   * Add an operation to operator_table_ if not a duplicate and return its index
   */
  int add_to_operator_table(
      const Operation& oper,
      const std::string& op_name,
      const int num_inputs,
      const bool is_vararg) {
    int size = operator_table_.size();

    if (!is_vararg) {
      std::pair<std::string, int> key(op_name, num_inputs);
      auto found = operator_table_inv_.find(key);

      if (found != operator_table_inv_.end()) {
        return found->second;
      }

      operator_table_inv_.emplace(key, size);
    }

    operator_table_.emplace_back(oper);
    return size;
  }
};

struct MobileCodeImpl : CodeImpl {
  MobileCodeImpl(
      const std::shared_ptr<Graph>& graph,
      std::string function_name,
      bool emit_default_input_instructions,
      bool support_default_args_before_out,
      size_t remaining_bailout_depth)
      : CodeImpl(graph, function_name, remaining_bailout_depth, false),
        emit_default_input_instructions_(emit_default_input_instructions),
        support_default_args_before_out_(support_default_args_before_out) {
    // NOLINTNEXTLINE(clang-analyzer-optin.cplusplus.VirtualCall)
    run();
  }

  void run() override {
    process_ops_for_mobile();
    emitCodeForBlock(graph_->block());
    insertInstruction(RET);
    // we deferred the emission of bailout blocks so they appear at the end
    // emit them now and patch up the jumps
    insertBailoutBlocks();
  }

  void process_ops_for_mobile() {
    DepthFirstGraphNodeIterator graph_it(graph_);
    Node* node = graph_it.next();
    while (node) {
      if (node->maybeOperator()) {
        auto op_schema = node->getOperator().schema();
        // skip if schema has vararg
        if (!op_schema.is_vararg()) {
          auto specifiedArgs = CalculateNecessaryArgs(
              op_schema.arguments(),
              node->inputs(),
              support_default_args_before_out_);

          size_t numInclude = specifiedArgs.first +
              (support_default_args_before_out_ ? specifiedArgs.second : 0);
          auto unique_name = op_schema.overload_name() != ""
              ? op_schema.name() + "." + op_schema.overload_name()
              : op_schema.name();
          auto it = op_to_num_specified_args_.insert(
              std::pair<std::string, size_t>(unique_name, 0));
          op_to_num_out_args_.insert(std::pair<std::string, size_t>(
              unique_name, specifiedArgs.second));
          auto prev_value = it.first->second;
          it.first->second = std::max(numInclude, prev_value);
        }
      }
      node = graph_it.next();
    }
  }

 private:
  void emitOperator(Node* node) override {
    if (emit_default_input_instructions_) {
      CodeImpl::emitOperator(node);
    } else {
      const Operator& op = node->getOperator();
      std::string unique_op_name = c10::toString(op.schema().operator_name());
      int num_inputs = node->inputs().size();
      bool is_vararg = op.schema().is_vararg();

      if (op.hasOperation() && is_vararg) {
        emitLoadInputs(node->inputs());
        int operation_index = add_to_operator_table(
            op.getOperation(node),
            unique_op_name,
            num_inputs,
            /* is_vararg */ true);
        insertInstruction(OPN, operation_index, num_inputs);
      } else {
        auto num_include = num_inputs;
        auto it = op_to_num_specified_args_.find(unique_op_name);
        if (it != op_to_num_specified_args_.end()) {
          num_include = it->second;
        }
<<<<<<< HEAD
        emitLoadInputs(node->inputs(), num_include);
        // TODO: uncomment this
        // auto num_out = op_to_num_out_args_.find(unique_op_name)->second;
        // auto num_specified_before_out = num_include - num_out;
        // emitLoadInputs(node->inputs(), 0, num_specified_before_out);
        // emitLoadInputs(node->inputs(), node->inputs().size() - num_out,
        // node->inputs().size());
        int operation_index = add_to_operator_table(
            op.getOperation(node), unique_op_name, num_inputs, is_vararg);
        insertInstruction(OP, operation_index);
=======
        if (support_default_args_before_out_) {
          auto num_out = op_to_num_out_args_.find(unique_op_name)->second;
          auto num_specified_before_out = num_include - num_out;
          emitLoadInputs(node->inputs(), 0, num_specified_before_out);
          emitLoadInputs(
              node->inputs(),
              node->inputs().size() - num_out,
              node->inputs().size());
        } else {
          emitLoadInputs(node->inputs(), num_include);
        }
        insertInstruction(OP, operator_table_.size());
>>>>>>> b737629f
      }
    }
  }

  // To support forward compatibility for bytecode version bump from v5 to v6
  bool emit_default_input_instructions_;
  // To support forward compatibility for bytecode version bump from v6 to v7
  bool support_default_args_before_out_;
};

} // namespace interpreter
} // namespace jit
} // namespace torch<|MERGE_RESOLUTION|>--- conflicted
+++ resolved
@@ -840,18 +840,6 @@
         if (it != op_to_num_specified_args_.end()) {
           num_include = it->second;
         }
-<<<<<<< HEAD
-        emitLoadInputs(node->inputs(), num_include);
-        // TODO: uncomment this
-        // auto num_out = op_to_num_out_args_.find(unique_op_name)->second;
-        // auto num_specified_before_out = num_include - num_out;
-        // emitLoadInputs(node->inputs(), 0, num_specified_before_out);
-        // emitLoadInputs(node->inputs(), node->inputs().size() - num_out,
-        // node->inputs().size());
-        int operation_index = add_to_operator_table(
-            op.getOperation(node), unique_op_name, num_inputs, is_vararg);
-        insertInstruction(OP, operation_index);
-=======
         if (support_default_args_before_out_) {
           auto num_out = op_to_num_out_args_.find(unique_op_name)->second;
           auto num_specified_before_out = num_include - num_out;
@@ -863,8 +851,9 @@
         } else {
           emitLoadInputs(node->inputs(), num_include);
         }
-        insertInstruction(OP, operator_table_.size());
->>>>>>> b737629f
+        int operation_index = add_to_operator_table(
+            op.getOperation(node), unique_op_name, num_inputs, is_vararg);
+        insertInstruction(OP, operation_index);
       }
     }
   }
