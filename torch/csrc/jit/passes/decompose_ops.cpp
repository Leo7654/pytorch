#include <torch/csrc/jit/operator.h>
#include <torch/csrc/jit/script/compiler.h>
#include <torch/csrc/jit/passes/decompose_ops.h>
#include <torch/csrc/jit/passes/dead_code_elimination.h>
#include <torch/csrc/jit/passes/constant_propagation.h>
#include <torch/csrc/jit/passes/shape_analysis.h>
#include <torch/csrc/jit/passes/utils/subgraph_utils.h>

namespace torch {
namespace jit {

static bool DecomposeOps(Block* block) {
<<<<<<< HEAD
  static const char* linear_source = R"SCRIPT(
      def linear(input: Tensor, weight: Tensor, bias: Optional[Tensor]):
          output = input.matmul(weight.t())
          if bias is not None:
              output += bias
          return output
      )SCRIPT";
  static const char* addmm_source = R"SCRIPT(
=======
  static script::CompilationUnit decompose_funcs(R"SCRIPT(
>>>>>>> 1f368d6f
      def addmm(self: Tensor, mat1: Tensor, mat2: Tensor, beta: number = 1.0, alpha: number = 1.0):
          return self + mat1.mm(mat2)
      )SCRIPT");

  bool decomposed = false;
  for (auto it = block->nodes().begin(), end = block->nodes().end(); it != end;
      ++it) {
    for (auto sub : it->blocks()) {
      DecomposeOps(sub);
    }
    if (it->matches("aten::linear(Tensor input, Tensor weight, Tensor? bias) -> Tensor")) {
      Value* input = it->namedInput(attr::input);
      Value* weight = it->namedInput(attr::weight);
      Value* bias = it->namedInput(attr::bias);
      auto input_type = input->type()->cast<DimensionedTensorType>();
      if (!input_type) {
        // if the input type is not specialized, don't do decomposition
        continue;
      }

      decomposed = true;
      WithInsertPoint guard(*it);

      Graph* graph = it->owningGraph();
      int ndim = input_type->dim();
      Value* new_output = nullptr;
      if (ndim == 2 && bias->type()->isSubtypeOf(TensorType::get())) {
        // if ndim == 2 and bias is statically defined, dispatch to addmm decomposition
        Value* transposed_weight = graph->insert(aten::t, {weight});
        Value* one = graph->insertConstant(1);
        std::vector<Value*> inputs{bias, input, transposed_weight, one, one};
        new_output = decomposeOp(*it, addmm_source, "addmm", inputs);
      } else {
        // otherwise dispatch to normal linear decomposition
        new_output = decomposeOp(*it, linear_source, "linear", it->inputs());
      }
      new_output->setType(it->output()->type());
      it->output()->replaceAllUsesWith(new_output);
      it.destroyCurrent();
    } else if (it->matches(
          "aten::addmm(Tensor self, Tensor mat1, Tensor mat2, *, Scalar beta, Scalar alpha) -> Tensor",
          /*const_inputs=*/{attr::beta, attr::alpha})) {
      // For the case where we have an addmm where alpha and beta are Attributes
      // and both of those scalars are equal to 1.0, decompose this into an mm
      // followed by an add so that it can go through the existing optimization (batchmm)
      if (it->get<at::Scalar>(attr::alpha)->toDouble() != 1.0 ||
          it->get<at::Scalar>(attr::beta)->toDouble() != 1.0) {
        continue;
      }

      decomposed = true;
      WithInsertPoint guard(*it);

      std::shared_ptr<Graph> d_graph = decompose_funcs.get_function("addmm").graph();
      Value* new_output = inlineCallTo(*it->owningGraph(), *d_graph, it->inputs()).at(0);
      // Set the output of the decomposed graph to have the same output type as the
      // original op otherwise the canonicalized graph will have
      // TensorType as the output of this node which is incorrect
      new_output->setType(it->output()->type());
      it->output()->replaceAllUsesWith(new_output);
      it.destroyCurrent();
    }
  }
  return decomposed;
}

void DecomposeOps(std::shared_ptr<Graph>& graph) {
  bool is_decomposed = DecomposeOps(graph->block());
  if (is_decomposed) {
    // we only re-run those passes when the graph get decomposed
    PropagateInputShapes(graph);
    ConstantPropagation(graph);
    EliminateDeadCode(graph);
  }
}

} // namespace jit
} // namespace torch<|MERGE_RESOLUTION|>--- conflicted
+++ resolved
@@ -10,18 +10,13 @@
 namespace jit {
 
 static bool DecomposeOps(Block* block) {
-<<<<<<< HEAD
-  static const char* linear_source = R"SCRIPT(
+  static script::CompilationUnit decompose_funcs(R"SCRIPT(
       def linear(input: Tensor, weight: Tensor, bias: Optional[Tensor]):
           output = input.matmul(weight.t())
           if bias is not None:
               output += bias
           return output
-      )SCRIPT";
-  static const char* addmm_source = R"SCRIPT(
-=======
-  static script::CompilationUnit decompose_funcs(R"SCRIPT(
->>>>>>> 1f368d6f
+
       def addmm(self: Tensor, mat1: Tensor, mat2: Tensor, beta: number = 1.0, alpha: number = 1.0):
           return self + mat1.mm(mat2)
       )SCRIPT");
@@ -46,6 +41,7 @@
       WithInsertPoint guard(*it);
 
       Graph* graph = it->owningGraph();
+      std::shared_ptr<Graph> d_graph;
       int ndim = input_type->dim();
       Value* new_output = nullptr;
       if (ndim == 2 && bias->type()->isSubtypeOf(TensorType::get())) {
@@ -53,10 +49,12 @@
         Value* transposed_weight = graph->insert(aten::t, {weight});
         Value* one = graph->insertConstant(1);
         std::vector<Value*> inputs{bias, input, transposed_weight, one, one};
-        new_output = decomposeOp(*it, addmm_source, "addmm", inputs);
+        d_graph = decompose_funcs.get_function("addmm").graph();
+        new_output = inlineCallTo(*it->owningGraph(), *d_graph, inputs).at(0);
       } else {
         // otherwise dispatch to normal linear decomposition
-        new_output = decomposeOp(*it, linear_source, "linear", it->inputs());
+        d_graph = decompose_funcs.get_function("linear").graph();
+        new_output = inlineCallTo(*it->owningGraph(), *d_graph, it->inputs()).at(0);
       }
       new_output->setType(it->output()->type());
       it->output()->replaceAllUsesWith(new_output);
