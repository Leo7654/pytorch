from functools import wraps, partial
from itertools import product, chain
import itertools
import collections
import copy
import operator
import random
import numbers

import torch
import numpy as np
from torch._six import inf
import collections.abc

from typing import Callable, List, Optional, Sequence, Tuple, Union

from torch.testing import \
    (make_non_contiguous, floating_types, floating_types_and, complex_types,
     floating_and_complex_types, floating_and_complex_types_and,
     all_types_and_complex_and, all_types_and, all_types_and_complex,
     integral_types_and, all_types, double_types)
from .._core import _dispatch_dtypes
from torch.testing._internal.common_device_type import \
    (onlyOnCPUAndCUDA, skipIf, skipCUDAIfNoMagma, skipCUDAIfNoMagmaAndNoCusolver, skipCUDAIfNoCusolver,
     skipCPUIfNoLapack, skipCPUIfNoFFT, skipCUDAIfRocm, precisionOverride, toleranceOverride, tol)
from torch.testing._internal.common_cuda import CUDA11OrLater, SM53OrLater, SM60OrLater
from torch.testing._internal.common_utils import \
    (is_iterable_of_tensors,
     random_symmetric_matrix, random_symmetric_psd_matrix,
     make_fullrank_matrices_with_distinct_singular_values,
     random_symmetric_pd_matrix, make_symmetric_matrices,
     make_symmetric_pd_matrices, random_square_matrix_of_rank,
     random_fullrank_matrix_distinct_singular_value,
     TEST_WITH_ROCM, IS_WINDOWS, IS_MACOS, make_tensor, TEST_SCIPY,
     torch_to_numpy_dtype_dict, TEST_WITH_ASAN,
     GRADCHECK_NONDET_TOL,)
import torch.testing._internal.opinfo_helper as opinfo_helper

from setuptools import distutils

if TEST_SCIPY:
    import scipy.special


# Reasonable testing sizes for dimensions
L = 20
M = 10
S = 5

# Unique value to distinguish default from anything else
_NOTHING = object()


class DecorateInfo(object):
    """Describes which test, or type of tests, should be wrapped in the given
       decorators when testing an operator. Any test that matches all provided
       arguments will be decorated. The decorators will only be applied if the
       active_if argument is True."""

    __slots__ = ['decorators', 'cls_name', 'test_name', 'device_type', 'dtypes', 'active_if']

    def __init__(self, decorators, cls_name=None, test_name=None, *,
                 device_type=None, dtypes=None, active_if=True):
        self.decorators = list(decorators) if isinstance(decorators, collections.abc.Sequence) else [decorators]
        self.cls_name = cls_name
        self.test_name = test_name
        self.device_type = device_type
        self.dtypes = dtypes
        self.active_if = active_if

    def is_active(self, cls_name, test_name, device_type, dtype):
        return (
            self.active_if and
            (self.cls_name is None or self.cls_name == cls_name) and
            (self.test_name is None or self.test_name == test_name) and
            (self.device_type is None or self.device_type == device_type) and
            (self.dtypes is None or dtype in self.dtypes)
        )


class SkipInfo(DecorateInfo):
    """Describes which test, or type of tests, should be skipped when testing
       an operator. Any test that matches all provided arguments will be skipped.
       The skip will only be checked if the active_if argument is True."""

    def __init__(self, cls_name=None, test_name=None, *,
                 device_type=None, dtypes=None, active_if=True):
        super().__init__(decorators=skipIf(True, "Skipped!"), cls_name=cls_name,
                         test_name=test_name, device_type=device_type, dtypes=dtypes,
                         active_if=active_if)


class SampleInput(object):
    """Represents sample inputs to a function."""

    __slots__ = ['input', 'args', 'kwargs', 'output_process_fn_grad', 'broadcasts_input', 'name']

    def __init__(self, input, *, args=tuple(), kwargs=None, output_process_fn_grad=lambda x: x, broadcasts_input=False, name=""):
        # input is the first input to the op and must be either a Tensor or TensorList (Sequence[Tensor]).
        # This follows the typical pattern where for Tensor inputs op(t, ...) = t.op(...).
        # op with TensorList inputs do not support method or inplace variants.
        assert isinstance(input, torch.Tensor) or is_iterable_of_tensors(input)
        self.input: Union[torch.Tensor, Sequence[torch.Tensor]] = input
        self.args = args
        self.kwargs = kwargs if kwargs is not None else {}
        self.output_process_fn_grad = output_process_fn_grad
        self.name = name

        # Specifies if `self.input` is broadcasted or not,
        # given that the operator supports broadcasting.
        # This field is used to verify the behavior for inplace variant.
        #
        # If a SampleInput is marked with `broadcasts_input=True`,
        # it is verified that we get a `RuntimerError` with this sample,
        # and inplace variant. Also inplace grad{grad} tests are skipped,
        # for such inputs (as they will error out otherwise).
        self.broadcasts_input = broadcasts_input

    def _repr_helper(self, formatter):
        # Helper function to return the details of the SampleInput as `str`
        # It consolidates all the fields of SampleInput and allows,
        # formatting the fields like `input`, `args`, etc with `formatter`
        # callable to customize the representation.
        # Look at `summary` method for example.
        arguments = [
            f'input={formatter(self.input)}',
            f'args={formatter(self.args)}',
            f'kwargs={formatter(self.kwargs)}',
            f'output_process_fn_grad={self.output_process_fn_grad}',
            f'broadcasts_input={self.broadcasts_input}',
            f'name={repr(self.name)}']

        return f'SampleInput({", ".join(a for a in arguments if a is not None)})'

    def __repr__(self):
        return self._repr_helper(lambda x: x)

    def summary(self):
        # Returns the SampleInput details in a more
        # friendly format.
        # It formats `Tensor` and `TensorList`
        # in a more condensed representation.
        def formatter(arg):
            # Format any instance of `Tensor` (standalone, in list, or in dict)
            # by Tensor[TensorShape]
            # Eg. Tensor with shape (3, 4) is formatted as Tensor[3, 4]
            if isinstance(arg, torch.Tensor):
                shape = str(tuple(arg.shape)).replace('(', '').replace(')', '')
                return f"Tensor[{shape}]"
            elif isinstance(arg, dict):
                return {k: formatter(v) for k, v in arg.items()}
            elif is_iterable_of_tensors(arg):
                return "TensorList[" + ", ".join(map(formatter, arg)) + "]"
            elif isinstance(arg, (list, tuple)):  # Handle list, tuple
                return "(" + ",".join(map(formatter, arg)) + ")"

            return repr(arg)

        return self._repr_helper(formatter)

    # Returns the NumPy version of the sample input object in the form of a tuple: (input, args, kwargs)
    def numpy(self):
        # Converts tensors to ndarrays by calling .detach().cpu().numpy() on them
        # Numbers, strings, and bool are preserved as is
        # Lists, tuples and dicts are handled by calling this function recursively
        def to_numpy(x):
            def _np(t):
                return t.detach().cpu().numpy()

            if isinstance(x, torch.Tensor):
                return _np(x)
            elif isinstance(x, list):
                return list(map(to_numpy, x))
            elif isinstance(x, tuple):
                return tuple(map(to_numpy, x))
            elif isinstance(x, dict):
                return {k: to_numpy(v) for k, v in x.items()}
            elif isinstance(x, (numbers.Number, bool, str)):
                return x

            raise ValueError("Unknown type {0}!".format(type(x)))

        sample_np_input, np_args, np_kwargs = to_numpy(self.input), to_numpy(self.args), to_numpy(self.kwargs)
        return (sample_np_input, np_args, np_kwargs)


class AliasInfo(object):
    """Class holds alias information. For example, torch.abs ->
    torch.absolute, torch.Tensor.absolute, torch.Tensor.absolute_
    """

    def __init__(self, alias_name):
        self.name = alias_name
        self.op = _getattr_qual(torch, alias_name)
        self.method_variant = getattr(torch.Tensor, alias_name, None)
        self.inplace_variant = getattr(torch.Tensor, alias_name + "_", None)

    def __call__(self, *args, **kwargs):
        return self.op(*args, **kwargs)


# Extension of getattr to support qualified names
# e.g. _getattr_qual(torch, 'linalg.norm') -> torch.linalg.norm
def _getattr_qual(obj, name, default=_NOTHING):
    try:
        for path in name.split('.'):
            obj = getattr(obj, path)
        return obj
    except AttributeError:
        if default is not _NOTHING:
            return default
        else:
            raise

# Note [OpInfos]
# ~~~~~~~~~~~~~~
#
# This note was written shortly after the PyTorch 1.9 release.
# If you notice it's out-of-date or think it could be improved then please
# file an issue.
#
# See also: the OpInfo tracker (https://github.com/pytorch/pytorch/issues/54261)
# See also: "Writing Test Templates" in common_device_type.py to learn how to
#   parametrize a test template using OpInfos.
#
# An OpInfo is a collection of metadata related to a PyTorch operator. This
#   metadata is used to generate tests that validate properties of the operator,
#   like if it implements the correct gradient formula.
#
# WHY OPINFOS?
# ~~~~~~~~~~~~
#
# OpInfos are principally intended to do two things:
#
#   1) to simplify testing an operator
#   2) to allow systems (like autograd, torchscript, fx, nnc...) to test
#        against every PyTorch operator
#
# Both these goals are still a work in progress. Not every operator has an
#   OpInfo, and some operator tests still have to be written manually.
#
# The utility of OpInfos can also be motivated from a different perspective.
#   PyTorch is a complicated framework with many interrelated systems, too
#   many for any one person to keep track of. An OpInfo can be thought of as the
#   interface between an operator implementer and those other systems. Instead of
#   requiring the implementer of torch.foo understand how to test its forward
#   mode AD or NNC support that's typically handled automatically just by
#   defining an OpInfo. This is a helpful perspective to have, because it's often
#   surprising to OpInfo writers that just implementing an OpInfo typically can't
#   verify an operator is actually implemented correctly. "If an OpInfo doesn't
#   validate my op works as expected, what's the point of it?" But the point of
#   it is that it lets engineers focus on testing their operator logic instead
#   of having to write tests for how the operator interacts with each of
#   PyTorch's many systems. And, OK, sometimes it validates your op works
#   the way you want and all you have to do is write an OpInfo and you're done
#   testing... more on that below.
#
# WHAT'S AN OPINFO?
# ~~~~~~~~~~~~~~~~~
#
# So what is an OpInfo? It's a Python class that describes an operator's properties,
#   like which dtypes it supports on the CPU and whether it has any aliases.
#   These properties can be divided into three categories:
#
#   1) Metadata describing the operator, like the operator's name and if it
#     "supports" the out kwarg.
#   2) Test directives, like "skips" that tell the test suite to skip some
#     tests.
#   3) A "sample inputs" function that generates valid inputs for the operator.
#
# OpInfo attributes are described in more detail below.
#
# THE SAMPLE INPUTS FUNCTION
# ~~~~~~~~~~~~~~~~~~~~~~~~~~
#
# The "sample inputs" function merits special elaboration. This function is
#   crucial to testing with OpInfos. A typical OpInfo test has to treat the operator
#   as a black box. There's no structure for the test to understand or exploit.
#   Without "sample inputs" it wouldn't even know how to call the OpInfo's
#   operator. The sample input function saves the day by providing different
#   "SampleInputs" that can be used to call the operator. A sample input
#   function should have the following signature:
#
#   def sample_inputs_foo(op_info, device, dtype, requires_grad, **kwargs):
#
#   And should return a list of SampleInputs (see the class description above).
#   Each SampleInput defines an "input", "args", "kwargs",
#   an "output_process_fn_grad" function, the "broadcasts_input" bool and
#   a "name".
#
# The "input" is the first argument to the operator, or the tensor that
#   the method or inplace variants of the operator should be called on, and
#   should be on the requested device, of the requested dtype, and its
#   requires_grad attribute should be set to the requires_grad argument.
#
# "args" should contain positional arguments, and "kwargs" keyword arguments.
#
# "output_process_fn_grad" has an interesting name. It's a function that maps
#   the operator's output (when given the input, args, and kwargs) to the
#   portion of the output to gradcheck. For example, consider an operator
#   like torch.linalg.slogdet
#   (https://pytorch.org/docs/master/generated/torch.linalg.slogdet.html).
#   This operator returns a tuple of two tensors, but the first tensor
#   cannot be backwarded through. Its "output_process_fn_grad" filters
#   this output tuple to just the second argument, which we can call backward
#   on. Functions that produce a single tensor can ignore this argument.
#
# "broadcasts_input" is a bool indicated if the SampleInput causes the operator
#   to broadcast the "input" argument. This is important for tests to understand
#   because inplace variants of operations throw a runtime error if they
#   would broadcast their input arguments, so tests that work with inplace
#   variants filter SampleInputs that broadcast their input.
#
# "name" is a string that's just used for debugging. It appears when printing
#   the SampleInput.
#
# OPINFO FILE ORGANIZATION
# ~~~~~~~~~~~~~~~~~~~~~~~~
#
# All OpInfos are currently defined in this file. Most OpInfo tests are defined
#   in test_ops.py, but some system-specific tests are defined in those
#   systems' test files, and subclass-specific tests are defined in the test
#   file that corresponds to that subclass (see the below).
#   Expect a reorganization in the future.
#
# WHAT'S TESTED?
# ~~~~~~~~~~~~~~
#
# Every OpInfo in the op_db sequence has the following properties validated in
# test_ops.py:
#
#   - that its supported dtypes are specified correctly
#   - that it supports the out= argument properly (if it allows out=),
#       see https://github.com/pytorch/pytorch/wiki/Developer-FAQ#how-does-out-work-in-pytorch
#   - that it works with the conjugate view bit properly
#   - that its function, method, and inplace variants perform the same operation
#       (that is, that torch.add, torch.Tensor.add, and torch.Tensor.add_ all
#       do the same thing).
#   - that its inplace variant preserves the input's storage
#   - that its gradient formula is implemented correctly, and that it supports
#       gradgrad and complex grad and gradgrad and forward mode AD properly for
#       the op's function and inplace variants (method variants are skipped
#       to reduce test time).
#   - that the operation performs the same operation when traced or scripted
#       using the jit
#   - that the operation is autodifferentiated by the jit as expected
#   - that the operator's aliases, if any, perform the same operation and that
#       the jit understands the alias
#
# Additional OpInfo tests are in test_jit_fuser_te.py, test_fx_experimental.py,
#   and test_fx.py. These tests validate that operators work with NNC and FX
#   as expected.
#
# For performance, some of the above tests may only run on the first
#   SampleInput returned by an OpInfo's sample input function.
#
# In addition to these tests, some subclasses (discussed in the next section)
#   define additional tests.
#
# Critically, as mentioned above, what's not tested is that the operator
#   works as expected. When implementing an OpInfo an engineer must still
#   typically write one or more tests validating the operator's behavior.
#
# OPINFO (SUB)CLASSES
# ~~~~~~~~~~~~~~~~~~~
#
# In addition to the OpInfo base class there are several specialized OpInfo
#   subclasses. For example, the UnaryUfuncInfo subclass is used for
#   unary elementwise operations. These operations have a common structure
#   that test_unary_ufuncs.py exploits with additional automated testing.
#   The automated testing in test_unary_ufuncs.py is so thorough, comparing
#   the operator to a NumPy reference function on a plethora of values, that
#   just implementing an OpInfo for a unary elementwise operation is often
#   sufficient testing.
#
# The ForeachFuncInfo is another OpInfo subclass that is hyper-specialized to a
#   very unique class of operations. These OpInfos aren't included in the
#   op_db sequence and have their own tests.
#
# Other OpInfo subclasses, like SpectralFuncInfo, are just for convenience
# when writing OpInfos.
#
# TESTING A NEW OPERATOR
# ~~~~~~~~~~~~~~~~~~~~~~
#
# If you're adding a new operator to the torch, torch.fft, torch.linalg,
#   or torch.special namespaces then you should add an OpInfo for it. As
#   mentioned a couple times above, implementing an OpInfo is not usually
#   sufficient testing (unless the operator is a unary elementwise operator).
#   The OpInfo will only test the properties described in the "WHAT'S TESTED"
#   section. It DOES NOT verify that the operator is implemented correctly.
#
# We are currently reviewing if operators in the torch.nn.functional namespace
#   will be added as OpInfos, but you are encouraged to add an OpInfo for
#   such operators, too.
#
# TIPS FOR WRITING AN OPINFO AND OPINFO TESTS
# ~~~~~~~~~~~~~~~~~~~~~~~~~~~~~~~~~~~~~~~~~~~
#
# Writing an OpInfo can be a little daunting. Since the point of an OpInfo is to
#   be consumed by a variety of systems it can be hard to understand how to
#   deal with test failures or how to set the OpInfo metadata properly.
#
# Before adding an OpInfo it helps to look at other OpInfos. A sample inputs
#   function must be defined, and the operator's dtypes must be specified.
#   Once that's done you should run the operator's tests in test_ops.py
#   (these can be filtered using the "-k" argument in pytest). Tests that
#   fail should provide an error message that describes what to change about
#   your OpInfo. You don't need to worry about changing an OpInfo's default
#   values unless a test yells at you.
#
# Similarly, if you're writing a test that consumes OpInfos then it's critical
#   your test provides a clear error message describing what to do when it
#   fails. You should not assume the OpInfo implementer is familiar with your
#   system.
#
# If you see a confusing error message while developing an OpInfo then please
#   file an issue describing what happened.
#
# This trial-and-error approach can be frustrating to writing an OpInfo can
#   be frustrating, but it's probably necessary as long as OpInfos don't require
#   learning about all the systems that consume them. One thing that can help
#   is the get_supported_dtypes() function defined in opinfo_helper.py. This
#   function can be used to programmatically specify the dtypes an operator
#   supports, and is especially useful if writing an OpInfo on a machine
#   without a CUDA device. See its documentation for more details.
#
# THE FUTURE OF OPINFOS AND OPINFO TESTING
# ~~~~~~~~~~~~~~~~~~~~~~~~~~~~~~~~~~~~~~~~
#
# In the future we expect OpInfo coverage to improve, particularly for the
#   torch, torch.fft, torch.linalg, and torch.special namespaces, and possibly
#   for the torch.nn.functional namespace, too. In addition an analogous class,
#   ModuleInfo, will be developed to improve module testing.
#
# We also expect at least two new OpInfo subclasses: BinaryUfuncInfo and
#   ReductionInfo. Both will have new automated tests for correctness, too,
#   which might make testing binary elementwise operations and reductions as
#   simple as testing unary elementwise operations today.

# Classes and methods for the operator database
class OpInfo(object):
    """Operator information and helper functions for acquiring it."""

    def __init__(self,
                 name,  # the string name of the function
                 *,
                 ref=None,  # An optional reference function that accepts ndarrays (AKA "NumPy arrays").
                            # If given, the op will be compared with its reference on each of its sample inputs.
                 # the following metadata describes the operator, its variants,
                 #   and its aliases, if any
                 aliases=None,  # iterable of aliases, e.g. ("absolute",) for torch.abs
                 variant_test_name='',  # additional string to include in the test name
                                        # this is useful when an op needs multiple OpInfos,
                                        # like divide does, often because it's really several
                                        # different ops behind the scenes
                 op=None,  # the function variant of the operation, populated as torch.<name> if None
                 method_variant=_NOTHING,  # explicitly specifies the method variant of the operator
                                           # if _NOTHING (default), the method variant will be autopopulated
                                           # if None, then the OpInfo specifies no method variant
                 inplace_variant=_NOTHING,  # explicitly specifies the inplace variant of the operator
                                            # if _NOTHING (default), the method variant will be autopopulated
                                            # if None, then the OpInfo specifies no method variant

                 # the following metadata are test directives for skipping or
                 # modifying tests and a pointer to the op's sample inputs function
                 # this function lets the OpInfo generate valid inputs
                 skips=tuple(),  # information about which tests to skip
                 decorators=None,  # decorators to apply to generated tests
                 sample_inputs_func=None,  # function to generate sample inputs

                 # the following metadata relates to dtype support and is tested for correctness in test_ops.py
                 dtypes=floating_types(),  # dtypes this function is expected to work with
                 # the following dtypesIf... options override the dtypes value
                 # on their respective device types
                 dtypesIfCPU=None,  # dtypes this function is expected to work with on CPU
                 dtypesIfCUDA=None,  # dtypes this function is expected to work with on CUDA
                 dtypesIfROCM=None,  # dtypes this function is expected to work with on ROCM
                 backward_dtypes=None,  # backward dtypes this function is expected to work with
                 backward_dtypesIfCPU=None,  # backward dtypes this function is expected to work with on CPU
                 backward_dtypesIfCUDA=None,  # backward dtypes this function is expected to work with on CUDA
                 backward_dtypesIfROCM=None,  # backward dtypes this function is expected to work with on ROCM
                 default_test_dtypes=None,  # dtypes to test with by default. Tests are instantiated with
                                            # these dtypes for the op unless otherwise specified.
                                            # This is helpful in reducing the test matrix.
                 # the following metadata describes the operators out= support
                 supports_out=True,  # whether the op supports the out kwarg
                                     # defaults to True, if the op does not allow the out kwarg or
                                     # supports it incorrectly then test_out in test_ops.py should fail
                 safe_casts_outputs=False,  # whether op allows safe casting when writing to out arguments

                 # the following metadata relates to autograd support
                 supports_autograd=True,  # whether the operation supports gradient computations
                                          # if true, gradient correctness is tested in test_ops.py
                                          # using the op's sample inputs
                 supports_gradgrad=True,  # whether the op supports second order gradients
                                          # if true, gradgrad correctness is tested in test_ops.py
                                          # (this value is ignored if supports_autograd=False)
                 supports_inplace_autograd=None,  # whether the operation supports inplace autograd
                                                  # if true, tested in test_ops.py
                                                  # defaults to supports_autograd's value
                 supports_forward_ad=False,  # Whether the operation support forward mode AD
                                             # If the value is True, we check that the gradients are correct
                                             # If the value is False, we test that forward grad is not implemented
                 gradcheck_wrapper=lambda op, *args, **kwargs: op(*args, **kwargs),  # wrapper function for gradcheck
                 check_batched_grad=True,  # whether to check batched grad when doing gradcheck
                 check_batched_gradgrad=True,  # whether to check batched grad grad when doing gradgradcheck
                 gradcheck_nondet_tol=0.0,  # tolerance for nondeterminism while performing gradcheck
                 gradcheck_fast_mode=None,  # Whether to use the fast implmentation for gradcheck/gradgradcheck.
                                            # When set to None, defers to the default value provided by the wrapper
                                            # function around gradcheck (testing._internal.common_utils.gradcheck)

                 # the following metadata relates to JIT support and is tested for correctness in test_ops.py
                 aten_name=None,  # name of the corresponding aten:: operator
                 assert_autodiffed=False,  # if a op's aten::node is expected to be symbolically autodiffed
                 autodiff_nonfusible_nodes=None,  # a list of strings with node names that are expected to be in a
                                                  # DifferentiableGraph when autodiffed. Ex: ['aten::add', 'aten::mm'],
                                                  # default is populated to be ['aten::(name of Python operator)']
                 autodiff_fusible_nodes=None,  # a list of strings with node names that are expected to be in FusionGroups
                                               # inside of DifferentiableGraphs when this operation is autodiffed.
                                               # Ex: ['aten::add', 'aten::mm'], defaults to an empty list
                                               # Note: currently no ops use fusible nodes

                 # the following metadata relates to sparse support and is used in test_sparse.py
                 supports_sparse=False,  # whether the op supports sparse inputs

                 # the following metadata relates to complex support and is checked in test_ops.py
                 test_conjugated_samples=True,
                 test_neg_view=True,
                 ):

        dtypes_args = (dtypes, dtypesIfCPU, dtypesIfCUDA, dtypesIfROCM)
        # Validates the dtypes are generated from the dispatch-related functions
        for dtype_list in dtypes_args:
            assert isinstance(dtype_list, (_dispatch_dtypes, type(None)))

        self.name = name
        self.ref = ref
        self.aten_name = aten_name if aten_name is not None else name
        self.variant_test_name = variant_test_name

        # Attribute to verify dynamic_dtypes are used.
        self.dynamic_dtypes = any(map(lambda dtypes: isinstance(
            dtypes, opinfo_helper._dynamic_dispatch_dtypes), dtypes_args))

        if self.dynamic_dtypes:
            # Make sure `dtyesIfCUDA` is dynamic, if dynamic dispatch is used for CPU
            # This is because, below we set dtypesIfCUDA to dtypes if they are None.
            assert isinstance(dtypesIfCUDA, opinfo_helper._dynamic_dispatch_dtypes), \
                (f"To use dynamic dypes for operator {name}, "
                 "acquire the dtypes dynamically for argument `dtypesIfCUDA`."
                 "This is to ensure that CUDA dtypes are acquired correctly as they"
                 "differ from CPU dtypes occasionally")

        self.dtypes = set(dtypes)

        # NOTE: backward dtypes must be acquired before forward dtypes
        #   since they fallback to explicit (not implicit!) specifications of
        #   forward dtypes
        self.backward_dtypes = set(backward_dtypes) if backward_dtypes is not None else self.dtypes
        self.backward_dtypesIfCPU = set(backward_dtypesIfCPU) if backward_dtypesIfCPU is not None else (
            backward_dtypes if backward_dtypes is not None
            else dtypesIfCPU if dtypesIfCPU is not None
            else dtypes)
        self.backward_dtypesIfCUDA = set(backward_dtypesIfCUDA) if backward_dtypesIfCUDA is not None else (
            backward_dtypes if backward_dtypes is not None
            else dtypesIfCUDA if dtypesIfCUDA is not None
            else dtypes)
        self.backward_dtypesIfROCM = set(backward_dtypesIfROCM) if backward_dtypesIfROCM is not None else (
            backward_dtypesIfCUDA if backward_dtypesIfCUDA is not None
            else backward_dtypes if backward_dtypes is not None
            else dtypesIfROCM if dtypesIfROCM is not None
            else dtypesIfCUDA if dtypesIfCUDA is not None
            else dtypes)

        self.dtypesIfCPU = set(dtypesIfCPU) if dtypesIfCPU is not None else self.dtypes
        self.dtypesIfCUDA = set(dtypesIfCUDA) if dtypesIfCUDA is not None else self.dtypes
        self.dtypesIfROCM = set(dtypesIfROCM) if dtypesIfROCM is not None else self.dtypesIfCUDA

        self._default_test_dtypes = set(default_test_dtypes) if default_test_dtypes is not None else None

        # NOTE: if the op is unspecified it is assumed to be under the torch namespace
        self.op = op if op else _getattr_qual(torch, self.name)
        method_variant = getattr(torch.Tensor, name, None) if method_variant is _NOTHING else method_variant
        # attributes like real, imag are not callable
        self.method_variant = method_variant if callable(method_variant) else None
        inplace_name = name + "_"
        self.inplace_variant = getattr(torch.Tensor, inplace_name, None) \
            if inplace_variant is _NOTHING else inplace_variant
        self.operator_variant = getattr(operator, name, None)

        self.supports_out = supports_out
        self.safe_casts_outputs = safe_casts_outputs

        self.skips = skips
        self.decorators = decorators
        self.sample_inputs_func = sample_inputs_func

        self.assert_autodiffed = assert_autodiffed
        self.autodiff_fusible_nodes = autodiff_fusible_nodes if autodiff_fusible_nodes else []
        if autodiff_nonfusible_nodes is None:
            self.autodiff_nonfusible_nodes = ['aten::' + self.name]
        else:
            self.autodiff_nonfusible_nodes = autodiff_nonfusible_nodes

        # autograd support
        self.supports_autograd = supports_autograd
        self.supports_inplace_autograd = supports_inplace_autograd
        if self.supports_inplace_autograd is None:
            self.supports_inplace_autograd = supports_autograd

        self.gradcheck_wrapper = gradcheck_wrapper
        self.supports_gradgrad = supports_gradgrad
        self.supports_forward_ad = supports_forward_ad
        self.check_batched_grad = check_batched_grad
        self.check_batched_gradgrad = check_batched_gradgrad
        self.gradcheck_nondet_tol = gradcheck_nondet_tol
        self.gradcheck_fast_mode = gradcheck_fast_mode

        self.supports_sparse = supports_sparse

        self.aliases = ()
        if aliases is not None:
            self.aliases = tuple(AliasInfo(a) for a in aliases)  # type: ignore[assignment]

        self.test_conjugated_samples = test_conjugated_samples
        self.test_neg_view = test_neg_view

    def __call__(self, *args, **kwargs):
        """Calls the function variant of the operator."""
        return self.op(*args, **kwargs)

    def get_op(self):
        """Returns the function variant of the operator, torch.<op_name>."""
        return self.op

    def get_method(self):
        """Returns the method variant of the operator, torch.Tensor.<op_name>.
        Returns None if the operator has no method variant.
        """
        return self.method_variant

    def get_inplace(self):
        """Returns the inplace variant of the operator, torch.Tensor.<op_name>_.
        Returns None if the operator has no inplace variant.
        """
        return self.inplace_variant

    def get_operator_variant(self):
        """Returns operator variant of the operator, e.g. operator.neg
        Returns None if the operator has no operator variant.
        """
        return self.operator_variant

    def conjugate_sample_inputs(self, device, dtype, requires_grad=False, **kwargs):
        """Returns an iterable of SampleInputs but with the tensor input or first
        tensor in a sequence input conjugated.
        """

        # TODO: Remove the try/except once all operators have sample_inputs_func with
        #       **kwargs in their signature.
        try:
            samples = self.sample_inputs_func(self, device, dtype, requires_grad, **kwargs)
        except TypeError:
            samples = self.sample_inputs_func(self, device, dtype, requires_grad)

        conj_samples = list(samples)

        def conjugate(tensor):
            _requires_grad = tensor.requires_grad
            with torch.no_grad():
                tensor = tensor.conj()
            return tensor.requires_grad_(_requires_grad)

        for i in range(len(samples)):
            sample = conj_samples[i]
            # Note: it is assumed that the input here is either a tensor or tensorlist
            if isinstance(sample.input, torch.Tensor):
                sample.input = conjugate(sample.input)
            else:
                with torch.no_grad():
                    sample.input[0] = conjugate(sample.input[0])

        return tuple(conj_samples)

    def sample_inputs(self, device, dtype, requires_grad=False, **kwargs):
        """Returns an iterable of SampleInputs.

        These samples should be sufficient to test the function works correctly
        with autograd, TorchScript, etc.
        """

        # TODO: Remove the try/except once all operators have sample_inputs_func with
        #       **kwargs in their signature.
        try:
            samples = self.sample_inputs_func(self, device, dtype, requires_grad, **kwargs)
        except TypeError:
            samples = self.sample_inputs_func(self, device, dtype, requires_grad)

        if 'include_conjugated_inputs' in kwargs and kwargs.get('include_conjugated_inputs'):
            conj_samples = self.conjugate_sample_inputs(device, dtype, requires_grad, **kwargs)
            samples_list = list(samples)
            samples_list.extend(conj_samples)
            samples = tuple(samples_list)

        return samples

    # Returns True if the test should be skipped and False otherwise
    def should_skip(self, cls_name, test_name, device_type, dtype):
        return any(si.is_active(cls_name, test_name, device_type, dtype)
                   for si in self.skips)

    def supported_dtypes(self, device_type):
        if device_type == 'cpu':
            return self.dtypesIfCPU
        if device_type == 'cuda':
            return self.dtypesIfROCM if TEST_WITH_ROCM else self.dtypesIfCUDA
        else:
            return self.dtypes

    def supported_backward_dtypes(self, device_type):
        if not self.supports_autograd:
            return set()

        backward_dtypes = None
        if device_type == 'cpu':
            backward_dtypes = self.backward_dtypesIfCPU
        elif device_type == 'cuda':
            backward_dtypes = self.backward_dtypesIfROCM if TEST_WITH_ROCM else self.backward_dtypesIfCUDA
        else:
            backward_dtypes = self.backward_dtypes

        allowed_backward_dtypes = floating_and_complex_types_and(torch.bfloat16, torch.float16)
        return set(allowed_backward_dtypes).intersection(backward_dtypes)

    def supports_complex_autograd(self, device_type):
        if device_type == 'cpu':
            return any(dtype.is_complex for dtype in self.backward_dtypesIfCPU)
        if device_type == 'cuda':
            if TEST_WITH_ROCM:
                return any(dtype.is_complex for dtype in self.backward_dtypesIfROCM)
            else:
                return any(dtype.is_complex for dtype in self.backward_dtypesIfCUDA)
        else:
            return any(dtype.is_complex for dtype in self.backward_dtypes)

    def supports_dtype(self, dtype, device_type):
        return dtype in self.supported_dtypes(device_type)

    def default_test_dtypes(self, device_type):
        """Returns the default dtypes used to test this operator on the device.

        Equal to the operator's default_test_dtypes filtered to remove dtypes
        not supported by the device.
        """
        supported = self.supported_dtypes(device_type)
        return (supported if self._default_test_dtypes is None
                else supported.intersection(self._default_test_dtypes))


# Generates input tensors for testing reduction ops
def _generate_reduction_inputs(device, dtype, requires_grad):
    yield make_tensor((), device, dtype, requires_grad=requires_grad)
    yield make_tensor((2,), device, dtype, requires_grad=requires_grad)
    yield make_tensor((2, 3), device, dtype, requires_grad=requires_grad, noncontiguous=True)
    yield make_tensor((3, 2, 1, 2, 2), device, dtype, requires_grad=requires_grad)


# Generates a subset of possible dim and keepdim kwargs for a tensor
# with ndim dims appropriate for testing. If supports_multiple_dims
# is True (default) then dim kwarg can be a list of dims.
def _generate_reduction_kwargs(ndim, supports_multiple_dims=True):
    for keepdim in [True, False]:
        # Always test reducing inner and outer most dimensions
        yield {'dim': 0, 'keepdim': keepdim}
        yield {'dim': -1, 'keepdim': keepdim}

        # Also reduce middle dimension
        if ndim > 2:
            yield {'dim': ndim // 2, 'keepdim': keepdim}

        if supports_multiple_dims:
            # Always test reducing all dims
            yield {'dim': tuple(range(ndim)), 'keepdim': keepdim}

            # Test reducing both first and last dimensions
            if ndim > 1:
                yield {'dim': (0, ndim - 1), 'keepdim': keepdim}

            # Test reducing every other dimension starting with the second
            if ndim > 3:
                yield {'dim': tuple(range(1, ndim, 2)), 'keepdim': keepdim}


# Wraps sample_inputs_reduction function to provide the additional supports_multiple_dims args
def sample_inputs_reduction_wrapper(supports_multiple_dims):
    # Generates sample inputs for reduction ops that contain the input tensor
    # and dim and keepdim kwargs. If a reduction op needs to test additional
    # args/kwargs then create a separate sample_inputs function
    def sample_inputs_func(op_info, device, dtype, requires_grad):
        inputs = []

        for t in _generate_reduction_inputs(device, dtype, requires_grad):
            # Add case without dim and keepdim kwargs
            inputs.append(SampleInput(t))
            for kwargs in _generate_reduction_kwargs(t.ndim, supports_multiple_dims):
                inputs.append(SampleInput(t, kwargs=kwargs))

        return inputs

    return sample_inputs_func


# NOTE [Reductions]:
#
# For the purpose of testing, we relax the definition of a reduction operator
# as defined in the docstring below. We do this to capture operators with
# a similar API so they can be tested automatically. However...
#
# Strictly speaking a reduction operator is an operator that can reduce an
# array to a single scalar value and that can be computed from the partial
# result of reducing subarrays. This usually means that the reduction operation
# should be commutative and associative. This definition is important when it
# comes to implementation as it defines how a reduction can be parallelized.
#
# For example, many summary statistics such as median, mode and quantile cannot
# be computed from partial results because these are sorting and counting based
# algorithms and need information that would be lost in the reduced value.
class ReductionOpInfo(OpInfo):
    """Reduction operator information.

    ReductionOpInfo tests that reduction operators provide a consistent API.
    The optional keyword parameters represent parts of the API that are
    optional for a reduction operator to implement, such as an identity value.

    If a particular reduction operator does not yet implement parts of the API
    that are required, this should be signaled by asserting that the relevant
    tests fail so that it is clear that support should be added.

    For ReductionOpInfo tests, a reduction operator is an operator that:
        - accepts dim and keepdim parameters
        - reduces one or more dimensions of a tensor to one or more values

    NOTE
    The API for reduction operators has not yet been finalized and some
    requirements may change.

    See tests in test/test_reductions.py
    """

    def __init__(
        self, name, *,

        # The identity value of the operator.
        identity: Optional[numbers.Number] = None,

        # possible values are:
        # - propagate: NaN values are propagated to the output
        # - omit: only non-NaN values participate in computing reduction
        nan_policy: str = 'propagate',

        # Whether the operator supports reducing multiple dimensions.
        supports_multiple_dims: bool = True,

        # Whether the operator promotes integral dtypes to floating point dtypes
        promotes_int_to_float: bool = False,

        # Whether the operator promotes all integral dtypes (including bool) to int64
        promotes_int_to_int64: bool = False,

        # If a specific dtype is given, then the operator always returns that
        # dtype irrespective of the input dtype. If None, the operator returns
        # the dtype according to the type promotion rules above.
        result_dtype: Optional[torch.dtype] = None,

<<<<<<< HEAD
        # Operators are expected to work with all dtypes unless documented
        # otherwise. It is often easier and clearer to specify the dtypes
        # an operator does not support.
        unsupported_dtypes: _dispatch_dtypes = empty_types(),
        unsupported_dtypes_cpu: _dispatch_dtypes = empty_types(),
        unsupported_dtypes_cuda: _dispatch_dtypes = empty_types(),
        unsupported_dtypes_rocm: _dispatch_dtypes = empty_types(),
=======
        # A function that takes the input tensor and optional dim kwarg and
        # generates tuples of args and kwargs to use when calling the operator
        # and reference implementation with the given dim kwarg. Note that some
        # tests will only use the first generated args and kwargs.
        generate_args_kwargs: Callable = lambda t, dim=None: (yield tuple(), {}),
>>>>>>> b195916d

        # A function that takes the input tensor and optional dim kwarg and
        # generates tuples of args and kwargs to use when calling the operator
        # and reference implementation with the given dim kwarg. Note that some
        # tests will only use the first generated args and kwargs.
        generate_args_kwargs: Callable = lambda *args, **kwargs: (yield tuple(), {}),

        # A reference implementation called with the same arguments as the
        # operator to compare the results against.
        reference: Optional[Callable] = None,

        # Options from the OpInfo base class
        **kwargs,
    ):
        # These are mutually exclusive options
        assert not (promotes_int_to_float and promotes_int_to_int64)
        assert not (result_dtype and promotes_int_to_float)
        assert not (result_dtype and promotes_int_to_int64)

        assert nan_policy in ('propagate', 'omit')

        # ReductionOpInfo tests generate their own input tensors and the dim
        # and keepdim parameters. Operators can provide a `generate_args_kwargs`
        # to augment the arguments to the operator and the reference implementation
        # or specify `sample_inputs_func` to provide their own sample inputs for
        # the OpInfo base class. However, the test_reductions.py file will still
        # generate its own inputs.
        def sample_inputs_func(*args, **kwargs):
            result: List[SampleInput] = []
            f = sample_inputs_reduction_wrapper(supports_multiple_dims)
            for sample in f(*args, **kwargs):
                dim = sample.kwargs.get('dim', None)
                for args, kwargs in generate_args_kwargs(sample.input, dim=dim):
                    kwargs.update(sample.kwargs)
                    result.append(SampleInput(sample.input, args=args, kwargs=kwargs))
            return result

        # Override OpInfo defaults and call base class __init__
        kwargs['ref'] = None
        kwargs.setdefault('inplace_variant', None)
        kwargs.setdefault('sample_inputs_func', sample_inputs_func)
        super(ReductionOpInfo, self).__init__(name, **kwargs)

        self.identity = identity
        self.nan_policy = nan_policy
        self.supports_multiple_dims = supports_multiple_dims
        self.promotes_int_to_float = promotes_int_to_float
        self.promotes_int_to_int64 = promotes_int_to_int64
        self.result_dtype = result_dtype
        self.generate_args_kwargs = generate_args_kwargs
        self.reference = reference


def sample_inputs_unary(op_info, device, dtype, requires_grad, **kwargs):
    low, high = op_info.domain
    low = low if low is None else low + op_info._domain_eps
    high = high if high is None else high - op_info._domain_eps

    return (SampleInput(make_tensor((L,), device=device, dtype=dtype,
                                    low=low, high=high,
                                    requires_grad=requires_grad)),
            SampleInput(make_tensor((), device=device, dtype=dtype,
                                    low=low, high=high,
                                    requires_grad=requires_grad)))

# Metadata class for unary "universal functions (ufuncs)" that accept a single
# tensor and have common properties like:
class UnaryUfuncInfo(OpInfo):
    """Operator information for 'universal unary functions (unary ufuncs).'
    These are functions of a single tensor with common properties like:
      - they are elementwise functions
      - the input shape is the output shape
      - they typically have method and inplace variants
      - they typically support the out kwarg
      - they typically have NumPy or SciPy references
    See NumPy's universal function documentation
    (https://numpy.org/doc/1.18/reference/ufuncs.html) for more details
    about the concept of ufuncs.
    """

    def __init__(self,
                 name,  # the string name of the function
                 *,
                 ref,  # a reference function
                 dtypes=floating_types(),
                 dtypesIfCPU=None,
                 dtypesIfCUDA=None,
                 dtypesIfROCM=None,
                 default_test_dtypes=(
                     torch.uint8, torch.long, torch.half, torch.bfloat16,
                     torch.float32, torch.cfloat),  # dtypes which tests check by default
                 domain=(None, None),  # the [low, high) domain of the function
                 handles_large_floats=True,  # whether the op correctly handles large float values (like 1e20)
                 handles_extremals=True,  # whether the op correctly handles extremal values (like inf)
                 handles_complex_extremals=True,  # whether the op correct handles complex extremals (like inf -infj)
                 supports_complex_to_float=False,  # op supports casting from complex input to real output safely eg. angle
                 sample_inputs_func=sample_inputs_unary,
                 sample_kwargs=lambda device, dtype, input: ({}, {}),
                 supports_sparse=False,
                 **kwargs):
        super(UnaryUfuncInfo, self).__init__(name,
                                             dtypes=dtypes,
                                             dtypesIfCPU=dtypesIfCPU,
                                             dtypesIfCUDA=dtypesIfCUDA,
                                             dtypesIfROCM=dtypesIfROCM,
                                             default_test_dtypes=default_test_dtypes,
                                             sample_inputs_func=sample_inputs_func,
                                             supports_sparse=supports_sparse,
                                             **kwargs)
        self.ref = ref
        self.domain = domain
        self.handles_large_floats = handles_large_floats
        self.handles_extremals = handles_extremals
        self.handles_complex_extremals = handles_complex_extremals
        self.supports_complex_to_float = supports_complex_to_float

        # test_unary_ufuncs.py generates its own inputs to test the consistency
        # of the operator on sliced tensors, non-contig tensors, etc.
        # `sample_kwargs` is a utility function to provide kwargs
        # along with those inputs if required (eg. clamp).
        # It should return two dictionaries, first holding kwarg for
        # torch operator and second one for reference NumPy operator.
        self.sample_kwargs = sample_kwargs

        # Epsilon to ensure grad and gradgrad checks don't test values
        #   outside a function's domain.
        self._domain_eps = 1e-5

def sample_inputs_tensor_split(op_info, device, dtype, requires_grad, **kwargs):
    make_input = partial(make_tensor, device=device, dtype=dtype,
                         low=None, high=None, requires_grad=requires_grad)

    args_cases = (
        # Cases with tensor indices.
        (torch.tensor([1, 2, 3]),),
        (torch.tensor(1),),
        (torch.tensor([1, 2, 3]), 1),
        # Cases with list of indices.
        ((2, 4),),
        ((2, 4), 1),
        ((2, 4), -1),
        # Cases with integer section.
        (3,),
        (3, 1),
        (3, -1),
    )

    def generator():
        for args in args_cases:
            yield SampleInput(make_input((S, S, S)), args=args)

    return list(generator())


def sample_inputs_linalg_det(op_info, device, dtype, requires_grad):
    kw = dict(device=device, dtype=dtype)
    inputs = [
        make_tensor((S, S), **kw),
        make_tensor((1, 1), **kw),  # 1x1
        random_symmetric_matrix(S, **kw),  # symmetric
        random_symmetric_psd_matrix(S, **kw),  # symmetric_psd
        random_symmetric_pd_matrix(S, **kw),  # symmetric_pd

        random_square_matrix_of_rank(S, S - 2, **kw),  # dim2_null
        random_square_matrix_of_rank(S, 1, **kw),  # rank1
        random_square_matrix_of_rank(S, 2, **kw),  # rank2

        random_fullrank_matrix_distinct_singular_value(S, **kw),  # distinct_singular_value
        make_tensor((3, 3, S, S), **kw),  # batched
        make_tensor((3, 3, 1, 1), **kw),  # batched_1x1
        random_symmetric_matrix(S, 3, **kw),  # batched_symmetric
        random_symmetric_psd_matrix(S, 3, **kw),  # batched_symmetric_psd
        random_symmetric_pd_matrix(S, 3, **kw),  # batched_symmetric_pd
        random_fullrank_matrix_distinct_singular_value(S, 3, 3, **kw),  # batched_distinct_singular_values
        make_tensor((0, 0), **kw),
        make_tensor((0, S, S), **kw),
    ]
    for t in inputs:
        t.requires_grad = requires_grad
    return [SampleInput(t) for t in inputs]

def sample_inputs_linalg_det_singular(op_info, device, dtype, requires_grad):
    make_arg = partial(make_tensor, device=device, dtype=dtype, requires_grad=requires_grad)

    def make_singular_matrix_batch_base(size, rank):
        assert size[-1] == size[-2]
        assert rank > 0 and rank <= size[-1]

        with torch.no_grad():
            n = size[-1]
            a = make_arg(size[:-2] + (n, rank)) / 10
            b = make_arg(size[:-2] + (rank, n)) / 10

            x = a @ b
            lu, pivs = x.lu()
            p, l, u = torch.lu_unpack(lu, pivs)
            u_diag_abs = u.diagonal(0, -2, -1).abs()
            u_diag_abs_largest = u_diag_abs.max(dim=-1, keepdim=True).values
            u_diag_abs_smallest_idxs = torch.topk(u_diag_abs, k=(n - rank), largest=False).indices
            u.diagonal(0, -2, -1).div_(u_diag_abs_largest)
            u.diagonal(0, -2, -1)[..., u_diag_abs_smallest_idxs] = torch.finfo(dtype).eps

            matrix = p @ l @ u

        assert (matrix.det().abs() < torch.finfo(dtype).eps * torch.linalg.matrix_norm(matrix)).all().item()

        matrix.requires_grad_(requires_grad)
        return matrix

    def sample_generator():
        for batch, size in product(((), (2,), (2, 2)), range(6)):
            shape = batch + (size, size)
            for rank in range(1, size):
                yield make_singular_matrix_batch_base(shape, rank)

    return [SampleInput(t) for t in sample_generator()]


def sample_inputs_linalg_matrix_power(op_info, device, dtype, requires_grad):
    # (<matrix_size>, (<batch_sizes, ...>))
    test_sizes = [
        (1, ()),
        (2, (0,)),
        (2, (2,)),
    ]

    inputs = []
    for matrix_size, batch_sizes in test_sizes:
        size = batch_sizes + (matrix_size, matrix_size)
        for n in (0, 3, 5):
            t = make_tensor(size, device, dtype, requires_grad=requires_grad)
            inputs.append(SampleInput(t, args=(n,)))
        for n in [-4, -2, -1]:
            t = random_fullrank_matrix_distinct_singular_value(matrix_size, *batch_sizes, device=device, dtype=dtype)
            t.requires_grad = requires_grad
            inputs.append(SampleInput(t, args=(n,)))

    return inputs

def sample_inputs_hsplit(op_info, device, dtype, requires_grad):
    return (SampleInput(make_tensor((6,), device, dtype,
                                    low=None, high=None,
                                    requires_grad=requires_grad),
                        args=(2,),),
            SampleInput(make_tensor((S, S, S), device, dtype,
                                    low=None, high=None,
                                    requires_grad=requires_grad),
                        args=([1, 2, 3],),),)

def sample_inputs_vsplit(op_info, device, dtype, requires_grad):
    return (SampleInput(make_tensor((6, S), device, dtype,
                                    low=None, high=None,
                                    requires_grad=requires_grad),
                        args=(2,),),
            SampleInput(make_tensor((S, S, S), device, dtype,
                                    low=None, high=None,
                                    requires_grad=requires_grad),
                        args=([1, 2, 3],),),)

def sample_inputs_dsplit(op_info, device, dtype, requires_grad):
    return (SampleInput(make_tensor((S, S, S), device, dtype,
                                    low=None, high=None,
                                    requires_grad=requires_grad),
                        args=([1, 2, 3],),),
            SampleInput(make_tensor((S, S, 6), device, dtype,
                                    low=None, high=None,
                                    requires_grad=requires_grad),
                        args=(2,),),)

def sample_inputs_linalg_multi_dot(op_info, device, dtype, requires_grad):
    # Each test case consists of the sizes in the chain of multiplications
    # e.g. [2, 3, 4, 5] generates matrices (2, 3) @ (3, 4) @ (4, 5)
    test_cases = [
        [1, 2, 1],
        [2, 0, 2],
        [0, 2, 2],
        [2, 2, 2, 2],
        [2, 3, 4, 5],
        [5, 4, 0, 2],
        [2, 4, 3, 5, 3, 2]
    ]

    result = []
    for sizes in test_cases:
        tensors = []
        for size in zip(sizes[:-1], sizes[1:]):
            t = make_tensor(size, device, dtype, requires_grad=requires_grad)
            tensors.append(t)
        result.append(SampleInput(tensors))

    return result

def sample_inputs_linalg_matrix_norm(op_info, device, dtype, requires_grad, **kwargs):
    sizes = ((2, 2), (2, 3, 2))
    ords = ('fro', 'nuc', inf, -inf, 1, -1, 2, -2)
    dims = ((-2, -1), (-1, 0))

    inputs: List[SampleInput] = []
    for size, ord, dim, keepdim in product(sizes, ords, dims, [True, False]):
        t = make_tensor(size, device, dtype, requires_grad=requires_grad)
        inputs.append(SampleInput(t, args=(ord, dim, keepdim)))

    return inputs

def sample_inputs_linalg_norm(op_info, device, dtype, requires_grad):
    test_sizes = [
        (S,),
        (0,),
        (S, S),
        (0, 0),
        (S, 0),
        (0, S),
        (S, S, S),
        (0, S, S),
        (S, 0, S),
        (0, 0, 0),
    ]

    vector_ords = (None, 0, 0.5, 1, 2, 3.5, inf, -0.5, -1, -2, -3.5, -inf)
    matrix_ords = (None, 'fro', 'nuc', 1, 2, inf, -1, -2, -inf)

    inputs = []

    for test_size in test_sizes:
        is_vector_norm = len(test_size) == 1
        is_matrix_norm = len(test_size) == 2

        for keepdim in [False, True]:
            inputs.append(SampleInput(
                make_tensor(
                    test_size, device, dtype, low=None, high=None,
                    requires_grad=requires_grad),
                kwargs=dict(
                    keepdim=keepdim)))

            if not (is_vector_norm or is_matrix_norm):
                continue

            ords = vector_ords if is_vector_norm else matrix_ords

            for ord in ords:

                inputs.append(SampleInput(
                    make_tensor(
                        test_size, device, dtype,
                        low=None, high=None,
                        requires_grad=requires_grad),
                    args=(ord,),
                    kwargs=dict(
                        keepdim=keepdim)))

                if ord in ['nuc', 'fro']:
                    inputs.append(SampleInput(
                        make_tensor(
                            test_size, device, dtype,
                            low=None, high=None,
                            requires_grad=requires_grad),
                        kwargs=dict(
                            ord=ord,
                            keepdim=keepdim,
                            dim=(0, 1))))
        return inputs


def sample_inputs_nn_activation_relu(op_info, device, dtype, requires_grad, **kwargs):
    make_arg = partial(make_tensor, device=device, dtype=dtype, requires_grad=requires_grad)

    cases = (
        (()),
        ((S, )),
        ((S, S)),
        ((S, M, S))
    )

    def generator():
        for shape in cases:
            yield SampleInput(make_arg(shape))

    return list(generator())

def sample_inputs_norm(op_info, device, dtype, requires_grad, **kwargs):
    make_arg = partial(make_tensor, device=device, dtype=dtype, requires_grad=requires_grad)

    cases = (
        ((S, S), (2,), '2'),
        ((S, S), (0,), '0'),
        ((S, S), (0.5,), '0_5'),
        ((S, S), (1,), '1'),
        ((S, S), (3,), '3'),
        ((S, S), (-1,), 'neg_1'),
        ((S, S), (-2,), 'neg_2'),
        ((S, S), (-0.5,), 'neg_0_5'),
        ((S, S), (-1.5,), 'neg_1_5'),
    )

    cases_nonzero_input = (
        ((S, S, S), (1.5,), '1_5_default'),
        ((S, S, S), (1.5, 1), '1_5_dim'),
        ((S, S, S), (1.5, -1), '1_5_neg_dim'),
        ((S, S, S), (1.5, 1, True), 'keepdim_1_5_dim'),
        ((S, S, S), (1.5, -1, True), 'keepdim_1_5_neg_dim'),
    )

    cases_negdim_base = (
        ((S, S), (-2, 1,), 'neg_2_2_dim'),
        ((S, S), (-1, 1,), 'neg_1_2_dim'),
        ((S, S), (0, 1,), '0_2_dim'),
        ((S, S), (1, 1,), '1_2_dim'),
        ((S, S), (2, 1,), '2_2_dim'),
        ((S, S), (3, 1,), '3_2_dim'),
        ((S, S, S), (2, 1), '2_dim'),
        ((S, S, S), (3, 1), '3_dim'),
        ((S, S, S), (2, 1, True), 'keepdim_2_dim'),
        ((S, S, S), (3, 1, True), 'keepdim_3_dim'),
        ((), (2, 0), '2_dim_scalar'),
        ((), (3, 0), '3_dim_scalar'),
        ((), (2, 0, True), 'keepdim_2_dim_scalar'),
        ((), (3, 0, True), 'keepdim_3_dim_scalar'),
    )

    cases_negdim = []
    for case in cases_negdim_base:
        cases_negdim.append(case)
        shape, args, name = case
        new_args = copy.deepcopy(list(args))
        new_args[1] *= -1
        cases_negdim.append((shape, tuple(new_args), name.replace("_dim", "_neg_dim")))

    def generator():
        for shape, args, name in itertools.chain(cases, cases_negdim):
            yield SampleInput(make_arg(shape), args=args, name=name)

        for shape, args, name in cases_nonzero_input:
            yield SampleInput(make_arg(shape, exclude_zero=True), args=args, name=name)

    return list(generator())


def sample_inputs_norm_fro(op_info, device, dtype, requires_grad, **kwargs):
    make_arg = partial(make_tensor, device=device, dtype=dtype, requires_grad=requires_grad)

    cases = (
        ((S, S), (), 'default'),
        ((S, S), ('fro',), 'fro_default'),
        ((S, S), ('fro', [0, 1],), 'fro'),
    )

    def generator():
        for shape, args, name in cases:
            yield SampleInput(make_arg(shape), args=args, name=name)

    return list(generator())


def sample_inputs_norm_nuc(op_info, device, dtype, requires_grad, **kwargs):
    make_arg = partial(make_tensor, device=device, dtype=dtype, requires_grad=requires_grad)

    cases = (
        ((S, S), ('nuc',), 'nuc'),
        ((S, S, S), ('nuc', [1, 2]), 'nuc_batched'),
    )

    def generator():
        for shape, args, name in cases:
            yield SampleInput(make_arg(shape), args=args, name=name)

    return list(generator())


def sample_inputs_norm_inf(op_info, device, dtype, requires_grad, **kwargs):
    make_arg = partial(make_tensor, device=device, dtype=dtype, requires_grad=requires_grad)

    cases = (
        ((S, S), (-inf,), '-inf'),
        ((S, S), (inf,), 'inf'),
        ((S, S), (inf, 1,), 'inf_2_dim'),
        ((S, S), (inf, -1,), 'inf_2_neg_dim'),
    )

    def generator():
        for shape, args, name in cases:
            yield SampleInput(make_arg(shape), args=args, name=name)

    return list(generator())


def sample_inputs_linalg_vector_norm(op_info, device, dtype, requires_grad, **kwargs):
    size_1D = (S,)
    size_2D = (2, 2)

    test_cases = [
        # input size, ord, dim args
        (size_1D, 2, None),
        (size_1D, 2, (0,)),
        (size_1D, 0, None),
        (size_1D, 0, (0,)),
        (size_1D, 0.9, None),
        (size_1D, 0.9, (0,)),
        (size_1D, 1, None),
        (size_1D, 1, (0,)),
        (size_1D, -2.1, None),
        (size_1D, -2.1, (0,)),
        (size_1D, inf, None),
        (size_1D, inf, (0,)),
        (size_1D, -inf, None),
        (size_1D, -inf, (0,)),

        (size_2D, 2, None),
        (size_2D, 2, (0,)),
        (size_2D, 2, (-1, 0)),
        (size_2D, 0, None),
        (size_2D, 0, (0,)),
        (size_2D, 0, (-1, 0)),
        (size_2D, 0.9, None),
        (size_2D, 0.9, (0,)),
        (size_2D, 0.9, (-1, 0)),
        (size_2D, 1, None),
        (size_2D, 1, (0,)),
        (size_2D, 1, (-1, 0)),
        (size_2D, -2.1, None),
        (size_2D, -2.1, (0,)),
        (size_2D, -2.1, (-1, 0)),
        (size_2D, inf, None),
        (size_2D, inf, (0,)),
        (size_2D, inf, (-1, 0)),
        (size_2D, -inf, None),
        (size_2D, -inf, (0,)),
        (size_2D, -inf, (-1, 0)),
    ]
    inputs = []

    for test_size, ord, dim in test_cases:
        for keepdim in [False, True]:
            inputs.append(SampleInput(
                make_tensor(
                    test_size, device, dtype,
                    low=None, high=None,
                    requires_grad=requires_grad),
                args=(ord,),
                kwargs=dict(
                    keepdim=keepdim,
                    dim=dim)))

    return inputs

# In order to use the kwarg alpha, partials should be used in an OpInfo's sample_inputs_func
# eg. sample_inputs_func=partial(sample_inputs_binary_pwise, alpha=2)
# Then one sample input would also be generated corresponding to the value of alpha provided.
# In the future, kwargs 'alpha_floating', 'alpha_integral' & 'alpha_complex' can be used to
# specify scalars of floating, integral & complex types as values for "alpha".
# Keyword argument `rhs_exclude_zero` is used to exclude zero values from rhs tensor argument
# This is necessary for operations like `true_divide`, where divide by zero throws an exception.
def sample_inputs_binary_pwise(op_info, device, dtype, requires_grad, extra_kwargs=None, **kwargs):
    if extra_kwargs is None:
        extra_kwargs = {}

    scalar = 3.14 + 3.14j if dtype.is_complex else (3.14 if dtype.is_floating_point else 3)
    scalar = 1 if dtype is torch.bool else scalar
    tests_list = [
        ((S, S, S), (S, S, S), False),
        ((S, S, S), (S, S), False),
        ((), (), False),
        ((S, S, S), (), False),
        ((S, S, S), scalar, False),
        ((), scalar, False)
    ]
    tests_with_lhs_broadcasting = [
        ((S, S), (S, S, S), True),
        ((), (S, S, S), True),
        ((S, 1, S), (M, S), True),
    ]
    test_cases = tests_list + tests_with_lhs_broadcasting  # type: ignore[operator]
    samples = []
    for first_shape, shape_or_scalar, broadcasts_input in test_cases:
        arg = shape_or_scalar

        if isinstance(shape_or_scalar, tuple):
            exclude_zero = kwargs.get('rhs_exclude_zero', False)
            arg = make_tensor(shape_or_scalar, device=device, dtype=dtype,
                              requires_grad=requires_grad, exclude_zero=exclude_zero)
        samples.append(SampleInput(make_tensor(first_shape, device=device, dtype=dtype,
                                               requires_grad=requires_grad),
                                   args=(arg,), kwargs=extra_kwargs,
                                   broadcasts_input=broadcasts_input))
    # Adds an extra sample using "alpha" if it's passed in kwargs
    if 'alpha' in kwargs:
        a = make_tensor((S, S, S), device=device, dtype=dtype, requires_grad=requires_grad)
        b = make_tensor((S, S, S), device=device, dtype=dtype, requires_grad=requires_grad)
        extra_kwargs['alpha'] = kwargs['alpha']
        sample = SampleInput(a, args=(b,), kwargs=extra_kwargs)
        samples.append(sample)
    return tuple(samples)


def sample_inputs_t(op_info, device, dtype, requires_grad, **kwargs):
    make_arg = partial(make_tensor, device=device, dtype=dtype, requires_grad=requires_grad)
    return (SampleInput(make_arg((1, 2))),
            SampleInput(make_arg((2,))),
            SampleInput(make_arg(())))


def sample_inputs_mm(op_info, device, dtype, requires_grad, **kwargs):
    args_list = (
        ((S, M), (M, S)),
    )
    inputs = tuple(SampleInput(make_tensor(first_shape, device, dtype,
                                           requires_grad=requires_grad),
                               args=(make_tensor(second_shape, device, dtype,
                                     requires_grad=requires_grad),))
                   for first_shape, second_shape in args_list)
    return inputs

def sample_inputs_addmm(op_info, device, dtype, requires_grad, **kwargs):
    alpha_val = kwargs.get('alpha', 2 + 3j if dtype.is_complex else 0.6)
    beta_val = kwargs.get('beta', 1 + 2j if dtype.is_complex else 0.2)
    tests_list = [
        ((2, 3), (2, 2), (2, 3), False)
    ]
    tests_with_lhs_broadcasting = [
        ((1,), (2, 2), (2, 3), True),
        ((), (2, 2), (2, 3), True)
    ]
    test_cases = tests_list + tests_with_lhs_broadcasting  # type: ignore[operator]
    inputs = tuple(SampleInput(make_tensor(shape_a, device, dtype, requires_grad=requires_grad),
                               args=(make_tensor(shape_b, device, dtype,
                                                 requires_grad=requires_grad),
                                     make_tensor(shape_c, device, dtype,
                                                 requires_grad=requires_grad)),
                               kwargs={'alpha': alpha_val, 'beta': beta_val},
                               broadcasts_input=broadcasts_input)
                   for shape_a, shape_b, shape_c, broadcasts_input in test_cases)
    return inputs

def sample_inputs_mv(self, device, dtype, requires_grad, **kwargs):
    return (
        SampleInput(
            make_tensor((S, M, ), device, dtype, low=None, high=None, requires_grad=requires_grad),
            args=(
                make_tensor((M, ), device, dtype, low=None, high=None, requires_grad=requires_grad),
            )
        ),
    )

def sample_inputs_bmm(self, device, dtype, requires_grad, **kwargs):
    return (
        SampleInput(
            make_tensor((M, S, M, ), device, dtype, low=None, high=None, requires_grad=requires_grad),
            args=(
                make_tensor((M, M, S, ), device, dtype, low=None, high=None, requires_grad=requires_grad),
            )
        ),
    )

def sample_inputs_dot_vdot(self, device, dtype, requires_grad, **kwargs):
    return (
        SampleInput(
            make_tensor((S, ), device, dtype, low=None, high=None, requires_grad=requires_grad),
            args=(
                make_tensor((S, ), device, dtype, low=None, high=None, requires_grad=requires_grad),
            )
        ),
    )

def sample_inputs_addmv(op_info, device, dtype, requires_grad, **kwargs):
    make_arg = partial(make_tensor, dtype=dtype, device=device, requires_grad=requires_grad)

    test_cases = (((S,), (S, M), (M,), 1, 1, False),
                  ((S,), (S, M), (M,), 0.2, 0.6, False),
                  )

    test_cases_with_broadcast = (((1,), (S, M), (M,), 1, 1, True),
                                 ((1,), (S, M), (M,), 0.2, 0.6, True),
                                 ((), (S, M), (M,), 1, 1, True),
                                 ((), (S, M), (M,), 0.2, 0.6, True),
                                 )

    cases = test_cases + test_cases_with_broadcast

    def generator():
        # addmv performs: beta * M + alpha * (mat @ vec)
        for M, mat, vec, beta, alpha, broadcasts_input in cases:
            yield SampleInput(make_arg(M), args=(make_arg(mat), make_arg(vec)),
                              kwargs=dict(beta=beta, alpha=alpha), broadcasts_input=broadcasts_input)

    return list(generator())

def sample_inputs_addbmm(op_info, device, dtype, requires_grad, **kwargs):
    make_arg = partial(make_tensor, device=device, dtype=dtype, requires_grad=requires_grad)

    # input_shape, batch1_shape, batch2_shape, beta_val, alpha_val, is_broadcasting
    test_cases = [((S, M), (S, S, S), (S, S, M), 1, 1, False),
                  ((1,), (S, S, S), (S, S, M), 1, 1, True),
                  ((S, M), (S, S, S), (S, S, M), 0.6, 0.2, False),
                  ((1,), (S, S, S), (S, S, M), 0.6, 0.2, True),
                  ((), (S, S, S), (S, S, M), 1, 1, True),
                  ((), (S, S, S), (S, S, M), 0.6, 0.2, True),
                  ]

    def generator():
        for input_shape, batch1_shape, batch2_shape, beta, alpha, is_broadcasting in test_cases:
            if dtype.is_complex:
                beta_complex, alpha_complex = beta * (1 + 2j), alpha * (2 + 3j)
                yield SampleInput(make_arg(input_shape), args=(make_arg(batch1_shape), make_arg(batch2_shape)),
                                  kwargs=dict(beta=beta_complex, alpha=alpha_complex), broadcasts_input=is_broadcasting)
            yield SampleInput(make_arg(input_shape), args=(make_arg(batch1_shape), make_arg(batch2_shape)),
                              kwargs=dict(beta=beta, alpha=alpha), broadcasts_input=is_broadcasting)

    return list(generator())

def sample_inputs_addcmul_addcdiv(op_info, device, dtype, requires_grad, **kwargs):
    test_cases = [(((S, S), (S, S), (S, S)), False),
                  (((S, S), (S, 1), (1, S)), False),
                  (((1,), (S, S, 1), (1, S)), True),
                  (((), (), ()), False),
                  (((S, S), (), ()), True),
                  (((), (S, S, 1), (1, S)), True)
                  ]

    sample_inputs = []
    for input_args, broadcasts_input in test_cases:
        args = tuple(make_tensor(arg, device, dtype, requires_grad=requires_grad) if isinstance(arg, tuple) else arg
                     for arg in input_args)
        sample_inputs.append(SampleInput(args[0], args=args[1:], broadcasts_input=broadcasts_input))

        sample_inputs.append(SampleInput(args[0], args=args[1:], kwargs=dict(value=3.14), broadcasts_input=broadcasts_input))

    return tuple(sample_inputs)

def sample_inputs_baddbmm(op_info, device, dtype, requires_grad, **kwargs):
    test_cases = [((S, S, M), (S, S, S), (S, S, M), 1, 1, False),
                  ((1,), (S, S, S), (S, S, M), 1, 1, True),
                  ((S, S, M), (S, S, S), (S, S, M), 0.6, 0.2, False),
                  ((1,), (S, S, S), (S, S, M), 0.6, 0.2, True),
                  ((), (S, S, S), (S, S, M), 1, 1, True),
                  ((), (S, S, S), (S, S, M), 0.6, 0.2, True),
                  ]
    sample_inputs = []
    for (input_shape, batch1_shape, batch2_shape, alpha, beta, broadcasts_input) in test_cases:
        args = (make_tensor(input_shape, device, dtype,
                            low=None, high=None,
                            requires_grad=requires_grad),
                make_tensor(batch1_shape, device, dtype,
                            low=None, high=None,
                            requires_grad=requires_grad),
                make_tensor(batch2_shape, device, dtype,
                            low=None, high=None,
                            requires_grad=requires_grad))
        sample_inputs.append(SampleInput(args[0], args=(args[1], args[2]),
                             kwargs=dict(beta=beta, alpha=alpha), broadcasts_input=broadcasts_input))
        if dtype.is_complex:
            sample_inputs.append(SampleInput(args[0], args=(args[1], args[2]),
                                             kwargs=dict(beta=beta * (1 + 2j), alpha=alpha * (2 + 3j)),
                                             broadcasts_input=broadcasts_input))
    return tuple(sample_inputs)

def sample_inputs_addr(op_info, device, dtype, requires_grad, **kwargs):
    input1 = SampleInput(
        make_tensor((S, M), device, dtype, low=None, high=None, requires_grad=requires_grad),
        args=(
            make_tensor((S, ), device, dtype, low=None, high=None, requires_grad=requires_grad),
            make_tensor((M, ), device, dtype, low=None, high=None, requires_grad=requires_grad)))

    input2 = SampleInput(
        make_tensor((), device, dtype, low=None, high=None, requires_grad=requires_grad),
        args=(
            make_tensor((S, ), device, dtype, low=None, high=None, requires_grad=requires_grad),
            make_tensor((M, ), device, dtype, low=None, high=None, requires_grad=requires_grad)),
        broadcasts_input=True)

    if dtype.is_complex:
        alpha, beta = 0.1 + 0.3j, 0.4 + 0.6j
    elif dtype.is_floating_point:
        alpha, beta = 0.2, 0.6
    else:
        alpha, beta = 2, 3

    input3 = SampleInput(
        make_tensor((S, M), device, dtype, low=None, high=None, requires_grad=requires_grad),
        args=(
            make_tensor((S, ), device, dtype, low=None, high=None, requires_grad=requires_grad),
            make_tensor((M, ), device, dtype, low=None, high=None, requires_grad=requires_grad)),
        kwargs=dict(beta=beta, alpha=alpha))

    input4 = SampleInput(
        make_tensor((), device, dtype, low=None, high=None, requires_grad=requires_grad),
        args=(
            make_tensor((S, ), device, dtype, low=None, high=None, requires_grad=requires_grad),
            make_tensor((M, ), device, dtype, low=None, high=None, requires_grad=requires_grad)),
        kwargs=dict(beta=beta, alpha=alpha),
        broadcasts_input=True)

    return (input1, input2, input3, input4)

def sample_inputs_xlogy(self, device, dtype, requires_grad, **kwargs):
    return (
        SampleInput(
            make_tensor((S, S), device, dtype, low=None, high=None, requires_grad=requires_grad),
            args=(
                make_tensor((S, S), device, dtype, low=0, high=None, requires_grad=requires_grad),
            )
        ),
    )


def sample_inputs_xlog1py(self, device, dtype, requires_grad):
    make_arg = partial(make_tensor, device=device, dtype=dtype, requires_grad=requires_grad)

    def generator():
        # same shape
        yield SampleInput(make_arg((S, S)), args=(make_arg((S, S), low=-1),))
        # rhs broadcast
        yield SampleInput(make_arg((S, S)), args=(make_arg((S,), low=-1),))
        # all zero `x`
        with torch.no_grad():
            x = make_arg((S, S))
            x.fill_(0)
        yield SampleInput(x, args=(make_arg((S, S), low=-1),))

        # randomly zero-masked `x`
        x = make_arg((S, S))
        y = make_arg((S, S), low=-1)
        with torch.no_grad():
            x[torch.rand(x.shape) > 0.5] = 0
        yield SampleInput(x, args=(y,))

        # Scalar x
        # `input` has to be a tensor
        # yield SampleInput(0, args=(make_arg((S, S), low=-1),))
        # yield SampleInput(2.1, args=(make_arg((S, S), low=-1),))

        # Scalar y
        yield SampleInput(make_arg((S, S)), args=(-0.5,))
        yield SampleInput(make_arg((S, S)), args=(1.2,))

    return list(generator())

def sample_inputs_zero_(op_info, device, dtype, requires_grad, **kwargs):
    make_arg = partial(make_tensor, device=device, dtype=dtype, requires_grad=requires_grad)

    cases = ((), (S, S, S), (S,))

    def generator():
        for shape in cases:
            yield(SampleInput(make_arg(shape)))

    return list(generator())


def sample_inputs_logsumexp(self, device, dtype, requires_grad):
    inputs = (
        ((), (0,), True),
        ((S, S), (1,), True),
        ((S, S), (1,), False)
    )
    samples = []

    for shape, dim, keepdim in inputs:
        t = make_tensor(shape, device, dtype,
                        low=None, high=None,
                        requires_grad=requires_grad)
        samples.append(SampleInput(t, args=(dim, keepdim)))

    return tuple(samples)

def sample_inputs_logcumsumexp(self, device, dtype, requires_grad):
    inputs = (
        ((S, S, S), 0),
        ((S, S, S), 1),
        ((), 0),
    )
    samples = []

    for shape, dim in inputs:
        t = make_tensor(shape, device, dtype,
                        low=None, high=None,
                        requires_grad=requires_grad)
        samples.append(SampleInput(t, args=(dim,)))

    return tuple(samples)

def sample_inputs_trace(self, device, dtype, requires_grad, **kwargs):
    return (SampleInput((make_tensor((S, S), device, dtype,
                                     low=None, high=None,
                                     requires_grad=requires_grad))),)


def sample_inputs_renorm(self, device, dtype, requires_grad, **kwargs):
    make_arg = partial(make_tensor, dtype=dtype, device=device, requires_grad=requires_grad)
    cases = (((S, S, S), (2, 1, 0.5)),
             ((S, S, S), (2, -1, 0.5)),
             ((S, S, S), (1, 2, 3)),
             ((S, S, S), (float('inf'), 2, 0.5)),
             )

    def generator():
        for shape, args in cases:
            yield SampleInput(make_arg(shape), args=args)

    return list(generator())


def sample_inputs_transpose_swapdims(self, device, dtype, requires_grad, **kwargs):
    make_arg = partial(make_tensor, dtype=dtype, device=device, requires_grad=requires_grad)

    cases = (((1, 2, 3), (-1, -2)),
             ((1, 2, 3), (-1, 2)),
             ((1, 2, 3), (1, -2)),
             ((1, 2, 3), (1, 2)),
             ((), (0, 0)),
             ((1, ), (0, 0)),
             ((M, M), (0, 1)),
             ((S, S, S), (2, 0)), )

    def generator():
        for shape, args in cases:
            yield SampleInput(make_arg(shape), args=args)

    return list(generator())


def sample_inputs_linalg_invertible(op_info, device, dtype, requires_grad=False, **kwargs):
    """
    This function generates always invertible input for linear algebra ops using
    random_fullrank_matrix_distinct_singular_value.
    The input is generated as the itertools.product of 'batches' and 'ns'.
    In total this function generates 8 SampleInputs
    'batches' cases include:
        () - single input,
        (0,) - zero batched dimension,
        (2,) - batch of two matrices,
        (1, 1) - 1x1 batch of matrices
    'ns' gives 0x0 and 5x5 matrices.
    Zeros in dimensions are edge cases in the implementation and important to test for in order to avoid unexpected crashes.
    """
    from torch.testing._internal.common_utils import random_fullrank_matrix_distinct_singular_value

    batches = [(), (0, ), (2, ), (1, 1)]
    ns = [5, 0]
    out = []
    for batch, n in product(batches, ns):
        a = random_fullrank_matrix_distinct_singular_value(n, *batch, dtype=dtype, device=device)
        a.requires_grad = requires_grad
        out.append(SampleInput(a))
    return out

def sample_inputs_linalg_cond(op_info, device, dtype, requires_grad=False, **kwargs):
    make_arg = partial(make_tensor, dtype=dtype, device=device, requires_grad=requires_grad)

    # autograd is not supported for inputs with zero number of elements
    shapes = ((S, S),
              (2, S, S),
              (2, 1, S, S), )

    def generator():
        for shape in shapes:
            yield SampleInput(make_arg(shape))

    return list(generator())

def np_sinc_with_fp16_as_fp32(x):
    # Wraps numpy's sinc function so that fp16 values are promoted to fp32
    # before sinc is invoked. Context: numpy's sinc returns NaN when evaluated
    # at 0 for fp16.
    if x.dtype == np.float16:
        return np.sinc(x.astype(np.float32))
    else:
        return np.sinc(x)

def sample_inputs_broadcast_to(op_info, device, dtype, requires_grad, **kwargs):
    test_cases = (
        ((S, 1, 1), (S, S, S)),
        ((S, 1, S), (S, S, S)),
        ((S, 1), (S, S, S)),
        ((1,), (S, S, S)),
        ((1, S), (1, 1, S)),
        ((), ()),
        ((), (1, 3, 2)),
    )

    return tuple(
        SampleInput(
            make_tensor(size, device, dtype, low=None, high=None, requires_grad=requires_grad),
            args=(shape,)) for size, shape in test_cases)

def sample_inputs_bitwise_shift(op_info, device, dtype, requires_grad, **kwargs):
    test_cases = (
        (S, S, S),
        (S,),
        (),
    )

    sample_inputs = []
    for size in test_cases:
        tensor1 = make_tensor(size, device, dtype, low=-32, high=32, requires_grad=requires_grad)
        tensor2 = make_tensor(size, device, dtype, low=0, high=5, requires_grad=requires_grad)
        sample_inputs.append(SampleInput(tensor1, args=(tensor2,)))
        sample_inputs.append(SampleInput(tensor1, args=(2,)))

    return tuple(sample_inputs)


def sample_inputs_cdist(op_info, device, dtype, requires_grad, **kwargs):
    small_S = 2
    test_cases = (
        ((S, S, 2), (S, S + 1, 2)),
        ((S, S), (S, S)),
        ((S, S, S), (S, S, S)),
        ((3, 5), (3, 5)),
        ((2, 3, 5), (2, 3, 5)),
        ((1, 2, 3), (1, 2, 3)),
        ((1, 1), (S, 1)),
        ((0, 5), (4, 5)),
        ((4, 5), (0, 5)),
        ((0, 4, 5), (3, 5)),
        ((4, 5), (0, 3, 5)),
        ((0, 4, 5), (1, 3, 5)),
        ((1, 4, 5), (0, 3, 5)),
        # Using S here would make this one test take 9s
        ((small_S, small_S, small_S + 1, 2), (small_S, small_S, small_S + 2, 2)),
        ((small_S, 1, 1, small_S), (1, small_S, small_S)),
        ((1, 1, small_S), (small_S, 1, small_S, small_S)),
    )

    samples = []
    for cm in ['use_mm_for_euclid_dist', 'donot_use_mm_for_euclid_dist']:
        # FIXME add an override for JIT and revert 0. back to 0
        # since it's accepted by eager
        for p in [0., 1., 2., 3., 0.5, 1.5, 2.5, float("inf")]:
            for t1_size, t2_size in test_cases:
                # The args should never be non-contiguous as this is not supported in the backward
                samples.append(SampleInput(
                    make_tensor(t1_size, device, dtype, requires_grad=requires_grad, noncontiguous=False),
                    args=(make_tensor(t2_size, device, dtype, requires_grad=requires_grad, noncontiguous=False), p, cm)))

    return samples


def sample_inputs_fill_(op_info, device, dtype, requires_grad, **kwargs):
    make_arg = partial(make_tensor, device=device, dtype=dtype,
                       low=None, high=None, requires_grad=requires_grad)

    cases = (((S, S, S), (1,)),
             ((), (1,)),
             # For requires_grad=False below,
             # check https://github.com/pytorch/pytorch/issues/59137
             ((S, S, S), (make_arg((), requires_grad=False),)))

    def generator():
        for shape, args in cases:
            yield SampleInput(make_arg(shape), args=args)

    return list(generator())


def sample_inputs_comparison_ops(self, device, dtype, requires_grad, **kwargs):
    test_cases = (
        ((S, S, S), (S, S, S), False),
        ((S, S, S), (), False),
        ((S, S, S), (1,), False),
        ((S,), (1,), False),
        ((), (), False),
    )
    test_cases_lhs_broadcasting = (
        ((S, 1, S), (S, S, S), True),
        ((1,), (S, S, S), True),
        ((1, S), (1, 1, S), True),
        ((), (0,), True),
        ((), (S, S, S), True),
    )
    cases = test_cases + test_cases_lhs_broadcasting
    sample_inputs = list(SampleInput(make_tensor(first_shape, device, dtype,
                                                 requires_grad=requires_grad),
                                     args=(make_tensor(second_shape, device, dtype,
                                                       requires_grad=requires_grad),),
                                     broadcasts_input=broadcasts_input)
                         for first_shape, second_shape, broadcasts_input in cases)
    equal_tensors_non_bool = (
        ([[[-8, 6], [9, 0]], [[0, 5], [5, 7]]]),
        ([[[6, 5]], [[1, -5]]]),
        ([[2], [-1]]),
        ([0, -6]),
        ([3],),
    )
    equal_tensors_bool = (
        ([[[1, 0], [0, 0]], [[0, 1], [1, 0]]]),
        ([[[1, 1]], [[1, 0]]]),
        ([[1], [0]]),
        ([0, 1]),
        ([1],),
    )
    more_cases = equal_tensors_bool if dtype is torch.bool else equal_tensors_non_bool
    more_inputs = list(SampleInput(torch.tensor(elements, device=device, dtype=dtype,
                                                requires_grad=requires_grad),
                                   args=(torch.tensor(elements, device=device, dtype=dtype,
                                                      requires_grad=requires_grad),))
                       for elements in more_cases)
    sample_inputs = [*sample_inputs, *more_inputs]
    return tuple(sample_inputs)


def sample_inputs_stack(op_info, device, dtype, requires_grad, **kwargs):
    tensors = [
        make_tensor((S, S), device, dtype, requires_grad=requires_grad),
        make_tensor((S, S), device, dtype, requires_grad=requires_grad),
        make_tensor((S, S), device, dtype, requires_grad=requires_grad),
    ]

    return (SampleInput(tensors, args=(0,)),)

def sample_inputs_hstack_dstack_vstack(op_info, device, dtype, requires_grad, **kwargs):
    tensors = [
        make_tensor((S, S), device, dtype, requires_grad=requires_grad),
        make_tensor((S, S), device, dtype, requires_grad=requires_grad),
        make_tensor((S, S), device, dtype, requires_grad=requires_grad),
    ]

    return (SampleInput(tensors),)

def sample_inputs_hypot(op_info, device, dtype, requires_grad):
    input = make_tensor((S, S), device, dtype, requires_grad=requires_grad)
    args = make_tensor((S, S), device, dtype, requires_grad=requires_grad)

    return (
        SampleInput(input, args=(args,)),
    )

def sample_inputs_gather(op_info, device, dtype, requires_grad, **kwargs):
    return (
        SampleInput(
            make_tensor((M, S), device, dtype, low=None, high=None, requires_grad=requires_grad),
            args=(0, gather_variable((S, S), 1, M, True, device=device))),
        SampleInput(
            make_tensor((M, S), device, dtype, low=None, high=None, requires_grad=requires_grad),
            args=(1, gather_variable((M, S // 2), 0, S, True, device=device))),
        SampleInput(
            make_tensor((), device, dtype, low=None, high=None, requires_grad=requires_grad),
            args=(0, torch.tensor([0], dtype=torch.int64, device=device))),
        SampleInput(
            make_tensor((S,), device, dtype, low=None, high=None, requires_grad=requires_grad),
            args=(0, torch.tensor(0, dtype=torch.int64, device=device))),
        SampleInput(
            make_tensor((), device, dtype, low=None, high=None, requires_grad=requires_grad),
            args=(0, torch.tensor(0, dtype=torch.int64, device=device))),
    )


def sample_inputs_take_along_dim(op_info, device, dtype, requires_grad, **kwargs):
    return (SampleInput(make_tensor((S, S), device, dtype,
                                    low=None, high=None,
                                    requires_grad=requires_grad),
                        args=(gather_variable((S, S), 1, S, True, device=device), 0)),

            # `indices` broadcast
            SampleInput(make_tensor((S, S), device, dtype,
                                    low=None, high=None,
                                    requires_grad=requires_grad),
                        args=(gather_variable((1, S // 2), 0, S, True, device=device), 1)),

            # `self` broadcast
            SampleInput(make_tensor((1, S), device, dtype,
                                    low=None, high=None,
                                    requires_grad=requires_grad),
                        args=(gather_variable((S, S // 2), 0, S, True, device=device), 1)),

            # without `dim` arg
            SampleInput(make_tensor((S, S), device, dtype,
                                    low=None, high=None,
                                    requires_grad=requires_grad),
                        args=(gather_variable((S, S // 2), 0, S, True, device=device), )),
            SampleInput(make_tensor((S, S), device, dtype,
                                    low=None, high=None,
                                    requires_grad=requires_grad),
                        args=(gather_variable((S, S // 2), 0, S, True, device=device),)),
            )


def sample_inputs_amax_amin(op_info, device, dtype, requires_grad, **kwargs):
    # Ordered as (input shape, kwargs)
    test_cases: Tuple[tuple, dict] = (  # type: ignore[assignment]
        ((S, S, S), {}),
        ((S, S, S), {'dim': 1}),
        ((S, S, S), {'dim': (1, 2,)}),
        ((S, S, S), {'dim': 1, 'keepdim': True}),
        ((), {'dim': 0}),
        ((), {}),
        ((), {'dim': 0, 'keepdim': True}),
    )

    samples: List[SampleInput] = []
    for shape, kwargs in test_cases:
        samples.append(SampleInput(
            make_tensor(shape, device, dtype, requires_grad=requires_grad),
            kwargs=kwargs))

    return samples

# TODO (@heitorschueroff) Once aminmax supports multiple dims this should
# be combined with the above test.
def sample_inputs_aminmax(op_info, device, dtype, requires_grad, **kwargs):
    test_cases: Tuple[tuple, dict] = (  # type: ignore[assignment]
        ((S, S, S), {}),
        ((S, S, S), {'dim': 1}),
        ((S, S, S), {'dim': 1, 'keepdim': True}),
        ((), {'dim': 0}),
        ((), {}),
        ((), {'dim': 0, 'keepdim': True}),
    )

    samples: List[SampleInput] = []
    for shape, kwargs in test_cases:
        samples.append(SampleInput(
            make_tensor(shape, device, dtype, requires_grad=requires_grad),
            kwargs=kwargs))

    return samples

def sample_inputs_argmax_argmin(op_info, device, dtype, requires_grad, **kwargs):
    test_cases = (
        ((2, 2, 2), ()),
        ((2, 2, 2), (0,)),
        ((2, 2, 2), (1,)),
        ((2, 2, 2), (2,)),
        ((2, 2, 2), (2, True,)),
        ((2, 2, 2), (None,)),
        ((), (0,)),
        ((), ()),
        ((), (None, True,)),
        ((1,), ()),
        ((1,), (0,)),
        ((1,), (0, True)),
        ((2,), ()),
        ((2,), (0,)),
        ((2,), (0, True)),
        ((2, 2, 3), ()),
        ((2, 2, 3), (0,)),
        ((2, 2, 3), (1,)),
        ((2, 2, 3), (None, True)),
    )
    return tuple(SampleInput((make_tensor(size, device, dtype,
                                          requires_grad=requires_grad)),
                             args=args)
                 for size, args in test_cases)

def sample_inputs_diff(op_info, device, dtype, requires_grad, **kwargs):
    test_cases = (
        ((1,), 0, None, None),
        ((S,), 0, None, None),
        ((S, 1), 0, None, None),
        ((S, 1), 1, None, None),
        ((S, S), 0, None, None),
        ((S, S), 1, None, None),
        ((S, S), 0, (1, S), (2, S)),
        ((S, S), 0, None, (2, S)),
        ((S, S, S), 1, None, None),
        ((S, S, S), 1, (S, 1, S), (S, 1, S)),)

    sample_inputs = []
    for size, dim, size_prepend, size_append in test_cases:
        args = (make_tensor(size, device, dtype,
                            low=None, high=None,
                            requires_grad=requires_grad), 1, dim,
                make_tensor(size_prepend, device, dtype,
                            low=None, high=None,
                            requires_grad=requires_grad) if size_prepend else None,
                make_tensor(size_append, device, dtype,
                            low=None, high=None,
                            requires_grad=requires_grad) if size_append else None)
        sample_inputs.append(SampleInput(args[0], args=args[1:]))

    return tuple(sample_inputs)

def sample_inputs_histogram(op_info, device, dtype, requires_grad):
    make_arg = partial(make_tensor, dtype=dtype, device=device, requires_grad=requires_grad)

    sizes = ((), (S,), (S, S), (S, S, S), (S, 1, S), (S, 0, S))

    sample_inputs = []
    for size, bin_ct, weighted, density in product(sizes, range(1, 5), [False, True], [False, True]):
        input_tensor = make_arg(size)
        weight_tensor = make_arg(size) if weighted else None

        sample_inputs.append(SampleInput(input_tensor, args=(bin_ct,),
                                         kwargs=dict(weight=weight_tensor, density=density)))

        bins_tensor = make_arg((bin_ct + 1,))
        sample_inputs.append(SampleInput(input_tensor, args=(bins_tensor,),
                                         kwargs=dict(weight=weight_tensor, density=density)))

    return sample_inputs

def sample_inputs_gradient(op_info, device, dtype, requires_grad):
    sample_inputs = []
    test_cases_float = (
        ((S,), None, None, 1),
        ((S,), 2., None, 1),
        ((S, S), None, None, 2),
        ((S, S), [2.0, 2.1], None, 1),
        ((S, S), [2.0, 2.1], (0, 1), 1),
        ((4, 4, 4), [2., 1.], (0, 1), 2),
    )
    for size, spacing, dim, edge_order in test_cases_float:
        t = make_tensor(size, device, dtype, low=None, high=None, requires_grad=requires_grad)
        sample_inputs.append(SampleInput(t, kwargs=dict(dim=dim, spacing=spacing, edge_order=edge_order)))

    test_cases_tensor = (
        ((3, 3, 3), ((1.1, 2.0, 3.5), (4.0, 2, 6.0)), (0, -1), 1),
        ((3, 3, 3), ((1.0, 3.0, 2.0), (8.0, 6.0, 1.0)), (0, 1), 2),
    )
    for size, coordinates, dim, edge_order in test_cases_tensor:
        t = make_tensor(size, device, dtype, low=None, high=None, requires_grad=requires_grad)
        coordinates_tensor_list = []
        for coords in coordinates:
            a = torch.tensor(coords, dtype=dtype, device=device)
            coordinates_tensor_list.append(a)
        sample_inputs.append(SampleInput(t, kwargs=dict(dim=dim, spacing=coordinates_tensor_list, edge_order=edge_order)))

    return tuple(sample_inputs)

def sample_inputs_index_select(op_info, device, dtype, requires_grad):
    return (
        SampleInput(
            make_tensor((S, S, S), device, dtype, low=None, high=None, requires_grad=requires_grad),
            args=(0, index_variable(2, S, device=device))),
        SampleInput(
            make_tensor((), device, dtype, low=None, high=None, requires_grad=requires_grad),
            args=(0, torch.tensor([0], dtype=torch.int64, device=device))),
        SampleInput(
            make_tensor((), device, dtype, low=None, high=None, requires_grad=requires_grad),
            args=(0, torch.tensor(0, dtype=torch.int64, device=device))),
    )

def sample_inputs_getitem(op_info, device, dtype, requires_grad, **kwargs):
    test_args = [
        ([1, 2],),
        (slice(0, 3),),
        ([slice(0, 3), 1],),
        ([[0, 2, 3], [1, 3, 3], [0, 0, 2]],),
        ([[0, 0, 3], [1, 1, 3], [0, 0, 2]],),
        ([slice(None), slice(None), [0, 3]],),
        ([slice(None), [0, 3], slice(None)],),
        ([[0, 3], slice(None), slice(None)],),
        ([[0, 3], [1, 2], slice(None)],),
        ([[0, 3], ],),
        ([[0, 3], slice(None)],),
        ([[0, 3], Ellipsis],),
        ([[0, 2, 3], [1, 3, 3], torch.LongTensor([0, 0, 2])],),
        (index_variable(2, S, device=device),),
        (mask_not_all_zeros((S,)),),
    ]

    return tuple(SampleInput(
        make_tensor((S, S, S), device, dtype, low=None, high=None, requires_grad=requires_grad),
        args=args)
        for args in test_args)

def sample_inputs_index_put(op_info, device, dtype, requires_grad, **kwargs):
    inputs = []
    for accumulate in [False, True]:
        # Test with indices arg
        inputs.append(SampleInput(
            make_tensor((S, S,), device, dtype, low=None, high=None, requires_grad=requires_grad),
            args=(
                (index_variable(2, S, device=device), ),
                make_tensor((2, S), device, dtype, low=None, high=None)),
            kwargs=dict(accumulate=accumulate)))

        # Test with mask arg
        mask = torch.zeros(S, dtype=torch.bool) if accumulate else mask_not_all_zeros((S,))
        inputs.append(SampleInput(
            make_tensor((S, S), device, dtype, low=None, high=None, requires_grad=requires_grad),
            args=(
                (mask, ),
                make_tensor((S,), device, dtype, low=None, high=None),),
            kwargs=dict(accumulate=accumulate)))

    return inputs

# Missing to test the nondeterminism of the operation
# https://github.com/pytorch/pytorch/issues/53352
def sample_inputs_index_add(op_info, device, dtype, requires_grad, **kwargs):
    # These testa are pretty much the same as those from index_copy.
    # Perhaps merge?
    make_arg = partial(make_tensor, dtype=dtype, device=device, requires_grad=requires_grad)

    t = make_arg((S, S))
    s = make_arg((S, S))
    # non-contiguous target
    t_nonctg = t.transpose(0, 1)
    # non-contiguous source
    s_nonctg = s.transpose(0, 1)

    idx = make_arg((S,), dtype=torch.int64, low=0, high=S)
    idx_nonctg = make_arg((S,), dtype=torch.int64, low=0, high=S, noncontiguous=True)
    samples = [SampleInput(tensor, args=(1, idx, source))
               for tensor, idx, source in product([t, t_nonctg], [idx, idx_nonctg], [s, s_nonctg])]
    samples.extend(SampleInput(tensor, args=(1, idx, source), kwargs=dict(alpha=a))
                   for tensor, idx, source, a in product([t, t_nonctg], [idx, idx_nonctg], [s, s_nonctg], [-1, 0, 2]))

    # Add scalar cases
    scalar_sizes = [(), (1,)]
    ts = (make_arg(size) for size in scalar_sizes)
    idxs = (make_arg(size, dtype=torch.int64, low=0, high=1) for size in scalar_sizes)
    ss = (make_arg(size) for size in scalar_sizes)

    samples.extend(SampleInput(t, args=(0, idx, s)) for t, idx, s in product(ts, idxs, ss))
    samples.extend(SampleInput(t, args=(0, idx, s), kwargs=dict(alpha=a)) for t, idx, s, a in product(ts, idxs, ss, [-1, 0, 2]))
    return samples

def sample_inputs_sort(op_info, device, dtype, requires_grad, **kwargs):
    def apply_grad(t):
        if dtype in floating_types_and(torch.float16, torch.bfloat16):
            t.requires_grad_(requires_grad)

    def small_3d_unique(dtype, device):
        res = torch.randperm(S * S * S, dtype=torch.int64, device=device).view(S, S, S)
        res = res.to(dtype)
        apply_grad(res)
        return res

    def large_1d_unique(dtype, device):
        res = torch.randperm(L * L * L, dtype=torch.int64, device=device)
        res = res.to(dtype)
        apply_grad(res)
        return res

    samples = []
    # Test case for large tensor.
    largesample = SampleInput(large_1d_unique(dtype, device))
    samples.append(largesample)

    # Test cases for small 3d tensors.
    # Imitates legacy tests from test/test_torch.py
    t = small_3d_unique(dtype, device)
    dims = range(-3, 3)
    flag = [True, False]
    for dim, descending, stable in product(dims, flag, flag):
        # default schema without stable sort
        samples.append(SampleInput(t, args=(dim, descending)))
        # schema with stable sort, no CUDA support yet
        if torch.device(device).type == 'cpu':
            samples.append(
                SampleInput(t, kwargs=dict(dim=dim, descending=descending, stable=stable))
            )

    # Test cases for scalar tensor
    scalar = torch.tensor(1, dtype=dtype, device=device)
    apply_grad(scalar)
    samples.append(SampleInput(scalar))
    samples.append(SampleInput(scalar, args=(0,)))
    samples.append(SampleInput(scalar, args=(0, True)))

    # Test cases for stable sort
    samples.append(SampleInput(scalar, kwargs=dict(stable=True)))
    samples.append(SampleInput(scalar, kwargs=dict(dim=0, stable=True)))
    samples.append(SampleInput(scalar, kwargs=dict(dim=0, descending=True, stable=True)))
    return samples

def sample_inputs_index_fill(op_info, device, dtype, requires_grad, **kwargs):
    samples = []
    t = make_tensor((S, S, S), device, dtype,
                    low=None, high=None,
                    requires_grad=requires_grad)
    fill_val = torch.tensor(-1 + 1j if t.is_complex() else -1)
    # non-contiguous input
    t01 = t.transpose(0, 1)
    t02 = t.transpose(0, 2)
    t12 = t.transpose(1, 2)
    idx = index_variable(1, S, device=device)
    # non-contiguous index
    idx_nonctg = torch.empty_strided((S,), (2,), device=device, dtype=torch.int64)
    idx_nonctg.copy_(idx)
    for d in range(t.dim()):
        for tensor in [t, t01, t02, t12]:
            samples.append(SampleInput(tensor, args=(d, idx, fill_val)))
            samples.append(SampleInput(tensor, args=(d, -idx - 1, fill_val)))
            samples.append(SampleInput(tensor, args=(d, idx_nonctg, fill_val)))

    make_arg = partial(make_tensor, device=device, dtype=dtype, requires_grad=requires_grad)
    index_tensor = partial(torch.tensor, device=device, dtype=torch.long)

    def unique_idx(numel, max_idx):
        # Generate unique random indices vector of `numel`
        # elements in range [0, max_idx).
        indices = random.sample(range(max_idx), numel)
        return index_tensor(indices)

    samples.append(SampleInput(make_arg((S, S)), args=(0, unique_idx(2, S), 2)))
    samples.append(SampleInput(make_arg((S, S)), args=(0, unique_idx(2, S), make_arg(()))))
    samples.append(SampleInput(make_arg((S, S)), args=(0, index_tensor(0), 2)))
    samples.append(SampleInput(make_arg(()), args=(0, index_tensor([0]), 2)))
    samples.append(SampleInput(make_arg(()), args=(0, index_tensor(0), 2)))

    # Duplicate indices
    samples.append(SampleInput(make_arg((S, S)), args=(0, index_tensor([0, 0]), 2)))
    samples.append(SampleInput(make_arg((S, S)), args=(0, index_tensor([0, 0, 2]), make_arg(()))))

    return samples

def sample_inputs_max_min_binary(op_info, device, dtype, requires_grad, **kwargs):
    inputs = []
    args_for_binary_op = (
        ((S, S, S), (S, S, S),),
        ((S, S, S), (S,),),
        ((S,), (S, S, S),),
        ((S, 1, S), (S, S),),
        ((S, S), (S, S),),
        ((), (),),
        ((S, S, S), (),),
        ((), (S, S, S),),
    )
    inputs = list((SampleInput(make_tensor(input_tensor, device, dtype,
                                           low=None, high=None,
                                           requires_grad=requires_grad),
                               args=(make_tensor(other_tensor, device, dtype,
                                                 low=None, high=None,
                                                 requires_grad=requires_grad),),))
                  for input_tensor, other_tensor in args_for_binary_op)
    return inputs

def sample_inputs_hardswish(self, device, dtype, requires_grad):
    N = 5
    # make sure we are testing -3 -> 3 range. default is -10 -> 10 so maybe unnecessary ?
    tensors = [SampleInput(make_tensor((N * 2, N * 2), device=device, dtype=dtype,
               requires_grad=requires_grad, low=-5, high=5)) for _ in range(1, N)]
    return tensors

def sample_inputs_gelu(self, device, dtype, requires_grad):
    N = 5
    tensors = [SampleInput(make_tensor((N * 2, N * 2), device=device, dtype=dtype,
               requires_grad=requires_grad, low=-3, high=3)) for _ in range(1, N)]
    return tensors

def sample_inputs_max_min_reduction_with_dim(op_info, device, dtype, requires_grad, **kwargs):
    inputs = []
    args_for_reduction_with_dim = (
        ((S, S, S), (1,),),
        ((S, S, S), (1, True, ),),
        ((), (0,),),
        ((), (0, True,),),
    )
    inputs = list((SampleInput(make_tensor(input_tensor, device, dtype,
                                           low=None, high=None,
                                           requires_grad=requires_grad),
                               args=args,))
                  for input_tensor, args in args_for_reduction_with_dim)
    return inputs

def sample_inputs_max_min_reduction_no_dim(op_info, device, dtype, requires_grad, **kwargs):
    inputs = []
    inputs.append(SampleInput(make_tensor((S, S, S), device, dtype,
                                          low=None, high=None,
                                          requires_grad=requires_grad),))
    inputs.append(SampleInput(make_tensor((), device, dtype,
                                          low=None, high=None,
                                          requires_grad=requires_grad),))
    return inputs

def sample_inputs_reduction_quantile(op_info, device, dtype, requires_grad):
    test_quantiles = (0.5, make_tensor((2,), device, dtype, low=0, high=1))
    test_interpolations = ['linear', 'midpoint']

    inputs = []
    for quantiles in test_quantiles:
        for t in _generate_reduction_inputs(device, dtype, requires_grad):
            # Add case without dim and keepdim kwargs
            inputs.append(SampleInput(t, args=(quantiles,)))
            for kwargs in _generate_reduction_kwargs(t.ndim, supports_multiple_dims=False):
                # Interpolation kwarg for now is only supported when providing both dim and keepdim
                for interpolation in test_interpolations:
                    kwargs['interpolation'] = interpolation
                    inputs.append(SampleInput(t, args=(quantiles,), kwargs=kwargs))

    return inputs

def sample_inputs_leaky_relu(op_info, device, dtype, requires_grad):
    N = 10
    tensors = [SampleInput(make_tensor((N, N), device=device, dtype=dtype,
               requires_grad=requires_grad)) for _ in range(1, N)]
    return tensors

def sample_inputs_avgpool2d(op_info, device, dtype, requires_grad, **kwargs):
    make_arg = partial(make_tensor, device=device, dtype=dtype, requires_grad=requires_grad)

    # Order: input_shape, kernel_size, stride, padding, ceil_mode, count_include_pad, divisor_override
    cases = (((1, 3, 9, 9), 3, 1, 1, True, False, 2),
             ((1, 3, 9, 9), (4, 4), (2, 3), 1, True, False, 2),
             ((1, 3, 9, 9), (6, 6), (3, 3), (2, 3), True, True, 2),
             ((2, 3, 9, 9), (3, 3), (1, 1), (1, ), True, False, 2),
             ((1, 1, 4, 4), (2, 2), (), (0, ), False, True, -2),
             ((1, 2, 6, 6), (4, 4), (2, 2), (2, ), True, True, None))

    def generator():
        for input_shape, kernel_size, stride, padding, ceil_mode, count_include_pad, divisor_override in cases:
            yield SampleInput(make_arg(input_shape),
                              args=(kernel_size, stride, padding, ceil_mode, count_include_pad, divisor_override))
        # Case with just input_shape and kernel_size
        yield SampleInput(make_arg((1, 3, 9, 9)), args=((3, 3)))

    return list(generator())

def sample_inputs_topk(op_info, device, dtype, requires_grad, **kwargs):
    def get_tensor_input(size):
        return make_tensor(size, device, dtype, requires_grad=requires_grad)

    inputs = []
    inputs.append(SampleInput(get_tensor_input((S, M, S)), args=(3,)))
    inputs.append(SampleInput(get_tensor_input((S, M, S)), args=(3, 1)))
    inputs.append(SampleInput(get_tensor_input((S, M, S)), args=(3, -2)))
    inputs.append(SampleInput(get_tensor_input((S, M, S)), args=(3, 1, True)))
    inputs.append(SampleInput(get_tensor_input((S, M, S)), args=(3, -2, True)))
    inputs.append(SampleInput(get_tensor_input((S, M, S)), args=(3, 1, True, True)))
    inputs.append(SampleInput(get_tensor_input((S, M, S)), args=(3, -2, True, True)))

    inputs.append(SampleInput(get_tensor_input(()), args=(1,)))
    inputs.append(SampleInput(get_tensor_input(()), args=(1, 0)))
    inputs.append(SampleInput(get_tensor_input(()), args=(1, -1)))
    inputs.append(SampleInput(get_tensor_input(()), args=(1, 0, True)))
    inputs.append(SampleInput(get_tensor_input(()), args=(1, -1, True)))
    inputs.append(SampleInput(get_tensor_input(()), args=(1, 0, True, True)))
    inputs.append(SampleInput(get_tensor_input(()), args=(1, -1, True, True)))

    return inputs

def sample_inputs_outer(op_info, device, dtype, requires_grad, **kwargs):
    inputs = []
    arg_a = make_tensor((S,), device, dtype, requires_grad=requires_grad)
    arg_b = make_tensor((M,), device, dtype, requires_grad=requires_grad)
    inputs.append(SampleInput(arg_a, args=(arg_b,)))
    return inputs

def sample_inputs_dist(op_info, device, dtype, requires_grad):
    make_arg = partial(make_tensor, device=device, dtype=dtype, requires_grad=requires_grad)
    sizes = ((S, S, S), (S,), (S, 1, S), (), (S, S))
    ps = (2, 4)

    def generate_samples():
        for size_x, size_y, p in product(sizes, sizes, ps):
            yield SampleInput(make_arg(size_x), args=(make_arg(size_y), p))

    return list(generate_samples())

# Missing to test the nondeterminism of the operation
# https://github.com/pytorch/pytorch/issues/53352
def sample_inputs_index_copy(op_info, device, dtype, requires_grad, **kwargs):
    def make_arg(shape, low=None, high=None, dtype=dtype):
        return make_tensor(shape, device=device, dtype=dtype,
                           low=low, high=high,
                           requires_grad=requires_grad)

    t = make_arg((S, S))
    s = make_arg((S, S))
    # non-contiguous input
    t01 = t.transpose(0, 1)
    # non-contiguous input
    s01 = s.transpose(0, 1)

    # idx is a permutation of 0...S-1 for this function to be deterministic
    idx = torch.randperm(S, device=device, dtype=torch.int64)
    # non-contiguous index
    idx_nonctg = torch.repeat_interleave(idx, 2, dim=-1)[::2]
    # index_copy_ does not support negative indices
    # idx_neg = -idx - 1
    samples = [SampleInput(tensor, args=(1, idx, source))
               for tensor, idx, source in product([t, t01], [idx, idx_nonctg], [s, s01])]

    # Add scalar cases
    scalar_sizes = [(), (1,)]
    ts = (make_arg(size) for size in scalar_sizes)
    idxs = (make_arg(size, dtype=torch.int64, low=0, high=1) for size in scalar_sizes)
    ss = (make_arg(size) for size in scalar_sizes)

    samples.extend(SampleInput(t, args=(0, idx, s)) for t, idx, s in product(ts, idxs, ss))
    return samples

def sample_inputs_mode(op_info, device, dtype, requires_grad):
    inputs = []
    args = (
        ((S, S, S), (),),
        ((S, S, S), (1, ),),
        ((S, S, S), (1, True, ),),
        ((), (),),
        ((), (0,),),
        ((), (0, True,),),
    )
    inputs = list((SampleInput(make_tensor(input_tensor, device, dtype,
                                           low=None, high=None,
                                           requires_grad=requires_grad),
                               args=args,))
                  for input_tensor, args in args)
    return inputs

# Missing to test the nondeterminism of the operation
# https://github.com/pytorch/pytorch/issues/53352
def sample_inputs_put(op_info, device, dtype, requires_grad):
    make_arg = partial(make_tensor, dtype=dtype, device=device, requires_grad=requires_grad)
    make_idx = partial(make_tensor, low=0, dtype=torch.int64, device=device, requires_grad=False)

    S = 3

    def gen_inputs():
        # Generic inputs
        tgt_gen = (make_arg((S, S), noncontiguous=not ctg) for ctg in (True, False))
        src_gen = (make_arg((S,), noncontiguous=not ctg) for ctg in (True, False))
        idx = torch.randperm(S * S, device=device, dtype=torch.int64)[:S]
        idx_nonctg = torch.repeat_interleave(idx, 2, dim=-1)[::2]
        idx_neg = -idx - 1
        idx_list = [idx, idx_nonctg, idx_neg]
        for tgt, idx, src, acc in product(tgt_gen, idx_list, src_gen, (True, False)):
            yield SampleInput(input=tgt, args=(idx, src, acc))

        # Scalar cases
        scalar_sizes = [(), (1,)]
        tgt_gen = (make_arg(size) for size in scalar_sizes)
        idx_gen = (make_idx(size, high=1) for size in scalar_sizes)
        src_gen = (make_arg(size) for size in scalar_sizes)
        for tgt, idx, src, acc in product(tgt_gen, idx_gen, src_gen, (True, False)):
            yield SampleInput(input=tgt, args=(idx, src, acc))

        # Empty cases
        tgt_sizes = [(0,), (), (1,), (3, 2)]
        tgt_gen = (make_arg(size) for size in tgt_sizes)
        idx = make_idx((0,), high=1)
        src = make_arg((0,))
        for tgt, acc in product(tgt, (True, False)):
            yield SampleInput(input=tgt, args=(idx, src, acc))

    return list(gen_inputs())

def sample_inputs_take(op_info, device, dtype, requires_grad):
    make_arg = partial(make_tensor, dtype=dtype, device=device, requires_grad=requires_grad)
    make_idx = partial(make_tensor, low=0, dtype=torch.int64, device=device, requires_grad=False)

    S = 3

    def gen_inputs():
        # Generic inputs: take S elements out of S * S
        src_gen = (make_arg((S, S), noncontiguous=not ctg) for ctg in (True, False))
        idx = make_idx((S,), high=S * S)
        idx_nonctg = make_idx((S,), high=S * S, noncontiguous=True)
        idx_neg = -idx - 1
        idx_list = [idx, idx_nonctg, idx_neg]
        for src, idx in product(src_gen, idx_list):
            yield SampleInput(input=src, args=(idx,))

        # Scalar cases
        scalar_sizes = [(), (1,)]
        src_gen = (make_arg(size) for size in scalar_sizes)
        idx_gen = (make_idx(size, high=1) for size in scalar_sizes)
        for src, idx in product(src_gen, idx_gen):
            yield SampleInput(input=src, args=(idx,))

        # Empty cases
        src_sizes = [(0,), (), (1,), (3, 2)]
        src_gen = (make_arg(size) for size in src_sizes)
        idx = make_idx((0,), high=1)
        for src in src_gen:
            yield SampleInput(input=src, args=(idx,))

    return list(gen_inputs())

def sample_movedim_moveaxis(op_info, device, dtype, requires_grad):
    return (
        SampleInput(
            make_tensor((4, 3, 2, 1), device, dtype, low=None, high=None, requires_grad=requires_grad),
            args=([0, 1, 2, 3], [3, 2, 1, 0])),
        SampleInput(
            make_tensor((4, 3, 2, 1), device, dtype, low=None, high=None, requires_grad=requires_grad),
            args=([0, -1, -2, -3], [-3, -2, -1, -0]))
    )


def sample_repeat_tile(op_info, device, dtype, requires_grad, **kwargs):
    rep_dims = ((), (0, ), (1, ), (0, 2), (1, 1), (2, 3), (2, 3, 2), (0, 2, 3), (2, 1, 1, 1),)
    shapes = ((), (0,), (2,), (3, 0), (3, 2), (3, 0, 1))

    if requires_grad:
        # Tests for variant_consistency_jit, grad, gradgrad
        # are slower. Use smaller bags of `rep_dims` and `shapes`
        # in this case.
        rep_dims = ((), (0, ), (0, 2), (1, 1), (2, 3), (1, 3, 2), (3, 1, 1))  # type: ignore[assignment]
        shapes = ((), (0,), (2,), (3, 2))  # type: ignore[assignment]

    tensors = [make_tensor(shape, device, dtype,
                           low=None, high=None,
                           requires_grad=requires_grad) for shape in shapes]

    samples = []
    for rep_dim, tensor in product(rep_dims, tensors):
        for t in (tensor, tensor.T):
            if op_info.name == 'repeat' and len(rep_dim) >= t.dim():
                # `torch.repeat` errors for `len(rep_dims) < t.dim()`,
                # so we filter such combinations.
                samples.append(SampleInput(t, args=(rep_dim,),))
            elif op_info.name == 'tile':
                samples.append(SampleInput(t, args=(rep_dim,),))

    return samples


def sample_inputs_narrow(op_info, device, dtype, requires_grad, **kwargs):
    shapes_and_args = (
        ((S, S, S), (1, 2, 2)),
        ((S, S, S), (-1, 2, 2)),
        ((S, S, S), (1, 0, 0)),
        ((S, S, S), (-1, 0, 0)),
    )

    def generator():
        for shape, args in shapes_and_args:
            tensor = make_tensor(shape, device, dtype, low=None, high=None,
                                 requires_grad=requires_grad)
            yield SampleInput(tensor, args=args)

    return list(generator())

def sample_trapezoid(op_info, device, dtype, requires_grad, **kwargs):
    y_shape_x_shape_and_kwargs = [
        ((2, 3), (2, 3), {}),
        ((2, 3), (2, 3), {'dim': 1}),
        ((6,), (6,), {}),
        ((6,), None, {}),
        # When 'trapezoid' is called with an empty input, it does not produce an output with requires_grad
        # See Issue #{61619}
        # ((6,0), (6,0), {}),
        ((2, 3), (1, 3), {}),
        ((3, 3), (3, 3), {}),
        ((3, 3), (3, 3), {'dim': -2}),
        ((5,), None, {'dx': 2.0}),
        ((2, 2), None, {'dx': 3.0})
    ]
    samples = []
    for y_shape, x_shape, kwarg in y_shape_x_shape_and_kwargs:
        y_tensor = make_tensor(y_shape, device, dtype, low=None, high=None,
                               requires_grad=requires_grad)
        if x_shape is not None:
            x_tensor = make_tensor(x_shape, device, dtype, low=None, high=None,
                                   requires_grad=requires_grad)
            samples.append(SampleInput(y_tensor, args=(x_tensor,), kwargs=kwarg))
        else:
            samples.append(SampleInput(y_tensor, kwargs=kwarg))
    return samples

def sample_cumulative_trapezoid(op_info, device, dtype, requires_grad, **kwargs):

    y_shape_x_shape_and_kwargs = [
        ((2, 3), (2, 3), {}),
        ((2, 3), (2, 3), {'dim': 1}),
        ((6,), (6,), {}),
        ((6,), None, {}),
        # When 'cumulative_trapezoid' is called with an empty input, it does not produce an output with requires_grad
        # See Issue #{61619}
        # ((6,0), (6,0), {}),
        ((2, 3), (1, 3), {}),
        ((3, 3), (3, 3), {}),
        ((3, 3), (3, 3), {'dim': -2}),
        ((5,), None, {'dx': 2.0}),
        ((2, 2), None, {'dx': 3.0})
    ]
    samples = []
    for y_shape, x_shape, kwarg in y_shape_x_shape_and_kwargs:
        y_tensor = make_tensor(y_shape, device, dtype, low=None, high=None,
                               requires_grad=requires_grad)
        if x_shape is not None:
            x_tensor = make_tensor(x_shape, device, dtype, low=None, high=None,
                                   requires_grad=requires_grad)
            samples.append(SampleInput(y_tensor, args=(x_tensor,), kwargs=kwarg))
        else:
            samples.append(SampleInput(y_tensor, kwargs=kwarg))
    return samples

def sample_unsqueeze(op_info, device, dtype, requires_grad, **kwargs):
    shapes_and_axes = [
        ((3, 4, 5), 0),
        ((3, 4, 5), 1),
        ((3, 4, 5), 3),
        ((3, 4, 5), -1),
        ((3, 4, 5), -3),
        ((), 0)
    ]

    samples = []
    for shape, axis in shapes_and_axes:
        tensor = make_tensor(shape, device, dtype, low=None, high=None,
                             requires_grad=requires_grad)
        samples.append(SampleInput(tensor, args=(axis,),))

    return samples


def sample_inputs_nn_unfold(op_info, device, dtype, requires_grad, **kwargs):
    shapes = ((0, 1, 5, 5), (1, 1, 5, 5), (2, 3, 5, 5))
    kernel_sizes = (2, (2, 2), (3, 3))
    dilations = (1, 2, (1, 2))
    paddings = (0, 1, (1, 1))
    strides = (1, 2, (1, 2))

    def generator():
        cases = product(shapes, kernel_sizes, dilations, paddings, strides)
        for shape, kernel_size, dilation, padding, stride in cases:
            tensor = make_tensor(shape, device, dtype, requires_grad=requires_grad)
            yield SampleInput(tensor, args=(kernel_size, dilation, padding, stride))

        # With default args
        yield SampleInput(make_tensor((1, 1, 5, 5), device, dtype, requires_grad=requires_grad),
                          args=((3, 3),))

    return list(generator())


def sample_inputs_squeeze(op_info, device, dtype, requires_grad, **kwargs):
    shapes_and_args = (
        ((S, 1, S, 1), ()),
        ((1, 1, 1, 1), ()),
        ((S, 1, S, 1), (1,)),
        ((S, 1, S, 1), (-1,)),
        ((S, 1, S, 1), (2,)),
        ((S, 1, S, 1), (-2,)),
        ((), (0, )),
    )

    def generator():
        for shape, args in shapes_and_args:
            tensor = make_tensor(shape, device, dtype, low=None, high=None,
                                 requires_grad=requires_grad)

            yield SampleInput(tensor, args=args)

    return list(generator())


# TODO: reconcile with torch.linalg.det and torch.linalg.slogdet
# Creates matrices with a positive nonzero determinant
def sample_inputs_logdet(op_info, device, dtype, requires_grad, **kwargs):
    def make_nonzero_det(A, *, sign=1, min_singular_value=0.1, **kwargs):
        u, s, vh = torch.linalg.svd(A, full_matrices=False)
        s.clamp_(min=min_singular_value)
        A = (u * s.unsqueeze(-2)) @ vh
        det = A.det()
        if sign is not None:
            if A.dim() == 2:
                if (det < 0) ^ (sign < 0):
                    A[0, :].neg_()
            else:
                cond = ((det < 0) ^ (sign < 0)).nonzero()
                if cond.size(0) > 0:
                    for i in range(cond.size(0)):
                        A[list(cond[i])][0, :].neg_()
        return A

    samples = []

    # cases constructed using make_tensor()
    tensor_shapes = (
        (S, S),
        (1, 1),
        (3, 3, S, S),
        (3, 3, 1, 1)
    )

    for shape in tensor_shapes:
        t = make_tensor(shape, device=device, dtype=dtype)
        d = make_nonzero_det(t).requires_grad_(requires_grad)
        samples.append(SampleInput(d))

    # cases constructed using:
    #  1) make_symmetric_matrices
    #  2) make_symmetric_pd_matrices
    #  3) make_fullrank_matrices_with_distinct_singular_values
    symmetric_shapes = (
        (S, S),
        (3, S, S),
    )


    def _helper(constructor, *shape, **kwargs):
        t = constructor(*shape, device=device, dtype=dtype)
        d = make_nonzero_det(t, **kwargs).requires_grad_(requires_grad)
        samples.append(SampleInput(d))

    for shape in symmetric_shapes:
        _helper(make_symmetric_matrices, *shape)
        _helper(make_symmetric_pd_matrices, *shape)
        _helper(make_fullrank_matrices_with_distinct_singular_values, *shape, min_singular_value=0)

    return tuple(samples)

def np_unary_ufunc_integer_promotion_wrapper(fn):
    # Wrapper that passes PyTorch's default scalar
    #   type as an argument to the wrapped NumPy
    #   unary ufunc when given an integer input.
    #   This mimicks PyTorch's integer->floating point
    #   type promotion.
    #
    # This is necessary when NumPy promotes
    #   integer types to double, since PyTorch promotes
    #   integer types to the default scalar type.

    # Helper to determine if promotion is needed
    def is_integral(dtype):
        return dtype in [np.bool_, bool, np.uint8, np.int8, np.int16, np.int32, np.int64]

    @wraps(fn)
    def wrapped_fn(x):
        # As the default dtype can change, acquire it when function is called.
        # NOTE: Promotion in PyTorch is from integer types to the default dtype
        np_dtype = torch_to_numpy_dtype_dict[torch.get_default_dtype()]

        if is_integral(x.dtype):
            return fn(x.astype(np_dtype))
        return fn(x)

    return wrapped_fn

def sample_inputs_spectral_ops(self, device, dtype, requires_grad=False, **kwargs):
    nd_tensor = make_tensor((S, S + 1, S + 2), device, dtype, low=None, high=None,
                            requires_grad=requires_grad)
    tensor = make_tensor((31,), device, dtype, low=None, high=None,
                         requires_grad=requires_grad)

    if self.ndimensional:
        return [
            SampleInput(nd_tensor, kwargs=dict(s=(3, 10), dim=(1, 2), norm='ortho')),
            SampleInput(nd_tensor, kwargs=dict(norm='ortho')),
            SampleInput(nd_tensor, kwargs=dict(s=(8,))),
            SampleInput(tensor),

            *(SampleInput(nd_tensor, kwargs=dict(dim=dim))
                for dim in [-1, -2, -3, (0, -1)]),
        ]
    else:
        return [
            SampleInput(nd_tensor, kwargs=dict(n=10, dim=1, norm='ortho')),
            SampleInput(nd_tensor, kwargs=dict(norm='ortho')),
            SampleInput(nd_tensor, kwargs=dict(n=7)),
            SampleInput(tensor),

            *(SampleInput(nd_tensor, kwargs=dict(dim=dim))
                for dim in [-1, -2, -3]),
        ]

# Metadata class for Fast Fourier Transforms in torch.fft.
class SpectralFuncInfo(OpInfo):
    """Operator information for torch.fft transforms. """

    def __init__(self,
                 name,  # the string name of the function
                 *,
                 ref=None,  # Reference implementation (probably in np.fft namespace)
                 dtypes=floating_and_complex_types(),
                 ndimensional: bool,  # Whether dim argument can be a tuple
                 sample_inputs_func=sample_inputs_spectral_ops,
                 decorators=None,
                 **kwargs):
        decorators = list(decorators) if decorators is not None else []
        decorators += [
            skipCPUIfNoFFT,
            skipCUDAIfRocm,
        ]

        super().__init__(name=name,
                         dtypes=dtypes,
                         decorators=decorators,
                         sample_inputs_func=sample_inputs_func,
                         **kwargs)
        self.ref = ref if ref is not None else _getattr_qual(np, name)
        self.ndimensional = ndimensional


class ShapeFuncInfo(OpInfo):
    """Early version of a specialized OpInfo for Shape manipulating operations like tile and roll"""
    def __init__(self,
                 name,  # the string name of the function
                 *,
                 ref,  # a reference function
                 dtypes=floating_types(),
                 dtypesIfCPU=None,
                 dtypesIfCUDA=None,
                 dtypesIfROCM=None,
                 sample_inputs_func=None,
                 **kwargs):
        super(ShapeFuncInfo, self).__init__(name,
                                            dtypes=dtypes,
                                            dtypesIfCPU=dtypesIfCPU,
                                            dtypesIfCUDA=dtypesIfCUDA,
                                            dtypesIfROCM=dtypesIfROCM,
                                            sample_inputs_func=sample_inputs_func,
                                            **kwargs)
        self.ref = ref

def sample_inputs_foreach(self, device, dtype, N, *, noncontiguous=False, same_size=False):
    if same_size:
        return [make_tensor((N, N), device, dtype, noncontiguous=noncontiguous) for _ in range(N)]
    else:
        return [make_tensor((N - i, N - i), device, dtype, noncontiguous=noncontiguous) for i in range(N)]


def get_foreach_method_names(name):
    # get torch inplace reference function
    op_name = "_foreach_" + name
    inplace_op_name = "_foreach_" + name + "_"

    op = getattr(torch, op_name, None)
    inplace_op = getattr(torch, inplace_op_name, None)

    ref = getattr(torch, name, None)
    ref_inplace = getattr(torch.Tensor, name + "_", None)
    return op, inplace_op, ref, ref_inplace

class ForeachFuncInfo(OpInfo):
    """Early version of a specialized OpInfo for foreach functions"""
    def __init__(self,
                 name,
                 dtypes=floating_and_complex_types(),
                 dtypesIfCPU=all_types_and_complex(),
                 dtypesIfCUDA=floating_and_complex_types_and(torch.half),
                 dtypesIfROCM=None,
                 safe_casts_outputs=True,
                 supports_alpha_param=False,
                 sample_inputs_func=sample_inputs_foreach,
                 **kwargs):
        super().__init__(
            "_foreach_" + name,
            dtypes=dtypes,
            dtypesIfCPU=dtypesIfCPU,
            dtypesIfCUDA=dtypesIfCUDA,
            dtypesIfROCM=dtypesIfROCM,
            safe_casts_outputs=safe_casts_outputs,
            sample_inputs_func=sample_inputs_func,
            **kwargs
        )

        foreach_method, foreach_method_inplace, torch_ref_method, torch_ref_inplace = get_foreach_method_names(name)
        self.method_variant = foreach_method
        self.inplace_variant = foreach_method_inplace
        self.ref = torch_ref_method
        self.ref_inplace = torch_ref_inplace
        self.supports_alpha_param = supports_alpha_param


def sample_inputs_linalg_cholesky_inverse(op_info, device, dtype, requires_grad=False):
    # Generate Cholesky factors of positive-definite (non-singular) Hermitian (symmetric) matrices
    from torch.testing._internal.common_utils import random_hermitian_pd_matrix
    inputs = (
        torch.zeros(0, 0, dtype=dtype, device=device),  # 0x0 matrix
        torch.zeros(0, 2, 2, dtype=dtype, device=device),  # zero batch of matrices
        random_hermitian_pd_matrix(S, dtype=dtype, device=device),  # single matrix
        random_hermitian_pd_matrix(S, 2, dtype=dtype, device=device),  # batch of matrices
    )
    test_cases = (torch.linalg.cholesky(a) for a in inputs)
    out = []
    for a in test_cases:
        a.requires_grad = requires_grad
        out.append(SampleInput(a))
        out.append(SampleInput(a, kwargs=dict(upper=True)))
    return out

def sample_inputs_linalg_lstsq(op_info, device, dtype, requires_grad=False, **kwargs):
    from torch.testing._internal.common_utils import random_well_conditioned_matrix
    out = []
    for batch in ((), (3,), (3, 3)):
        shape = batch + (3, 3)
        # NOTE: inputs are not marked with `requires_grad` since
        # linalg_lstsq is not differentiable
        a = random_well_conditioned_matrix(*shape, dtype=dtype, device=device)
        b = make_tensor(shape, device, dtype, low=None, high=None)
        out.append(SampleInput(a, args=(b,)))
    return out

def sample_inputs_householder_product(op_info, device, dtype, requires_grad, **kwargs):
    """
    This function generates input for torch.linalg.householder_product (torch.orgqr).
    The first argument should be a square matrix or batch of square matrices, the second argument is a vector or batch of vectors.
    Empty, square, rectangular, batched square and batched rectangular input is generated.
    """
    # Each column of the matrix is getting multiplied many times leading to very large values for
    # the Jacobian matrix entries and making the finite-difference result of grad check less accurate.
    # That's why gradcheck with the default range [-9, 9] fails and [-2, 2] is used here.
    samples = (
        SampleInput(make_tensor((S, S), device, dtype, low=-2, high=2, requires_grad=requires_grad),
                    args=(make_tensor((S,), device, dtype, low=-2, high=2, requires_grad=requires_grad),)),

        SampleInput(make_tensor((S + 1, S), device, dtype, low=-2, high=2, requires_grad=requires_grad),
                    args=(make_tensor((S,), device, dtype, low=-2, high=2, requires_grad=requires_grad),)),

        SampleInput(make_tensor((2, 1, S, S), device, dtype, low=-2, high=2, requires_grad=requires_grad),
                    args=(make_tensor((2, 1, S,), device, dtype, low=-2, high=2, requires_grad=requires_grad),)),

        SampleInput(make_tensor((2, 1, S + 1, S), device, dtype, low=-2, high=2, requires_grad=requires_grad),
                    args=(make_tensor((2, 1, S,), device, dtype, low=-2, high=2, requires_grad=requires_grad),)),

        SampleInput(make_tensor((0, 0), device, dtype, low=None, high=None, requires_grad=requires_grad),
                    args=(make_tensor((0,), device, dtype, low=None, high=None, requires_grad=requires_grad),)),

        SampleInput(make_tensor((S, S), device, dtype, low=-2, high=2, requires_grad=requires_grad),
                    args=(make_tensor((0,), device, dtype, low=None, high=None, requires_grad=requires_grad),)),
    )

    return samples

def sample_inputs_ormqr(op_info, device, dtype, requires_grad):
    # create a helper function wrapping `make_tensor`
    make_input = partial(make_tensor, dtype=dtype, device=device, requires_grad=requires_grad)

    def gen_inputs():
        batches = [(), (0, ), (2, ), (2, 1)]
        ns = [5, 2, 0]
        tf = [True, False]
        for batch, (m, n), left, transpose in product(batches, product(ns, ns), tf, tf):
            reflectors = make_input((*batch, m, n))
            tau = make_input((*batch, min(m, n)))
            other_matrix_shape = (m, n) if left else (n, m)
            other = make_input((*batch, *other_matrix_shape))
            kwargs = {"left": left, "transpose": transpose}
            yield SampleInput(reflectors, args=(tau, other,), kwargs=kwargs)

    return tuple(gen_inputs())

def sample_inputs_linalg_cholesky(op_info, device, dtype, requires_grad=False, **kwargs):
    """
    This function generates always positive-definite input for torch.linalg.cholesky using
    random_hermitian_pd_matrix.
    The input is generated as the itertools.product of 'batches' and 'ns'.
    In total this function generates 8 SampleInputs
    'batches' cases include:
        () - single input,
        (0,) - zero batched dimension,
        (2,) - batch of two matrices,
        (1, 1) - 1x1 batch of matrices
    'ns' gives 0x0 and 5x5 matrices.
    Zeros in dimensions are edge cases in the implementation and important to test for in order to avoid unexpected crashes.
    """
    from torch.testing._internal.common_utils import random_hermitian_pd_matrix

    batches = [(), (0, ), (2, ), (1, 1)]
    ns = [5, 0]
    out = []
    for batch, n in product(batches, ns):
        a = random_hermitian_pd_matrix(n, *batch, dtype=dtype, device=device)
        a.requires_grad = requires_grad
        out.append(SampleInput(a))
    return out

def sample_inputs_symeig(op_info, device, dtype, requires_grad=False):
    out = sample_inputs_linalg_invertible(op_info, device, dtype, requires_grad)

    for o in out:
        o.kwargs = {"upper": bool(np.random.choice([True, False])),
                    "eigenvectors": True}
        # A gauge-invariant function
        o.output_process_fn_grad = lambda output: (output[0], abs(output[1]))
    return out

def sample_inputs_linalg_eig(op_info, device, dtype, requires_grad=False):
    """
    This function generates input for torch.linalg.eigh with UPLO="U" or "L" keyword argument.
    """
    def out_fn(output):
        return output[0], abs(output[1])

    samples = sample_inputs_linalg_invertible(op_info, device, dtype, requires_grad)
    for sample in samples:
        sample.output_process_fn_grad = out_fn

    return samples

def sample_inputs_linalg_eigh(op_info, device, dtype, requires_grad=False, **kwargs):
    """
    This function generates input for torch.linalg.eigh/eigvalsh with UPLO="U" or "L" keyword argument.
    """
    def out_fn(output):
        if isinstance(output, tuple):
            # eigh function
            return output[0], abs(output[1])
        else:
            # eigvalsh function
            return output

    samples = sample_inputs_linalg_invertible(op_info, device, dtype, requires_grad)
    for sample in samples:
        sample.kwargs = {"UPLO": np.random.choice(["L", "U"])}
        sample.output_process_fn_grad = out_fn

    return samples


def sample_inputs_linalg_slogdet(op_info, device, dtype, requires_grad=False):
    def out_fn(output):
        return output[1]

    samples = sample_inputs_linalg_invertible(op_info, device, dtype, requires_grad)
    for sample in samples:
        sample.output_process_fn_grad = out_fn

    return samples


def sample_inputs_linalg_pinv_hermitian(op_info, device, dtype, requires_grad=False, **kwargs):
    """
    This function generates input for torch.linalg.pinv with hermitian=True keyword argument.
    """
    out = sample_inputs_linalg_invertible(op_info, device, dtype, requires_grad, **kwargs)
    for o in out:
        o.kwargs = {"hermitian": True}
    return out

def sample_inputs_linalg_solve(op_info, device, dtype, requires_grad=False, vector_rhs_allowed=True, **kwargs):
    """
    This function generates always solvable input for torch.linalg.solve
    Using random_fullrank_matrix_distinct_singular_value gives a non-singular (=invertible, =solvable) matrices 'a'.
    The first input to torch.linalg.solve is generated as the itertools.product of 'batches' and 'ns'.
    The second input is generated as the product of 'batches', 'ns' and 'nrhs'.
    In total this function generates 18 SampleInputs
    'batches' cases include:
        () - single input,
        (0,) - zero batched dimension,
        (2,) - batch of two matrices.
    'ns' gives 0x0 and 5x5 matrices.
    and 'nrhs' controls the number of vectors to solve for:
        () - using 1 as the number of vectors implicitly
        (1,) - same as () but explicit
        (3,) - solve for 3 vectors.
    Zeros in dimensions are edge cases in the implementation and important to test for in order to avoid unexpected crashes.
    'vector_rhs_allowed' controls whether to include nrhs = () to the list of SampleInputs.
    torch.solve / triangular_solve / cholesky_solve (opposed to torch.linalg.solve) do not allow
    1D tensors (vectors) as the right-hand-side.
    Once torch.solve / triangular_solve / cholesky_solve and its testing are removed,
    'vector_rhs_allowed' may be removed here as well.
    """
    from torch.testing._internal.common_utils import random_fullrank_matrix_distinct_singular_value

    batches = [(), (0, ), (2, )]
    ns = [5, 0]
    if vector_rhs_allowed:
        nrhs = [(), (1,), (3,)]
    else:
        nrhs = [(1,), (3,)]
    out = []
    for n, batch, rhs in product(ns, batches, nrhs):
        a = random_fullrank_matrix_distinct_singular_value(n, *batch, dtype=dtype, device=device)
        a.requires_grad = requires_grad
        b = torch.randn(*batch, n, *rhs, dtype=dtype, device=device)
        b.requires_grad = requires_grad
        out.append(SampleInput(a, args=(b,)))
    return out


def sample_inputs_legacy_solve(op_info, device, dtype, requires_grad=False, **kwargs):
    """
    This function generates always solvable input for legacy solve functions
    (the ones that are not in torch.linalg module).
    The difference from sample_inputs_linalg_solve is that here the right-hand-side of A x = b equation
    should have b.ndim >= 2, vectors are not allowed.
    Also the arguments order is swapped.
    """
    out = sample_inputs_linalg_solve(
        op_info, device, dtype, requires_grad=requires_grad, vector_rhs_allowed=False
    )

    # Reverses tensor order
    for sample in out:
        sample.input, sample.args = sample.args[0], (sample.input,)

    return out


def sample_inputs_lu(op_info, device, dtype, requires_grad=False, **kwargs):
    # not needed once OpInfo tests support Iterables
    def generate_samples():
        batch_shapes = ((), (3,), (3, 3))
        for batch_shape, get_infos in product(batch_shapes, (True, False)):
            shape = batch_shape + (S, S)
            input = make_tensor(shape, device, dtype, requires_grad=requires_grad, low=None, high=None)
            yield SampleInput(input, args=(True, get_infos))

    return list(generate_samples())


def sample_inputs_lu_unpack(op_info, device, dtype, requires_grad=False, **kwargs):
    # not needed once OpInfo tests support Iterables
    def generate_samples():
        for lu_sample in sample_inputs_lu(op_info, device, dtype, requires_grad, **kwargs):
            lu_data, pivots = lu_sample.input.lu()
            yield SampleInput(lu_data, args=(pivots,))

            # generate rectangular inputs
            lu_data_shape = lu_data.shape
            batch_shape = lu_data_shape[:-2]
            n = lu_data_shape[-2]

            for shape_inc in ((1, 0), (0, 1)):
                lu_data, pivots = make_tensor(
                    batch_shape + (n + shape_inc[0], n + shape_inc[1]),
                    device, dtype,
                    requires_grad=False,
                    low=None, high=None
                ).lu()
                lu_data.requires_grad_(requires_grad)
                yield SampleInput(lu_data, args=(pivots,))

    return list(generate_samples())


def sample_inputs_roll(op_info, device, dtype, requires_grad=False, **kwargs):
    make_arg = partial(make_tensor, device=device, dtype=dtype, requires_grad=requires_grad)

    args = ((0, 0), (1, 2), (0, 2), (2, 0), (-1, 0), (10000, 1), (2,), ((1, 2, -1), (0, 1, 2)))

    def generator():
        for arg in args:
            yield SampleInput(make_arg((S, S, S)), args=arg)

    return list(generator())


def sample_inputs_rot90(op_info, device, dtype, requires_grad=False, **kwargs):
    make_arg = partial(make_tensor, device=device, dtype=dtype, requires_grad=requires_grad)

    args = ((1, (0, 1),),
            (1, (1, 2),),
            (1, (1, -1),),
            ())

    def generator():
        for arg in args:
            yield SampleInput(make_arg((S, S, S)), args=arg)

    return list(generator())


def sample_inputs_std_var(op_info, device, dtype, requires_grad, **kwargs):
    tensor_nd = make_tensor((S, S, S), device=device, dtype=dtype,
                            low=None, high=None, requires_grad=requires_grad)
    tensor_1d = make_tensor((S,), device=device, dtype=dtype,
                            low=None, high=None, requires_grad=requires_grad)

    return [
        SampleInput(tensor_nd),
        SampleInput(tensor_nd, kwargs=dict(dim=1)),
        SampleInput(tensor_nd, kwargs=dict(dim=1, unbiased=True, keepdim=True)),
        SampleInput(tensor_1d, kwargs=dict(dim=0, unbiased=True, keepdim=True)),
        SampleInput(tensor_1d, kwargs=dict(dim=0, unbiased=False, keepdim=False)),

        SampleInput(tensor_nd, kwargs=dict(dim=(1,), correction=S // 2)),
        SampleInput(tensor_nd, kwargs=dict(dim=None, correction=0, keepdim=True)),
    ]


def _generate_correlation_inputs(device, dtype, requires_grad):
    shapes = [(2,), (1, 2), (3, 2), (2, 3)]
    for shape in shapes:
        yield make_tensor(shape, device, dtype, requires_grad=requires_grad)


def sample_inputs_corrcoef(op_info, device, dtype, requires_grad, **kwargs):
    return [SampleInput(t) for t in _generate_correlation_inputs(device, dtype, requires_grad)]


def sample_inputs_cov(op_info, device, dtype, requires_grad, **kwargs):
    inputs = []
    for t in _generate_correlation_inputs(device, dtype, requires_grad):
        inputs.append(SampleInput(t))
        num_observations = t.numel() if t.ndimension() < 2 else t.size(1)
        fweights = make_tensor((num_observations,), device, torch.int, low=0, high=10, requires_grad=requires_grad)
        aweights = make_tensor((num_observations,), device, torch.float, low=0, high=1, requires_grad=requires_grad)
        for correction, fw, aw in product(range(num_observations), [None, fweights], [None, aweights]):
            inputs.append(SampleInput(t, kwargs={'correction': correction, 'fweights': fw, 'aweights': aw}))
    return inputs


def _sample_inputs_svd(op_info, device, dtype, requires_grad=False, is_linalg_svd=False):
    """
    This function generates input for torch.svd with distinct singular values so that autograd is always stable.
    Matrices of different size:
        square matrix - S x S size
        tall marix - S x (S-2)
        wide matrix - (S-2) x S
    and batched variants of above are generated.
    Each SampleInput has a function 'output_process_fn_grad' attached to it that is applied on the output of torch.svd
    It is needed for autograd checks, because backward of svd doesn't work for an arbitrary loss function.
    """
    from torch.testing._internal.common_utils import random_fullrank_matrix_distinct_singular_value

    # svd and linalg.svd returns V and V.conj().T, respectively. So we need to slice
    # along different dimensions when needed (this is used by
    # test_cases2:wide_all and wide_all_batched below)
    if is_linalg_svd:
        def slice_V(v):
            return v[..., :(S - 2), :]

        def uv_loss(usv):
            u00 = usv[0][0, 0]
            v00_conj = usv[2][0, 0]
            return u00 * v00_conj
    else:
        def slice_V(v):
            return v[..., :, :(S - 2)]

        def uv_loss(usv):
            u00 = usv[0][0, 0]
            v00_conj = usv[2][0, 0].conj()
            return u00 * v00_conj

    test_cases1 = (  # some=True (default)
        # loss functions for complex-valued svd have to be "gauge invariant",
        # i.e. loss functions shouldn't change when sigh of the singular vectors change.
        # the simplest choice to satisfy this requirement is to apply 'abs'.
        (random_fullrank_matrix_distinct_singular_value(S, dtype=dtype).to(device),
            lambda usv: usv[1]),  # 'check_grad_s'
        (random_fullrank_matrix_distinct_singular_value(S, dtype=dtype).to(device),
            lambda usv: abs(usv[0])),  # 'check_grad_u'
        (random_fullrank_matrix_distinct_singular_value(S, dtype=dtype).to(device),
            lambda usv: abs(usv[2])),  # 'check_grad_v'
        # this test is important as it checks the additional term that is non-zero only for complex-valued inputs
        # and when the loss function depends both on 'u' and 'v'
        (random_fullrank_matrix_distinct_singular_value(S, dtype=dtype).to(device),
            uv_loss),  # 'check_grad_uv'
        (random_fullrank_matrix_distinct_singular_value(S, dtype=dtype).to(device)[:(S - 2)],
            lambda usv: (abs(usv[0]), usv[1], abs(usv[2][..., :, :(S - 2)]))),  # 'wide'
        (random_fullrank_matrix_distinct_singular_value(S, dtype=dtype).to(device)[:, :(S - 2)],
            lambda usv: (abs(usv[0]), usv[1], abs(usv[2]))),  # 'tall'
        (random_fullrank_matrix_distinct_singular_value(S, 2, dtype=dtype).to(device),
            lambda usv: (abs(usv[0]), usv[1], abs(usv[2]))),  # 'batched'
        (random_fullrank_matrix_distinct_singular_value(S, 2, dtype=dtype).to(device)[..., :(S - 2), :],
            lambda usv: (abs(usv[0]), usv[1], abs(usv[2]))),  # 'wide_batched'
        (random_fullrank_matrix_distinct_singular_value(S, 2, dtype=dtype).to(device)[..., :, :(S - 2)],
            lambda usv: (abs(usv[0]), usv[1], abs(usv[2]))),  # 'tall_batched'
    )
    test_cases2 = (  # some=False
        (random_fullrank_matrix_distinct_singular_value(S, dtype=dtype).to(device)[:(S - 2)],
            lambda usv: (abs(usv[0]), usv[1], abs(slice_V(usv[2])))),  # 'wide_all'
        (random_fullrank_matrix_distinct_singular_value(S, dtype=dtype).to(device)[:, :(S - 2)],
            lambda usv: (abs(usv[0][:, :(S - 2)]), usv[1], abs(usv[2]))),  # 'tall_all'
        (random_fullrank_matrix_distinct_singular_value(S, 2, dtype=dtype).to(device)[..., :(S - 2), :],
            lambda usv: (abs(usv[0]), usv[1], abs(slice_V(usv[2])))),  # 'wide_all_batched'
        (random_fullrank_matrix_distinct_singular_value(S, 2, dtype=dtype).to(device)[..., :, :(S - 2)],
            lambda usv: (abs(usv[0][..., :, :(S - 2)]), usv[1], abs(usv[2]))),  # 'tall_all_batched'
    )

    out = []
    for a, out_fn in test_cases1:
        a.requires_grad = requires_grad
        if is_linalg_svd:
            kwargs = {'full_matrices': False}
        else:
            kwargs = {'some': True}
        out.append(SampleInput(a, kwargs=kwargs, output_process_fn_grad=out_fn))

    for a, out_fn in test_cases2:
        a.requires_grad = requires_grad
        if is_linalg_svd:
            kwargs = {'full_matrices': True}
        else:
            kwargs = {'some': False}
        out.append(SampleInput(a, kwargs=kwargs, output_process_fn_grad=out_fn))

    return out


def sample_inputs_permute(op_info, device, dtype, requires_grad, **kwargs):
    make_arg = partial(make_tensor, device=device, dtype=dtype, requires_grad=requires_grad)

    cases = [((1, 2, 3, 4), (0, 2, 3, 1)),
             ((1, 2, 3, 4), (0, -2, -1, 1)),
             ((), ()),
             ((1, 2, 3, 4), (2, 1, 3, 0))]

    def generator():
        for shape, args in cases:
            yield SampleInput(make_arg(shape), args=(args,))

    return list(generator())


# Based on erstwhile method_tests tests & some tensor_op_tests for pow
def sample_inputs_pow(op_info, device, dtype, requires_grad, **kwargs):
    samples = []

    if dtype in [torch.float16, torch.bfloat16, torch.float32, torch.float64]:
        test_cases = (
            ((2, 2), 0, 5, 1e-3, requires_grad, (2, 2), 0, 1, 0.1, requires_grad, False),
            ((2, 2), 0, 5, 1e-3, requires_grad, (1,), 0, 1, 0.1, requires_grad, False),
            ((), 1e-3, 1e-3 + 1, 0, requires_grad, (), 0.1, 1.1, 0, False, False),
            ((2, 2), 0, 5, 1e-3, requires_grad, (), 0.1, 1.1, 1, False, False),
        )
        tests_require_resizing = (
            ((1,), 0, 5, 1e-3, requires_grad, (2, 2), 0, 1, 0.1, requires_grad, requires_grad),
            ((2, 1, 2), 0, 5, 1e-3, requires_grad, (1, 2, 1), 0, 1, 0.1, requires_grad, requires_grad),
            ((), 1e-3, 1e-3 + 1, 0, requires_grad, (1, S, 1), 0, 1, 0.1, requires_grad, requires_grad),
        )
        cases = test_cases + tests_require_resizing
        samples = list(SampleInput(make_tensor(shape_b, low=low_b, high=high_b,
                                               requires_grad=b_grad, device=device,
                                               dtype=dtype) + additive_b,
                                   args=(make_tensor(shape_e, low=low_e, high=high_e,
                                                     requires_grad=e_grad, device=device,
                                                     dtype=dtype) + additive_e,),
                                   broadcasts_input=broadcasts_input)
                       for shape_b, low_b, high_b, additive_b, b_grad, shape_e, low_e,
                       high_e, additive_e, e_grad, broadcasts_input in cases)
        tensor_scalar_inputs = (
            ((2, 2), 0, 5, 1e-3, requires_grad, (3.14,)),
            ((), 1e-3, 1e-3 + 1, 0, requires_grad, (3.14,))
        )
        more_samples = list(SampleInput(make_tensor(shape, dtype=dtype, device=device,
                                                    high=high, low=low,
                                                    requires_grad=b_grad) + additive,
                                        args=exp)
                            for shape, low, high, additive, b_grad, exp in tensor_scalar_inputs)
        samples = [*samples, *more_samples]
    elif dtype in [torch.complex64, torch.complex128]:
        args_tuple = (
            ((2, 2), 0, 5, requires_grad, (3.14,)),
            ((), 0, 1, requires_grad, (3.14,)),
            ((), 0, 1, requires_grad, (3.14j,))
        )
        samples = list(SampleInput(make_tensor(shape, dtype=dtype, device=device,
                                               high=high, low=low,
                                               requires_grad=b_grad) + 1e-3 * (1 + 1j),
                                   args=arg)
                       for shape, low, high, b_grad, arg in args_tuple)
    elif dtype == torch.bool:
        arg_tuple = (0, 1, 1., 2.3)
        samples = list(SampleInput(make_tensor((2, 2), device=device, dtype=dtype,
                                               requires_grad=requires_grad),
                                   args=(arg,))
                       for arg in arg_tuple)
        dtypes_list = [torch.float64, torch.float32, torch.int64, torch.int32]
        more_samples = list(SampleInput(make_tensor((2, 2), device, dtype=torch.bool,
                                                    requires_grad=requires_grad),
                                        args=(make_tensor((2, 2), device, dtype=dtype,
                                                          requires_grad=requires_grad),))
                            for dtype in dtypes_list)
        samples = [*samples, *more_samples]
        samples.append(SampleInput(make_tensor((2, 2, 2), device, dtype=torch.bool,
                                               requires_grad=requires_grad),
                                   args=(make_tensor((2, 1), device, dtype=torch.float64,
                                                     requires_grad=requires_grad),)))
    else:
        exp_tuple = (1, 2, 3)
        samples = list(SampleInput(make_tensor((2, 2), device, dtype,
                                               requires_grad=requires_grad),
                                   args=(arg,))
                       for arg in exp_tuple)
        samples.append(SampleInput(make_tensor((2, 2), device, dtype,
                                               requires_grad=requires_grad),
                                   args=(make_tensor((2, 2), device, dtype,
                                                     requires_grad=requires_grad),)))
    return tuple(samples)

def sample_inputs_svd(op_info, device, dtype, requires_grad=False, **kwargs):
    return _sample_inputs_svd(op_info, device, dtype, requires_grad, is_linalg_svd=False)

def sample_inputs_linalg_svd(op_info, device, dtype, requires_grad=False, **kwargs):
    return _sample_inputs_svd(op_info, device, dtype, requires_grad, is_linalg_svd=True)

def sample_inputs_linalg_svdvals(op_info, device, dtype, requires_grad=False, **kwargs):
    batches = [(), (0, ), (2, ), (1, 1)]
    ns = [5, 2, 0]
    samples = []
    for batch, (m, n) in product(batches, product(ns, ns)):
        a = make_tensor((*batch, m, n), device, dtype, low=None, high=None, requires_grad=requires_grad)
        samples.append(SampleInput(a))
    return samples

def sample_inputs_hardshrink_hardtanh(op_info, device, dtype, requires_grad=False, **kwargs):
    N = 10
    tensors = [SampleInput(make_tensor((N, N), device=device, dtype=dtype,
               requires_grad=requires_grad)) for _ in range(1, N)]
    return tensors

def sample_inputs_eig(op_info, device, dtype, requires_grad=False, **kwargs):
    eigvecs = make_tensor((S, S), device=device, dtype=dtype,
                          low=None, high=None)
    eigvals = make_tensor((S,), device=device, dtype=dtype,
                          low=None, high=None)
    # we produce only diagonazible inputs which do not have
    # complex eigenvalues for real inputs, as there is no
    # backward implementation for real inputs with complex
    # eigenvalues yet.
    input = (eigvecs * eigvals.unsqueeze(-2)) @ eigvecs.inverse()
    input.requires_grad_(requires_grad)

    def process_output(eigpair):
        eigvals, eigvecs = eigpair
        if dtype.is_complex:
            # eig produces eigenvectors which are normalized to 1 norm.
            # Note that if v is an eigenvector, so is v * e^{i \phi},
            # and |v| = |v * e^{i \phi}| = 1.
            # This, however, makes the eigenvector backward computation process
            # rather unstable unless the objective function is gauge-invariant,
            # that is if f(z) == f(|z|), for example.
            # Hence for complex inputs we ignore the phases and return only
            # the absolute values.
            return eigvals, eigvecs.abs()
        else:
            return eigvals, eigvecs

    return [
        SampleInput(
            input,
            kwargs=dict(eigenvectors=True),
            output_process_fn_grad=process_output
        ),
    ]


def sample_inputs_einsum(op_info, device, dtype, requires_grad=False, **kwargs):
    x = make_tensor((3,), device, dtype, requires_grad=requires_grad)
    y = make_tensor((4,), device, dtype, requires_grad=requires_grad)
    A = make_tensor((2, 3,), device, dtype, requires_grad=requires_grad, noncontiguous=True)
    B = make_tensor((1, 3,), device, dtype, requires_grad=requires_grad)
    C = make_tensor((1, 2, 3,), device, dtype, requires_grad=requires_grad)
    D = make_tensor((1, 3, 4,), device, dtype, requires_grad=requires_grad, noncontiguous=True)
    E = make_tensor((4, 4,), device, dtype, requires_grad=requires_grad)
    H = make_tensor((3, 3,), device, dtype, requires_grad=requires_grad, noncontiguous=True)
    I = make_tensor((1, 3, 1,), device, dtype, requires_grad=requires_grad)

    inputs = []

    # Vector operations
    inputs.append(SampleInput([x], args=('i->',)))                      # sum
    inputs.append(SampleInput([x, y], args=('i,j->ij',)))               # outer

    # Matrix operations
    inputs.append(SampleInput([A], args=("ij->i",)))                    # col sum
    inputs.append(SampleInput([A, B], args=("ij,kj->ik",)))             # matmul
    inputs.append(SampleInput([A, E], args=("ij,Ab->ijAb",)))           # matrix outer product

    # Tensor operations
    inputs.append(SampleInput([C, D], args=("aij,ajk->aik",)))          # batch matmul
    inputs.append(SampleInput([D, E], args=("aij,jk->aik",)))           # tensor matrix contraction
    inputs.append(SampleInput([C, B], args=("ijk,ik->j",)))             # non contiguous

    # Test diagonals
    inputs.append(SampleInput([I], args=('iji->j',)))                   # non-contiguous trace

    # Test ellipsis
    inputs.append(SampleInput([H], args=("i...->...",)))
    inputs.append(SampleInput([C, x], args=('...ik, ...j -> ij',)))

    return inputs


def sample_inputs_linalg_qr(op_info, device, dtype, requires_grad=False, **kwargs):
    """
    This function generates input for torch.linalg.qr
    The input is generated as the itertools.product of 'batches' and 'ns'.
    """
    batches = [(), (0,), (2, ), (1, 1)]
    ns = [5, 2, 0]
    out = []
    for batch, (m, n) in product(batches, product(ns, ns)):
        a = torch.randn(*batch, m, n, dtype=dtype, device=device, requires_grad=requires_grad)
        out.append(SampleInput(a))
    return out

def sample_inputs_geqrf(op_info, device, dtype, requires_grad=False):
    batches = [(), (0, ), (2, ), (1, 1)]
    ns = [5, 2, 0]
    samples = []
    for batch, (m, n) in product(batches, product(ns, ns)):
        # TODO: CUDA path doesn't work with batched or empty inputs
        if torch.device(device).type == 'cuda' and (batch != () or m == 0 or n == 0):
            continue
        a = make_tensor((*batch, m, n), device, dtype, low=None, high=None, requires_grad=requires_grad)
        samples.append(SampleInput(a))
    return samples

def sample_inputs_flip(op_info, device, dtype, requires_grad):
    make_arg = partial(make_tensor, dtype=dtype, device=device, requires_grad=requires_grad)
    sizes = ((S, M, S), (S, 0, M))
    all_dims = ((0, 1, 2), (0,), (0, 2), (-1,), ())

    def gen_samples():
        for size, dims in product(sizes, all_dims):
            yield SampleInput(make_arg(size), kwargs={"dims": dims})

    return list(gen_samples())

def sample_inputs_fliplr_flipud(op_info, device, dtype, requires_grad, **kwargs):
    tensors = (
        make_tensor((S, M, S), device, dtype, low=None, high=None, requires_grad=requires_grad),
        make_tensor((S, 0, M), device, dtype, low=None, high=None, requires_grad=requires_grad)
    )
    return [SampleInput(tensor) for tensor in tensors]

def sample_inputs_fmod_remainder(op_info, device, dtype, requires_grad, *, autodiffed=False, **kwargs):
    make_arg = partial(make_tensor, dtype=dtype, device=device, requires_grad=requires_grad)

    if autodiffed:
        samples = (
            ((S, S, S), 1.5, False),
            ((), 1.5, False),
        )
    else:
        cases = (
            ((S, S, S), (), False),
            ((S, S, S), (S, S, S), False),
            ((S, S, S), (S,), False),
        )

        # Sample inputs with scalars as torch tensors
        cases_with_tensor_scalar = (
            ((), torch.tensor(1, dtype=dtype, device=device, requires_grad=False), False),
        )

        # Sample inputs with broadcasting
        cases_with_broadcasting = (
            ((S,), (S, S, S), True),
            ((S, 1, S), (S, S, S), True),
            ((), (S, S, S), True),
        )

        samples = cases + cases_with_tensor_scalar + cases_with_broadcasting  # type: ignore[assignment]

    def generator():
        for shape, arg_other, broadcasts_input in samples:
            if isinstance(arg_other, tuple):
                arg = make_arg(arg_other, requires_grad=False, exclude_zero=True)
            else:
                # shape_other is scalar or torch.tensor
                arg = arg_other
            yield(SampleInput(make_arg(shape), args=(arg,), broadcasts_input=broadcasts_input))

    return list(generator())

# TODO: clamp shares tensors among its sample inputs --- we should prohibit this!
def sample_inputs_clamp(op_info, device, dtype, requires_grad, **kwargs):
    x = make_tensor((S, M, S), device, dtype, low=None, high=None, requires_grad=requires_grad)
    lb = make_tensor((S, M, S), device, dtype, low=None, high=None, requires_grad=requires_grad)
    ub = make_tensor((S, M, S), device, dtype, low=None, high=None, requires_grad=requires_grad)

    def detach(tensor):
        return tensor.clone().detach_().requires_grad_(requires_grad)

    return [
        SampleInput(detach(x), args=(lb, ub)),
        SampleInput(detach(x), args=(detach(lb[0]), detach(ub[0]))),
        SampleInput(detach(x), args=(detach(lb[:, :1]),)),
    ]

def sample_inputs_clamp_scalar(op_info, device, dtype, requires_grad):
    tensors = (
        make_tensor((2, 3, 2), device, dtype, low=None, high=None, requires_grad=requires_grad),
        make_tensor((2, 0, 3), device, dtype, low=None, high=None, requires_grad=requires_grad),
    )
    if dtype is torch.uint8:
        min_max_vals = ((2, 5), (3, 7))
    else:
        min_max_vals = ((0, 1), (-1, 1))
    output = [SampleInput(tensor, args=vals) for tensor, vals in product(tensors, min_max_vals)]
    output += [SampleInput(tensors[0], args=(0.5, None)), SampleInput(tensors[0], args=(None, 0.5))]
    empty_tensor = make_tensor((), device=device, dtype=dtype, low=None, high=None, requires_grad=requires_grad)
    output += [SampleInput(empty_tensor, args=(0.0, 1.0)), ]
    return output

def sample_kwargs_clamp_scalar(device, dtype, input):
    if dtype is torch.uint8:
        min_val, max_val = (random.randint(1, 3), random.randint(4, 8))
    elif dtype.is_floating_point:
        min_val, max_val = (random.uniform(-8, 0), random.uniform(1, 8))  # type: ignore[assignment]
    else:
        min_val, max_val = (random.randint(-8, 0), random.randint(1, 8))
    return {'min': min_val, 'max': max_val}, {'a_min': min_val, 'a_max': max_val}

def sample_inputs_cross(op_info, device, dtype, requires_grad, **kwargs):
    sample0 = SampleInput(make_tensor((S, 3), device=device, dtype=dtype, requires_grad=requires_grad),
                          args=(make_tensor((S, 3), device=device, dtype=dtype, requires_grad=requires_grad),))
    sample1 = SampleInput(make_tensor((S, 3, S), device=device, dtype=dtype, requires_grad=requires_grad),
                          args=(make_tensor((S, 3, S), device=device, dtype=dtype, requires_grad=requires_grad),),
                          kwargs={'dim': 1})

    return (sample0, sample1)

def sample_inputs_cumprod(op_info, device, dtype, requires_grad, **kwargs):
    def make_arg(shape):
        # shrink values to be in the interval [-1, +1] for better precision in gradgradcheck
        return make_tensor(shape, device, dtype, low=-1, high=+1, requires_grad=requires_grad)

    def prod_zeros(dim_select):
        assert len(dim_select) == 2
        result = make_arg(3 * (S,))
        with torch.no_grad():
            result.narrow(dim_select[0], 0, 1).narrow(dim_select[1], 1, 1).zero_()
            result.narrow(dim_select[0], 2, 1).narrow(dim_select[1], 3, 1).zero_()
            result.narrow(dim_select[0], 4, 1).narrow(dim_select[1], 3, 1).zero_()
        return result

    # will not be needed once OpInfo tests suport Iterables
    def sample_generator():
        for dim in range(3):
            yield SampleInput(make_arg((S, S, S)), args=(dim,))
        # Scalar tensors and empty tensor
        for size in [(), (1,), (0,)]:
            yield SampleInput(make_arg(size), args=(0,))

        yield SampleInput(prod_zeros([0, 1]), args=(1,))
        yield SampleInput(prod_zeros([0, 2]), args=(1,))
        yield SampleInput(prod_zeros([1, 2]), args=(1,))

        # test dtype kwarg
        yield SampleInput(prod_zeros([1, 2]), args=(1,), kwargs={'dtype': dtype})

    return list(sample_generator())

def sample_inputs_view_as_complex(op_info, device, dtype, requires_grad, **kwargs):
    return [SampleInput(make_tensor((S, 2), device, dtype, requires_grad=requires_grad),)]

def sample_inputs_view_as_real(op_info, device, dtype, requires_grad, **kwargs):
    tensors = (
        make_tensor((S, S), device, dtype, requires_grad=requires_grad),
        make_tensor((), device, dtype, requires_grad=requires_grad)
    )
    return [SampleInput(tensor) for tensor in tensors]

def sample_inputs_copysign(op_info, device, dtype, requires_grad, **kwargs):
    def _make_tensor(*shape, low=None, high=None):
        return make_tensor(shape, device, dtype, low=low, high=high, requires_grad=requires_grad)

    cases = [
        # no broadcast
        ((S, S, S), (S, S, S), False),
        # broadcast rhs
        ((S, S, S), (S, S), False),

        # scalar
        ((S, S), 3.14, False),
        # scalar positive zero
        ((S, S), 0.0, False),
        # scalar negative zero
        ((S, S), -0.0, False),
    ]

    # broadcast lhs
    cases.append(((S, S), (S, S, S), True))
    # broadcast all
    cases.append(((S, 1, S), (M, S), True))

    def generator():
        for input_shape, arg_val, broadcasts_input in cases:
            if isinstance(arg_val, tuple):
                arg = _make_tensor(*arg_val)
            else:
                # arg_val is scalar
                arg = arg_val

            yield SampleInput(_make_tensor(*input_shape), args=(arg, ), broadcasts_input=broadcasts_input)

    return list(generator())

def sample_inputs_prod(op_info, device, dtype, requires_grad):
    def make_arg(shape):
        # shrink values to be in the interval [-1, +1] for better precision in gradgradcheck
        return make_tensor(shape, device, dtype, low=-1, high=+1, requires_grad=requires_grad)

    def prod_single_zero():
        result = make_arg(2 * (S,))
        with torch.no_grad():
            result[0, 1] = 0
        return result

    # will not be needed once OpInfo tests support Iterables
    def sample_generator():
        for sample in sample_inputs_cumprod(op_info, device, dtype, requires_grad):
            yield SampleInput(sample.input)  # only Tensor, ignore other inputs
            yield sample
            sample.kwargs['keepdim'] = True
            yield sample
        yield SampleInput(prod_single_zero())
        yield SampleInput(make_arg((3, 3, 3)), args=(1,))
        yield SampleInput(make_arg((3, 3, 3)), args=(1,), kwargs={'keepdim': True})

        # test zero scalar tensor
        zero = make_arg(())
        with torch.no_grad():
            zero.zero_()
        yield SampleInput(zero)
        yield SampleInput(zero, args=(0,))
        yield SampleInput(zero, args=(0,), kwargs={'keepdim': True})

    return list(sample_generator())


def sample_inputs_nextafter(op_info, device, dtype, requires_grad, **kwargs):
    make_arg = partial(make_tensor, dtype=dtype, device=device, requires_grad=requires_grad)

    cases = (
        ((S, S), (S, S), False),
        ((S, S), (S,), False),
        ((S, ), (S, S), True)
    )

    def generator():
        for shape, other_shape, broadcasts_input in cases:
            yield SampleInput(make_arg(shape), args=(make_arg(other_shape),), broadcasts_input=broadcasts_input)

    return list(generator())


def sample_inputs_diag(op_info, device, dtype, requires_grad, **kwargs):
    vec_sample = SampleInput(make_tensor((M, ), device, dtype, low=None, high=None, requires_grad=requires_grad))

    tensors = (
        make_tensor((M, M), device, dtype, low=None, high=None, requires_grad=requires_grad),
        make_tensor((3, 5), device, dtype, low=None, high=None, requires_grad=requires_grad),
        make_tensor((5, 3), device, dtype, low=None, high=None, requires_grad=requires_grad),
    )

    args = ((), (2,), (-2,), (1,), (2,))

    samples = []
    for tensor, arg in product(tensors, args):
        samples.append(SampleInput(tensor, args=arg))

    return samples + [vec_sample]

def sample_inputs_diagonal_diag_embed(op_info, device, dtype, requires_grad, **kwargs):
    make_arg = partial(make_tensor, dtype=dtype, device=device, requires_grad=requires_grad)

    # Shapes for 2D Tensors
    shapes_2d = ((M, M), (3, 5), (5, 3))

    # Shapes for 3D Tensors
    shapes_3d = ((M, M, M),)

    args_2d = ((), (2,), (-2,), (1,))
    args_3d = ((1, 1, 2), (2, 0, 1), (-2, 0, 1))

    def generator():
        for shape, arg in chain(product(shapes_2d, args_2d), product(shapes_3d, args_3d)):
            yield SampleInput(make_arg(shape), args=arg)

    return list(generator())


def sample_inputs_to_sparse(op_info, device, dtype, requires_grad, **kwargs):
    make_arg = partial(make_tensor, device=device, dtype=dtype, requires_grad=requires_grad)

    return (SampleInput(make_arg((S, S)), args=(), output_process_fn_grad=lambda x: x.to_dense()),
            SampleInput(make_arg((S, S)), args=(1,), output_process_fn_grad=lambda x: x.to_dense()),)


# Used for both log_softmax and softmax
def sample_inputs_softmax_variant(op_info, device, dtype, requires_grad, with_dtype=False, **kwargs):
    make_arg = partial(make_tensor, device=device, dtype=dtype, requires_grad=requires_grad)

    cases = [
        ((S, ), (0, )),
        ((S, S), (0, )),
        ((S, S), (1, )),
        ((S, S), (-1, )),
        ((S, M, S), (2, )),
    ]

    # PyTorch on XLA throws an error when passed with dim argument for 0d tensor.
    # See https://github.com/pytorch/xla/issues/3061 for more details.
    if torch.device(device).type != 'xla':
        cases.append(((), (0, )))

    return [
        SampleInput(make_arg(shape), args=dim, kwargs=dict(dtype=torch.float64) if with_dtype else None)
        for shape, dim in cases
    ]


def sample_inputs_logit(op_info, device, dtype, requires_grad, **kwargs):
    low, high = op_info.domain

    # Note: Operator is very sensitive at points near the
    # start and end of domain and leads to NaN for float16
    # if domain_eps is 1e-5.
    domain_eps = op_info._domain_eps if dtype != torch.float16 else 3e-2

    low = low + domain_eps
    high = high - domain_eps

    samples = (
        SampleInput(make_tensor((S, S, S), device, dtype, low=low, high=high, requires_grad=requires_grad)),
        SampleInput(make_tensor((S, S, S), device, dtype, low=low,
                                high=high, requires_grad=requires_grad), args=(0.2,)),
        SampleInput(make_tensor((), device, dtype, low=low, high=high, requires_grad=requires_grad)),
        SampleInput(make_tensor((), device, dtype, low=low,
                                high=high, requires_grad=requires_grad), args=(0.2,)),
    )

    return samples

def sample_inputs_floor_divide(op_info, device, dtype, requires_grad, **kwargs):
    lhs = make_tensor((S, S, S), device, dtype, low=None, high=None, requires_grad=requires_grad)
    rhs = make_tensor((S, S, S), device, dtype, low=None, high=None, requires_grad=requires_grad)
    # Avoid integer divide by 0
    if not (dtype.is_floating_point or dtype.is_complex):
        rhs[rhs == 0] = 1

    return [
        SampleInput(lhs, args=(rhs,)),
        SampleInput(lhs, args=(rhs[0],)),
        SampleInput(lhs, args=(3.14,)),
    ]

def sample_inputs_isin(op_info, device, dtype, requires_grad):
    element = make_tensor((L,), device, dtype, low=None, high=None, requires_grad=requires_grad)
    indices = torch.randint(0, L, size=[S])
    test_elements = element[indices].clone()
    return [
        SampleInput(element, args=(test_elements,))
    ]

def sample_inputs_masked_scatter(op_info, device, dtype, requires_grad, **kwargs):
    make_arg = partial(make_tensor, device=device, dtype=dtype, requires_grad=requires_grad)

    def samples_generator():
        yield SampleInput(make_arg((S, S)), args=(torch.randn(S, S, device=device) > 0, make_arg((S, S))))
        yield SampleInput(make_arg((S, S)), args=(torch.randn((S,), device=device) > 0, make_arg((S, S))))
        yield SampleInput(make_arg((S, S)), args=(bernoulli_scalar().to(device), make_arg((S, S))))
        yield SampleInput(make_arg((S,)),
                          args=(torch.randn(S, S, device=device) > 0, make_arg((S, S))),
                          broadcasts_input=True)

    samples = tuple(samples_generator())
    return samples


def sample_inputs_masked_fill(op_info, device, dtype, requires_grad, **kwargs):
    make_arg = partial(make_tensor, device=device, dtype=dtype, requires_grad=requires_grad)

    def sample_generator():
        yield SampleInput(make_arg((S, S)), args=(torch.randn(S, S, device=device) > 0, 10))
        yield SampleInput(make_arg((S, S)), args=(torch.randn(S, S, device=device) > 0, make_arg(())))
        yield SampleInput(make_arg((S, S)), args=(torch.randn(S, device=device) > 0, 10))
        yield SampleInput(make_arg(()), args=(torch.randn((), device=device) > 0, 10))
        yield SampleInput(make_arg(()), args=(torch.randn((), device=device) > 0, make_arg(())))
        yield SampleInput(make_arg((S, S)), args=(torch.randn((), device=device) > 0, 10))

        yield SampleInput(make_arg((S,)),
                          args=(torch.randn(S, S, device=device) > 0, make_arg(())),
                          broadcasts_input=True)
        yield SampleInput(make_arg((S,)),
                          args=(torch.randn(S, S, device=device) > 0, 10),
                          broadcasts_input=True)

    samples = tuple(sample_generator())
    return samples

def sample_inputs_masked_select(op_info, device, dtype, requires_grad, **kwargs):
    samples = (
        SampleInput(make_tensor((M, M), device, dtype, low=None, high=None, requires_grad=requires_grad),
                    args=(torch.randn(M, M, device=device) > 0,)),

        SampleInput(make_tensor((M, M), device, dtype, low=None, high=None, requires_grad=requires_grad),
                    args=(torch.randn((M,), device=device) > 0,)),

        SampleInput(make_tensor((M,), device, dtype, low=None, high=None, requires_grad=requires_grad),
                    args=(torch.randn((M, M), device=device) > 0,)),

        SampleInput(make_tensor((M, 1, M), device, dtype, low=None, high=None, requires_grad=requires_grad),
                    args=(torch.randn((M, M), device=device) > 0,)),

        SampleInput(make_tensor((), device, dtype, low=None, high=None, requires_grad=requires_grad),
                    args=(torch.tensor(1, device=device, dtype=torch.bool),)),

        SampleInput(make_tensor((M, M), device, dtype, low=None, high=None, requires_grad=requires_grad),
                    args=(torch.tensor(1, device=device, dtype=torch.bool),)),

        SampleInput(make_tensor((), device, dtype, low=None, high=None, requires_grad=requires_grad),
                    args=(torch.randn((M, M), device=device) > 0,)),
    )

    return samples

def sample_inputs_matrix_exp(op_info, device, dtype, requires_grad, **kwargs):
    samples = (
        SampleInput(make_tensor((S, S), device, dtype, requires_grad=requires_grad)),
        SampleInput(make_tensor((S, S, S), device, dtype, requires_grad=requires_grad)),
    )

    return samples

def sample_inputs_matmul(op_info, device, dtype, requires_grad):
    test_cases = (((L,), (L,)),
                  ((S, M), (M,)),
                  ((M,), (M, S)),
                  ((S, M), (M, S)),
                  ((S, S, M), (M,)),
                  ((S, S, M), (M, S)),
                  ((M,), (S, M, S)),
                  ((S, M), (S, M, S)),
                  ((S, S, M, M), (S, S, M, S)),
                  ((S, S, M, M), (M,)),
                  ((M,), (S, S, M, S)))
    sample_inputs = []
    for lhs_shape, rhs_shape in test_cases:
        lhs = make_tensor(lhs_shape, device, dtype, low=None, high=None, requires_grad=requires_grad)
        rhs = make_tensor(rhs_shape, device, dtype, low=None, high=None, requires_grad=requires_grad)
        if op_info.name == 'matmul':
            sample_inputs.append(SampleInput(lhs, args=(rhs,)))
        elif op_info.name == '__rmatmul__':
            sample_inputs.append(SampleInput(rhs, args=(lhs,)))
        else:
            raise RuntimeError("`op_info.name` must be 'matmul' or '__rmatmul__'")
    return tuple(sample_inputs)


def sample_inputs_polar(op_info, device, dtype, requires_grad, **kwargs):
    def _make_tensor_helper(shape, low=None, high=None):
        return make_tensor(shape, device, dtype, low=low, high=high, requires_grad=requires_grad)

    samples = (
        SampleInput(_make_tensor_helper((S, S), low=0), args=(_make_tensor_helper((S, S)),)),
        SampleInput(_make_tensor_helper((), low=0), args=(_make_tensor_helper(()),)),
    )

    return samples

def sample_inputs_complex(op_info, device, dtype, requires_grad, **kwargs):
    def _make_tensor_helper(shape):
        return make_tensor(shape, device, dtype, requires_grad=requires_grad)

    samples = (
        SampleInput(_make_tensor_helper((S, S)), args=(_make_tensor_helper((S, S)),)),
        SampleInput(_make_tensor_helper(()), args=(_make_tensor_helper(()),)),
    )

    return samples


def sample_inputs_polygamma(op_info, device, dtype, requires_grad, **kwargs):
    make_arg = partial(make_tensor, device=device, dtype=dtype, requires_grad=requires_grad)
    tensor_shapes = ((S, S), ())
    ns = (1, 2, 3, 4, 5)

    def generator():
        for shape, n in product(tensor_shapes, ns):
            yield SampleInput(make_arg(shape), args=(n,))

    return list(generator())


def sample_inputs_mvlgamma(op_info, device, dtype, requires_grad, **kwargs):
    make_arg = partial(make_tensor, device=device, dtype=dtype, requires_grad=requires_grad)
    tensor_shapes = ((S, S), ())
    ns = (1, 2, 3, 4, 5)

    # Since the accepted lower bound for input
    # to mvlgamma depends on `p` argument,
    # the following function computes the lower bound
    # which we pass to `make_tensor`.
    def compute_min_val(p):
        return (p - 1.) / 2

    def generator():
        for shape, n in product(tensor_shapes, ns):
            min_val = compute_min_val(n)
            if not dtype.is_floating_point:
                # Round-up minimum value for integral dtypes
                min_val += 1
            yield SampleInput(make_arg(shape, low=min_val), args=(n,))

    return list(generator())


# Since `mvlgamma` has multiple entries,
# there are multiple common skips for the additional
# entries. Following function is a helper to that end.
def skips_mvlgamma(skip_redundant=False):
    skips = (
        # outside domain values are hard error for mvlgamma op.
        SkipInfo('TestUnaryUfuncs', 'test_float_domains'),
    )
    if skip_redundant:
        # Redundant tests
        skips = skips + (  # type: ignore[assignment]
            SkipInfo('TestGradients'),
            SkipInfo('TestJit'),
            SkipInfo('TestCommon'),
        )
    return skips


# To test reference numerics against multiple values of argument `p`,
# we make multiple OpInfo entries with each entry corresponding to different value of p.
# We run the op tests from test_ops.py only for `p=1` to avoid redundancy in testing.
# Class `MvlGammaInfo` already contains the basic information related to the operator,
# it only takes arguments like `domain`, `skips` and `sample_kwargs`, which
# differ between the entries.
class MvlGammaInfo(UnaryUfuncInfo):
    def __init__(self, variant_test_name, domain, skips, sample_kwargs):
        super(MvlGammaInfo, self).__init__(
            'mvlgamma',
            ref=reference_mvlgamma if TEST_SCIPY else _NOTHING,
            aliases=('special.multigammaln',),
            variant_test_name=variant_test_name,
            domain=domain,
            decorators=(precisionOverride({torch.float16: 5e-2}),),
            dtypes=all_types(),
            dtypesIfCPU=all_types_and(torch.bfloat16),
            dtypesIfCUDA=all_types_and(torch.half),
            sample_inputs_func=sample_inputs_mvlgamma,
            safe_casts_outputs=True,
            supports_forward_ad=True,
            skips=skips,
            sample_kwargs=sample_kwargs)


def sample_inputs_entr(op_info, device, dtype, requires_grad, **kwargs):
    low, _ = op_info.domain

    if requires_grad:
        low = 0 + op_info._domain_eps

    return (SampleInput(make_tensor((L,), device, dtype,
                                    low=low,
                                    requires_grad=requires_grad)),
            SampleInput(make_tensor((), device, dtype,
                                    low=low,
                                    requires_grad=requires_grad)))


def sample_inputs_zeta(op_info, device, dtype, requires_grad, **kwargs):
    make_arg = partial(make_tensor, device=device, dtype=dtype, requires_grad=requires_grad)
    samples = (SampleInput(make_arg((S,), low=1, requires_grad=requires_grad),
                           args=(make_arg((S,), low=2, requires_grad=False),)),
               SampleInput(make_arg((S,), low=1, requires_grad=requires_grad),
                           args=(3.,)),
               )

    return samples


# TODO: Consolidate `i0e` with sample_inputs_unary when `make_tensor`,
#       supports `exclude` argument.
#       For more context: https://github.com/pytorch/pytorch/pull/56352#discussion_r633277617
def sample_inputs_i0_i1(op_info, device, dtype, requires_grad, **kwargs):

    samples = (SampleInput(make_tensor((S,), device, dtype,
                                       requires_grad=requires_grad)),
               SampleInput(make_tensor((), device, dtype,
                                       requires_grad=requires_grad)))

    if requires_grad and op_info.op == torch.special.i0e:
        # NOTE: `i0e`'s first-order gradient is not continous
        # at `0`, hence we don't test `i0e` with any input being `0`.
        # TODO: Remove this when `make_tensor` supports excluding `0`.
        with torch.no_grad():
            for sample in samples:
                t = sample.input
                t[t == 0] = torch.finfo(dtype).eps  # type: ignore[index]
    elif requires_grad and op_info.op != torch.special.i0e:
        # Special Case for gradient
        # Sample with `0` in the input
        t = make_tensor((S,), device, dtype,
                        requires_grad=requires_grad)

        with torch.no_grad():
            t[0] = 0

        samples += (SampleInput(t),)  # type: ignore[assignment]

    return samples


def sample_inputs_rsub(op_info, device, dtype, requires_grad, variant='tensor', **kwargs):
    def _make_tensor_helper(shape, low=None, high=None):
        return make_tensor(shape, device, dtype, low=low, high=high, requires_grad=requires_grad)

    def _samples_with_alpha_helper(args, alphas, filter_fn=lambda arg_alpha: True):
        filtered_product = filter(filter_fn, product(args, alphas))  # type: ignore[var-annotated]
        return (SampleInput(input, args=(arg,), kwargs=dict(alpha=alpha))
                for (input, arg), alpha in filtered_product)

    int_alpha, float_alpha, complex_alpha = 2, 0.1, 1 + 0.6j

    if variant == 'tensor':
        samples = (
            SampleInput(_make_tensor_helper((S, S)), args=(_make_tensor_helper((S, S)),)),
            SampleInput(_make_tensor_helper((S, S)), args=(_make_tensor_helper((S,)),)),
            SampleInput(_make_tensor_helper((S,)), args=(_make_tensor_helper((S, S)),)),
            SampleInput(_make_tensor_helper(()), args=(_make_tensor_helper(()),)),
            SampleInput(_make_tensor_helper(()), args=(_make_tensor_helper((S,)),)),
            SampleInput(_make_tensor_helper((S,)), args=(_make_tensor_helper(()),)),
        )

        if dtype.is_complex:
            alphas = [int_alpha, float_alpha, complex_alpha]
        elif dtype.is_floating_point:
            alphas = [int_alpha, float_alpha]
        else:
            alphas = [int_alpha]

        args = ((_make_tensor_helper((S, S)), _make_tensor_helper((S, S))),
                (_make_tensor_helper((S, S)), _make_tensor_helper((S,))),
                (_make_tensor_helper(()), _make_tensor_helper(())))
        samples += tuple(_samples_with_alpha_helper(args, alphas))  # type: ignore[assignment]
    elif variant == 'scalar':
        # Scalar Other
        samples = (SampleInput(_make_tensor_helper((S, S)), args=(0.5,)),
                   SampleInput(_make_tensor_helper(()), args=(0.5,)),
                   SampleInput(_make_tensor_helper((S, S)), args=(1.5j,)),
                   SampleInput(_make_tensor_helper(()), args=(1.5j,)),
                   SampleInput(_make_tensor_helper((S, S)), args=(0.4 + 1.2j,)),
                   SampleInput(_make_tensor_helper(()), args=(1.2 + 1.76j,)))

        scalar_args = [(_make_tensor_helper((S, S)), 0.5), (_make_tensor_helper(()), 0.5),
                       (_make_tensor_helper((S, S)), 2.7j), (_make_tensor_helper(()), 2.7j),
                       (_make_tensor_helper((S, S)), 1 - 2.7j), (_make_tensor_helper(()), 1 + 2.7j)]

        alphas = [int_alpha, float_alpha, complex_alpha]

        def filter_fn(arg_alpha):
            arg, alpha = arg_alpha
            if isinstance(alpha, complex):
                if dtype.is_complex or isinstance(arg[1], complex):
                    return True
                else:
                    # complex alpha is valid only if either `self` or `other` is complex
                    return False

            # Non-Complex Alpha
            return True

        # Samples with alpha (scalar version) covers the following cases
        # self    | other   | alpha
        # -----------------------------------------
        # real    | real    | real (int and float)
        # real    | complex | real and complex
        # complex | real    | real and complex
        # complex | complex | real and complex
        #
        # It does not cover
        # real    | real    | complex
        # x = torch.randn(2, requires_grad=True, dtype=torch.float64)
        # torch.rsub(x, 1, alpha=1. + 1.6j)
        # RuntimeError: value cannot be converted to type double without overflow: (-1,-1.6)

        samples += tuple(_samples_with_alpha_helper(scalar_args, alphas, filter_fn=filter_fn))  # type: ignore[assignment]
    else:
        raise Exception("Invalid variant!")

    return samples

def sample_inputs_cumulative_ops(op_info, device, dtype, requires_grad, supports_dtype_kwargs=True, **kwargs):
    def _make_tensor_helper(shape, low=None, high=None):
        return make_tensor(shape, device, dtype, low=low, high=high, requires_grad=requires_grad)

    samples = [
        SampleInput(_make_tensor_helper((S, S, S)), args=(0,)),
        SampleInput(_make_tensor_helper((S, S, S)), args=(1,)),
        SampleInput(_make_tensor_helper(()), args=(0,)),
    ]

    if supports_dtype_kwargs:
        # NOTE: if `dtype` is not same as input, then inplace variants fail with
        # `provided dtype must match the dtype of self tensor in cumsum`
        samples.append(SampleInput(_make_tensor_helper((S, S, S)), args=(1,), kwargs={'dtype': dtype}))

    return samples


def sample_inputs_unfold(op_info, device, dtype, requires_grad, **kwargs):
    test_cases = (
        ((), (0, 1, 1)),
        ((S, S, S, S), (0, 3, 1)),
        ((S, S, S, S), (1, 3, 1)),
        ((S, S, S, S), (2, 3, 1)),
        ((S, S, S, S), (3, 3, 1)),
        ((S, S, S, S), (0, 3, 2)),
        ((S, S, S, S), (1, 3, 2)),
        ((S, S, S, S), (2, 3, 2)),
        ((S, S, S, S), (3, 3, 2)),
        ((S, S, S, S), (0, 4, 1)),
        ((S, S, S, S), (1, 4, 1)),
        ((S, S, S, S), (2, 4, 1)),
        ((S, S, S, S), (3, 4, 1)),
        ((M,), (0, 3, 1)),
        ((M,), (0, 3, 2)),
        ((M,), (0, 3, 3)),
        ((1000,), (0, 3, 11)),
        ((1000,), (0, 2, 27)),
        ((10, 10), (0, 1, 2)),
        ((10, 10), (1, 2, 3)),
        ((10, 10), (1, 2, 2)),
        ((S, S, S), (2, 3, 2)),
    )

    sample_inputs = []
    for shape, arguments in test_cases:
        sample_inputs += [SampleInput(make_tensor(shape, device, dtype,
                                      low=None, high=None,
                                      requires_grad=requires_grad),
                                      args=arguments)]
    return sample_inputs


def sample_inputs_atan2(op_info, device, dtype, requires_grad, **kwargs):
    make_arg = partial(make_tensor, device=device, dtype=dtype, requires_grad=requires_grad)
    cases = (
        ((S, S, S), (S, S, S), False),
        ((), (), False),
        ((S, S, S), (S,), False),
        ((S,), (S, S, S), True),
        ((S, 1, S), (S, S), True),
    )

    def generator():
        for x_shape, y_shape, broadcasts_input in cases:
            yield SampleInput(make_arg(x_shape), args=(make_arg(y_shape),),
                              broadcasts_input=broadcasts_input)

    return list(generator())


def sample_inputs_split(op_info, device, dtype, requires_grad, *, list_args=False, **kwargs):
    make_arg = partial(make_tensor, device=device, dtype=dtype, requires_grad=requires_grad)

    if list_args:
        cases = (
            ((S, S, S), ([int(S / 3), S - int(S / 3) * 2, int(S / 3)],)),
            ((S, S, S), ([int(S / 2), S - int(S / 2) * 2, int(S / 2)], 2),),
            ((S, S, S), ([int(S / 2), S - int(S / 2) * 2, int(S / 2)], -2),)
        )
    else:
        cases = (  # type: ignore[assignment]
            ((S, S, S), (2,)),
            ((S, S, S), (S, 1)),
        )

    def generator():
        for shape, args in cases:
            yield SampleInput(make_arg(shape), args=args)

    return list(generator())


def sample_inputs_split_with_sizes(op_info, device, dtype, requires_grad, **kwargs):
    make_arg = partial(make_tensor, device=device, dtype=dtype, requires_grad=requires_grad)

    cases = (((S, S, S), ([int(S / 3), S - int(S / 3) * 2, int(S / 3)],)),
             ((S, S, S), ([int(S / 3), S - int(S / 3), 0],)),
             ((S, S, S), ([int(S / 3), S - int(S / 3) * 2, int(S / 3)], 2)),
             ((S, S, S), ([int(S / 3), S - int(S / 3) * 2, int(S / 3)], -2)),
             )

    def generator():
        for shape, args in cases:
            yield SampleInput(make_arg(shape), args=args)

    return list(generator())


def sample_inputs_msort(op_info, device, dtype, requires_grad):
    def apply_grad(t):
        if dtype in floating_types_and(torch.float16, torch.bfloat16):
            t.requires_grad_(requires_grad)

    def large_1d_unique(dtype, device):
        res = torch.randperm(L * L * L, dtype=torch.int64, device=device)
        res = res.to(dtype)
        apply_grad(res)
        return res

    samples = []
    # Test case for large tensor.
    largesample = SampleInput(large_1d_unique(dtype, device))

    sample = SampleInput(make_tensor((S, M, S), device, dtype,
                                     low=None, high=None,
                                     requires_grad=requires_grad))

    return [largesample, sample]

def sample_inputs_lerp(op_info, device, dtype, requires_grad, **kwargs):
    make_arg = partial(make_tensor, dtype=dtype, device=device, requires_grad=requires_grad)

    samples = (
        # no broadcast
        SampleInput(make_arg((S, S)), args=(make_arg((S, S)), 0.4)),
        # broadcast rhs
        SampleInput(make_arg((S, S)), args=(make_arg((S,)), 0.4)),
        # scalar tensor
        SampleInput(make_arg(()), args=(make_arg(()), 0.4)),
        # broadcast rhs scalar-tensor
        SampleInput(make_arg((S, S)), args=(make_arg(()), 0.4)),
        # broadcast rhs with weight tensor
        SampleInput(make_arg((S, S)), args=(make_arg((S,)), make_arg((S, S)))),
        # broadcast rhs and weight tensor
        SampleInput(make_arg((S, S)), args=(make_arg((S, 1)), make_arg((S,)))),
        # broadcast_lhs
        SampleInput(make_arg((S,)), args=(make_arg((S, S)), 0.4), broadcasts_input=True),
        # scalar broadcast_lhs
        SampleInput(make_arg(()), args=(make_arg((S, S)), 0.4), broadcasts_input=True),
        # broadcast all
        SampleInput(make_arg((S, 1)), args=(make_arg((S, S)), 0.4), broadcasts_input=True),
        # tensor broadcast all
        SampleInput(make_arg((S, 1)), args=(make_arg((S, S)), make_arg((S, 1))),
                    broadcasts_input=True),
    )

    if dtype.is_complex:
        samples = samples + (  # type: ignore[assignment]
            # no broadcast
            SampleInput(make_arg((S, S)), args=(make_arg((S, S)), 0.4j)),
            SampleInput(make_arg((S, S)), args=(make_arg((S, S)), 1.2 + 0.1j)),
            # broadcast rhs
            SampleInput(make_arg((S, S)), args=(make_arg((S,)), 0.4j)),
            SampleInput(make_arg((S, S)), args=(make_arg((S, S)), 5.4 + 9j)),
            # scalar tensor
            SampleInput(make_arg(()), args=(make_arg(()), 0.4j)),
            SampleInput(make_arg(()), args=(make_arg(()), 6.1 + 0.004j)),
            # broadcast rhs scalar-tensor
            SampleInput(make_arg((S, S)), args=(make_arg(()), 0.4j)),
            SampleInput(make_arg((S, S)), args=(make_arg(()), 1 + 2j)),
        )

    return samples

def sample_inputs_tensordot(self, device, dtype, requires_grad, **kwargs):
    cases = (
        ((2, 2, 2), (2, 2, 2), (2)),
        ((2, 2, 1), (2, 1, 2), ([0, 1], [2, 0])),
    )
    samples = []
    for first_shape, second_shape, dims in cases:
        samples.append(SampleInput(make_tensor(first_shape, device, dtype,
                                   requires_grad=requires_grad),
                       args=(make_tensor(second_shape, device, dtype,
                             requires_grad=requires_grad),),
                       kwargs=dict(dims=dims,)))
    return tuple(samples)

def sample_inputs_kron(op_info, device, dtype, requires_grad):
    test_cases = (
        ((S, S), (M, L)),
    )

    sample_inputs = []
    for input_shape, other_shape in test_cases:
        input = make_tensor(input_shape, device, dtype, low=None, high=None, requires_grad=requires_grad)
        other = make_tensor(other_shape, device, dtype, low=None, high=None, requires_grad=requires_grad)
        sample = SampleInput(input, args=(other,))
        sample_inputs.append(sample)
    return tuple(sample_inputs)

def sample_inputs_inner(self, device, dtype, requires_grad, **kwargs):
    return (
        SampleInput(
            make_tensor((S, ), device, dtype, requires_grad=requires_grad),
            args=(
                make_tensor((S, ), device, dtype, requires_grad=requires_grad),
            )
        ),
        SampleInput(
            make_tensor((), device, dtype, requires_grad=requires_grad),
            args=(
                make_tensor((S, S), device, dtype, requires_grad=requires_grad),
            )
        ),
    )

def sample_inputs_scatter(op_info, device, dtype, requires_grad):
    def _tensor(shape, dtype=dtype, low=None, high=None):
        return make_tensor(shape, device, dtype, low=low, high=high, requires_grad=requires_grad)

    def _gather(shape, index_dim, max_indices):
        return gather_variable(shape, index_dim, max_indices, device=device)

    zero = torch.tensor(0, dtype=torch.long, device=device)
    test_cases = (
        (_tensor((M, S)), (0, _gather((S, S), 1, M), _tensor((S, S)))),
        (_tensor((M, S)), (1, _gather((S, S), 0, S), _tensor((S, S)))),
        (_tensor((M, S)), (-1, _gather((S, S), 0, S), _tensor((S, S)))),
        (_tensor((M, S)), (0, _gather((M, S // 2), 1, M), _tensor((M, S // 2)))),
        (_tensor((M, S)), (1, _gather((M, S // 2), 0, S), _tensor((M, S // 2)))),
        (_tensor((M, S)), (-1, _gather((M, S // 2), 0, S), _tensor((M, S // 2)))),
        (_tensor(()), (0, zero.clone().detach(), _tensor(()))),
        (_tensor(()), (0, zero.clone().detach(), 2.5)),
    )

    samples = []
    for tensor, args in test_cases:
        samples.append(SampleInput(tensor, args=args))

        if not requires_grad:
            samples.append(SampleInput(
                tensor.clone().detach(),
                args=args, kwargs={'reduce': 'add'}
            ))

            if dtype.is_floating_point:
                samples.append(SampleInput(
                    tensor.clone().detach(),
                    args=args, kwargs={'reduce': 'multiply'}
                ))

    return samples

def sample_inputs_scatter_add(op_info, device, dtype, requires_grad):
    def _tensor(shape, dtype=dtype, low=None, high=None):
        return make_tensor(shape, device, dtype, low=low, high=high, requires_grad=requires_grad)

    def _gather(shape, index_dim, max_indices):
        return gather_variable(shape, index_dim, max_indices, device=device)

    zero = torch.tensor(0, dtype=torch.long, device=device)
    test_cases = (
        (_tensor((M, S)), (0, _gather((S, S), 1, M), _tensor((S, S)))),
        (_tensor((M, S)), (1, _gather((S, S), 0, S), _tensor((S, S)))),
        (_tensor((M, S)), (-1, _gather((S, S), 0, S), _tensor((S, S)))),
        (_tensor((M, S)), (0, _gather((M, S // 2), 1, M), _tensor((M, S // 2)))),
        (_tensor((M, S)), (1, _gather((M, S // 2), 0, S), _tensor((M, S // 2)))),
        (_tensor((M, S)), (-1, _gather((M, S // 2), 0, S), _tensor((M, S // 2)))),
        (_tensor(()), (0, zero.clone().detach(), _tensor(()))),
    )

    return [SampleInput(tensor, args=args) for tensor, args in test_cases]


def sample_inputs_ravel(op_info, device, dtype, requires_grad, **kwargs):
    samples = (SampleInput(make_tensor((S, S, S), device, dtype,
                                       low=None, high=None,
                                       requires_grad=requires_grad)),
               SampleInput(make_tensor((), device, dtype,
                                       low=None, high=None,
                                       requires_grad=requires_grad)),)

    return samples


def sample_inputs_tril_triu(op_info, device, dtype, requires_grad, **kwargs):
    make_arg = partial(make_tensor, dtype=dtype, device=device, requires_grad=requires_grad)
    cases = (((M, M), ()),
             ((M, M), (2,),),
             ((S, M, M), ()),
             ((S, M, M), (2,)),
             ((3, 3, S, S), ()),)

    def generator():
        for shape, args in cases:
            yield SampleInput(make_arg(shape), args=args)

    return list(generator())


def sample_inputs_clone(op_info, device, dtype, requires_grad, **kwargs):
    make_arg = partial(make_tensor, dtype=dtype, device=device, requires_grad=requires_grad)

    def generator():
        yield SampleInput(make_arg((S, M, S)))
        yield SampleInput(make_arg(()))

    return list(generator())


def sample_inputs_contiguous(op_info, device, dtype, requires_grad, **kwargs):
    make_arg = partial(make_tensor, dtype=dtype, device=device, requires_grad=requires_grad)

    def generator():
        yield SampleInput(make_arg((S, S)))
        yield SampleInput(make_arg((S, S), noncontiguous=True))

    return list(generator())


def sample_inputs_resize_ops(op_info, device, dtype, requires_grad, **kwargs):
    make_arg = partial(make_tensor, dtype=dtype, device=device)
    cases = (((S, S, S), (S * S, S)),
             ((), ()),
             ((), (1, 1, 1)),
             )

    def generator():
        for shape, args_or_shape in cases:
            # Update `args` based on operator
            if op_info.name == 'resize_':
                # resize_ takes shape/tuple of ints,
                args = (args_or_shape, )
            elif op_info.name == 'resize_as_':
                # resize_as_ takes another tensor
                args = (make_arg(shape, requires_grad=False), )  # type:ignore[assignment]
            else:
                raise ValueError("sample_inputs_resize_ops is being used with incorrect operator")

            yield(SampleInput(make_arg(shape, requires_grad=requires_grad), args=args))

    return list(generator())


def sample_inputs_view_reshape(op_info, device, dtype, requires_grad, **kwargs):
    make_arg = partial(make_tensor, dtype=dtype, device=device, requires_grad=requires_grad)

    cases = (((S, S, S), (S * S, S)),
             ((S * S, S), (S, S, S)),
             ((S,), (S,)),
             ((), ()),
             ((), (1,)))

    def generator():
        for case in cases:
            shape, args = case
            inp = make_arg(shape, requires_grad=requires_grad)
            yield(SampleInput(inp, args=(args, )))

            if op_info.name != "view" and len(shape) >= 2:
                yield(SampleInput(inp.transpose(0, 1), args=(args, )))

    return list(generator())


def sample_inputs_view_as_reshape_as(op_info, device, dtype, requires_grad, **kwargs):
    make_arg = partial(make_tensor, dtype=dtype, device=device)

    cases = (((S, S, S), (S * S, S)),
             ((), ()),
             ((), (1, 1)),
             )

    def generator():
        for case in cases:
            shape, shape_other = case
            inp = make_arg(shape, requires_grad=requires_grad)
            yield(SampleInput(inp, args=(make_arg(shape_other, requires_grad=False),)))

            if op_info.name != "view_as" and len(shape) >= 2:
                yield(SampleInput(inp.transpose(0, 1), args=(make_arg(shape_other, requires_grad=False),)))

    return list(generator())


def sample_inputs_select(op_info, device, dtype, requires_grad, **kwargs):
    make_arg = partial(make_tensor, dtype=dtype, device=device, requires_grad=requires_grad)

    cases = (((S, S, S), (1, 2)),
             ((S, S, S), (-1, 2)),
             ((S, S, S), (-1, -1)),
             ((S, S, S), (1, -1)),
             ((S,), (0, 2))
             )

    def generator():
        for shape, args in cases:
            yield SampleInput(make_arg(shape), args=args)

    return list(generator())


def sample_inputs_rbinops(op_info, device, dtype, requires_grad, supports_dtype_kwargs=True, **kwargs):
    def _make_tensor_helper(shape, low=None, high=None):
        return make_tensor(shape, device, dtype, low=low, high=high, requires_grad=requires_grad)

    scalar: Union[int, float, complex] = 3

    if dtype.is_floating_point:
        scalar = 3.14
    elif dtype.is_complex:
        scalar = 3.14j

    samples = [
        SampleInput(_make_tensor_helper((S, S, S)), args=(scalar,)),
        SampleInput(_make_tensor_helper(()), args=(scalar,)),
    ]

    return samples


def sample_inputs_expand(op_info, device, dtype, requires_grad, **kwargs):
    make_arg = partial(make_tensor, dtype=dtype, device=device, requires_grad=requires_grad)

    cases = (((S, 1, 1), (S, S, S)),
             ((S, 1, S), (S, S, S)),
             ((S, 1), (S, S, S)),
             ((1,), (S, S, S)),
             ((1, S), (1, 1, S)),
             ((), ()),
             ((), (1, 3, 2)),
             )

    def generator():
        for case in cases:
            shape, args = case
            yield(SampleInput(make_arg(shape), args=(args, )))

    return list(generator())


def sample_inputs_expand_as(op_info, device, dtype, requires_grad, **kwargs):
    make_arg = partial(make_tensor, dtype=dtype, device=device)

    cases = (((S, 1, 1), (S, S, S)),
             ((), ()),
             ((), (1, 1)),
             )

    def generator():
        for shape, shape_other in cases:
            yield(SampleInput(make_arg(shape, requires_grad=requires_grad),
                              args=(make_arg(shape_other, requires_grad=False), )))

    return list(generator())


def sample_inputs_where(op_info, device, dtype, requires_grad, **kwargs):
    make_arg = partial(make_tensor, dtype=dtype, device=device, requires_grad=requires_grad)

    def make_bool_mask(shape):
        # Make sure atleast one element is nonzero,
        # except for empty tensor
        mask_t = make_tensor(shape, dtype=torch.bool, device=device, requires_grad=False)

        if mask_t.numel() == 0:
            return mask_t
        elif mask_t.numel() == 1:
            mask_t.fill_(True)
            return mask_t

        if mask_t.sum() == 0:
            def random_index(shape):
                return tuple(map(lambda max_idx: random.randint(0, max_idx), shape))

            mask_t[random_index(mask_t.shape)] = True
            return mask_t

        return mask_t

    cases = (((M, M), (M, M), (M, M), False),
             ((M, 1, M), (M, M), (M, M, 1), True),
             ((), (), (), False),
             ((M, 1, M), (), (M, M, 1), True),
             ((), (M, M), (), True),)

    def generator():
        for shape, mask_shape, other_shape, broadcasts_input in cases:
            yield SampleInput(make_arg(shape),
                              args=(make_bool_mask(mask_shape), make_arg(other_shape)),
                              broadcasts_input=broadcasts_input)

    return list(generator())


def sample_inputs_chunk(op_info, device, dtype, requires_grad, **kwargs):
    make_arg = partial(make_tensor, dtype=dtype, device=device)

    cases = (((S, S, S), (2,)),
             ((S, S, S), (S, 1)),
             ((S, S, S), (S, -1)))

    def generator():
        for case in cases:
            shape, args = case
            yield(SampleInput(make_arg(shape, requires_grad=requires_grad), args=args))

    return list(generator())

def sample_inputs_kthvalue(op_info, device, dtype, requires_grad, **kwargs):
    def _tensor(shape, dtype=dtype, low=None, high=None):
        return make_tensor(shape, device, dtype, low=low, high=high, requires_grad=requires_grad)

    test_cases = [
        (_tensor((S, S, S)), (2,)),
        (_tensor((S, S, S)), (2, 1,)),
        (_tensor((S, S, S)), (2, -1,)),
        (_tensor((S, S, S)), (2, 1, True,)),
        (_tensor((S, S, S)), (2, -1, True,)),
        (_tensor((S,)), (2, 0,)),
        (_tensor((S,)), (2, 0, True,)),
        (_tensor(()), (1,)),
        (_tensor(()), (1, 0,)),
        (_tensor(()), (1, 0, True))
    ]

    return [SampleInput(tensor, args=args) for tensor, args in test_cases]

def sample_inputs_one_hot(op_info, device, dtype, requires_grad, **kwargs):
    def make_input(shape, *, low, high):
        return make_tensor(shape, device=device, dtype=dtype, low=low, high=high, requires_grad=requires_grad)

    shapes = ((), (S,), (L, M, S))
    num_classess = (-1, 10)

    return [
        SampleInput(
            make_input(
                shape,
                low=0,
                high=10 if num_classes == -1 else num_classes // 2,
            ),
            kwargs=dict(num_classes=num_classes),
        )
        for shape, num_classes in itertools.product(shapes, num_classess)
    ]

def sample_inputs_softplus(op_info, device, dtype, requires_grad, **kwargs):
    make_input = partial(make_tensor, (S,), device=device, dtype=dtype, requires_grad=requires_grad)

    return [
        SampleInput(make_input()),
        SampleInput(make_input(), kwargs=dict(beta=3)),
        SampleInput(make_input(low=1), kwargs=dict(threshold=1)),
    ]

def sample_inputs_mse_loss(op_info, device, dtype, requires_grad, **kwargs):
    _make_tensor = partial(make_tensor, device=device, dtype=dtype, requires_grad=requires_grad)

    shapes_and_kwargs = [
        ((), None),
        ((S,), dict(reduction="mean")),
        ((S,), dict(reduction="sum")),
        ((S,), dict(reduction="none")),
        ((S, S), None),
        ((S, S, S), None),
    ]

    return [
        SampleInput(_make_tensor(shape), args=(_make_tensor(shape),), kwargs=kwargs)
        for shape, kwargs in shapes_and_kwargs
    ]

def sample_inputs_grid_sample(op_info, device, dtype, requires_grad, **kwargs):
    _make_tensor = partial(make_tensor, device=device, dtype=dtype, requires_grad=requires_grad)

    batch_size = 2
    num_channels = 3
    modes = ("bilinear", "nearest")
    align_cornerss = (False, True)
    padding_modes = ("zeros", "border", "reflection")

    sample_inputs = []
    for dim in (2, 3):
        input = _make_tensor((batch_size, num_channels, *[S] * dim))
        grid = _make_tensor((batch_size, *[S] * dim, dim))

        modes_ = (*modes, "bicubic") if dim == 2 else modes

        for mode, padding_mode, align_corners in itertools.product(modes_, padding_modes, align_cornerss):
            sample_inputs.append(
                SampleInput(
                    input,
                    args=(grid,),
                    kwargs=dict(
                        mode=mode,
                        padding_mode=padding_mode,
                        align_corners=align_corners,
                    )
                )
            )

    return sample_inputs

foreach_unary_op_db: List[OpInfo] = [
    ForeachFuncInfo('exp'),
    ForeachFuncInfo('acos'),
    ForeachFuncInfo('asin'),
    ForeachFuncInfo('atan'),
    ForeachFuncInfo('cos'),
    ForeachFuncInfo('cosh'),
    ForeachFuncInfo('log'),
    ForeachFuncInfo('log10'),
    ForeachFuncInfo('log2'),
    ForeachFuncInfo('tan'),
    ForeachFuncInfo('tanh'),
    ForeachFuncInfo('sin'),
    ForeachFuncInfo('sinh'),

    ForeachFuncInfo(
        'neg',
        dtypes=all_types_and_complex(),
        dtypesIfCPU=all_types_and_complex(),
        dtypesIfCUDA=all_types_and_complex(),
        sample_inputs_func=sample_inputs_foreach,
        safe_casts_outputs=False,
    ),

    ForeachFuncInfo(
        'sqrt',
        dtypes=floating_types(),
        dtypesIfCPU=floating_and_complex_types_and(torch.bfloat16),
        dtypesIfCUDA=floating_and_complex_types_and(torch.half),
    ),

    ForeachFuncInfo(
        'ceil',
        dtypes=floating_types(),
        dtypesIfCPU=floating_types_and(torch.bfloat16),
        dtypesIfCUDA=floating_types_and(torch.half, torch.bfloat16),
    ),

    ForeachFuncInfo(
        'erf',
        dtypes=floating_types(),
        dtypesIfCPU=floating_types_and(torch.bfloat16),
        dtypesIfCUDA=floating_types_and(torch.half, torch.bfloat16),
    ),

    ForeachFuncInfo(
        'erfc',
        dtypes=floating_types(),
        dtypesIfCPU=floating_types_and(torch.bfloat16),
        dtypesIfCUDA=floating_types_and(torch.half, torch.bfloat16),
    ),

    ForeachFuncInfo(
        'expm1',
        dtypes=floating_types(),
        dtypesIfCPU=floating_types_and(torch.bfloat16),
        dtypesIfCUDA=floating_types_and(torch.half, torch.bfloat16),
    ),

    ForeachFuncInfo(
        'floor',
        dtypes=floating_types(),
        dtypesIfCPU=floating_types_and(torch.bfloat16),
        dtypesIfCUDA=floating_types_and(torch.half, torch.bfloat16),
    ),

    ForeachFuncInfo(
        'log1p',
        dtypes=floating_types(),
        dtypesIfCPU=floating_types_and(torch.bfloat16),
        dtypesIfCUDA=floating_types_and(torch.half),
    ),

    ForeachFuncInfo(
        'round',
        dtypes=floating_types(),
        dtypesIfCPU=floating_types_and(torch.bfloat16),
        dtypesIfCUDA=floating_types_and(torch.half, torch.bfloat16),
    ),

    ForeachFuncInfo(
        'frac',
        dtypes=floating_types(),
        dtypesIfCPU=floating_types_and(torch.bfloat16),
        dtypesIfCUDA=floating_types_and(torch.half, torch.bfloat16),
    ),

    ForeachFuncInfo(
        'reciprocal',
        dtypes=floating_types(),
        dtypesIfCPU=floating_types_and(torch.bfloat16),
        dtypesIfCUDA=floating_types_and(torch.half),
    ),

    ForeachFuncInfo(
        'sigmoid',
        dtypes=floating_types(),
        dtypesIfCPU=floating_types_and(torch.bfloat16),
        dtypesIfCUDA=floating_types_and(torch.half),
    ),

    ForeachFuncInfo(
        'trunc',
        dtypes=floating_types(),
        dtypesIfCPU=floating_types_and(torch.bfloat16),
        dtypesIfCUDA=floating_types_and(torch.half, torch.bfloat16),
    ),

    ForeachFuncInfo(
        'abs',
        dtypes=all_types_and_complex_and(torch.bfloat16, torch.half, torch.bool),
        dtypesIfCPU=all_types_and_complex_and(torch.bfloat16, torch.half),
        dtypesIfCUDA=all_types_and_complex_and(torch.bfloat16, torch.half, torch.bool),
        safe_casts_outputs=False,
        supports_forward_ad=True,
    ),
]

foreach_binary_op_db: List[OpInfo] = [
    ForeachFuncInfo(
        "add",
        dtypesIfCPU=all_types_and_complex_and(torch.bool, torch.bfloat16, torch.float16),
        dtypesIfCUDA=all_types_and_complex_and(torch.bool, torch.bfloat16, torch.float16),
        supports_alpha_param=True,
    ),
    ForeachFuncInfo(
        "sub",
        dtypesIfCPU=all_types_and_complex_and(torch.bool, torch.bfloat16, torch.float16),
        dtypesIfCUDA=all_types_and_complex_and(torch.bool, torch.bfloat16, torch.float16),
        supports_alpha_param=True,
    ),
    ForeachFuncInfo(
        "mul",
        dtypesIfCPU=all_types_and_complex_and(torch.bool, torch.bfloat16, torch.float16),
        dtypesIfCUDA=all_types_and_complex_and(torch.bool, torch.bfloat16, torch.float16),
    ),
    ForeachFuncInfo(
        "div",
        dtypesIfCPU=all_types_and_complex_and(torch.bool, torch.bfloat16, torch.float16),
        dtypesIfCUDA=all_types_and_complex_and(torch.bool, torch.bfloat16, torch.float16),
    ),
]

foreach_pointwise_op_db: List[ForeachFuncInfo] = [
    ForeachFuncInfo(
        "addcmul",
        dtypesIfCPU=all_types_and_complex(),
        dtypesIfCUDA=all_types_and_complex_and(torch.half, torch.bfloat16),
    ),
    ForeachFuncInfo(
        "addcdiv",
        dtypesIfCPU=all_types_and_complex(),
        dtypesIfCUDA=all_types_and_complex_and(torch.half, torch.bfloat16),
    ),
]

foreach_minmax_op_db: List[ForeachFuncInfo] = [
    ForeachFuncInfo(
        "maximum",
        dtypesIfCPU=all_types_and(torch.float16, torch.bfloat16, torch.bool),
        dtypesIfCUDA=all_types_and(torch.float16, torch.bool),
    ),
    ForeachFuncInfo(
        "minimum",
        dtypesIfCPU=all_types_and(torch.float16, torch.bfloat16, torch.bool),
        dtypesIfCUDA=all_types_and(torch.float16, torch.bool),
    ),
]

def reference_sign(x):
    if x.dtype == np.bool_:
        # `np.sign` doesn't support `bool`.
        # >>> np.sign(True)
        # ufunc 'sign' did not contain a loop
        # with signature matching types dtype('bool') -> dtype('bool')
        return np.sign(x, dtype=np.uint8).astype(np.bool_)
    return np.sign(x)


def reference_sgn(x):
    # NumPy doesn't have an equivalent to `torch.sgn` when the dtype is complex.
    # For complex inputs, `np.sign` returns sign(x.real) + 0j if x.real != 0 else sign(x.imag) + 0j.
    # while `torch.sgn` returns, 0 if abs(input) == 0 else input/abs(input)
    if x.dtype not in [np.complex64, np.complex128]:
        return reference_sign(x)

    out = (x / np.abs(x))
    if out.ndim == 0:
        # Handle x == 0 case
        if (x == 0):
            # Can't assign to np.complex object
            # So make a new one.
            return np.array(complex(0, 0), dtype=x.dtype)
        return out

    # Handle x == 0 case
    mask = (x == 0)
    out[mask] = complex(0, 0)
    return out


def reference_sigmoid(x):
    # 'scipy.special.expit' not supported for the input types
    if x.dtype in [np.complex64, np.complex128]:
        return (1 / (1 + np.exp(-x)))
    return scipy.special.expit(x)


def reference_logsigmoid(x):
    max_ = np.maximum(x.dtype.type(0), -x)
    z = np.exp(-max_) + np.exp(-x - max_)
    return -(max_ + np.log(z))


def reference_lgamma(x):
    # scipy.special.gammaln returns `-inf` when input is `-inf`.
    # While Pytorch, C and C++, all return `inf` when input is `-inf`.
    # Reference:
    # https://en.cppreference.com/w/cpp/numeric/math/lgamma
    # https://en.cppreference.com/w/c/numeric/math/lgamma

    # To handle the above discrepancy,
    # we replace -inf with inf so values
    # that were originally -inf map to inf as expected
    if x.dtype.kind == 'f':
        x = np.where(x == float('-inf'), np.array(float('inf'), dtype=x.dtype), x)

    out = scipy.special.gammaln(x)

    if x.dtype == np.float16:
        # `scipy.special.gammaln` returns output of float32 when input is float16,
        # while `torch.lgamma` preserves `float16`. But due to smaller range of float16,
        # Pytorch version outputs `inf` while SciPy returns finite values.
        out = out.astype(np.float16)

    return out

def reference_polygamma(x, n):
    # WEIRD `scipy.special.polygamma` behavior
    # >>> scipy.special.polygamma(0, np.array(501, dtype=np.float32)).dtype
    # dtype('float64')
    # >>> scipy.special.polygamma(0, np.array([501], dtype=np.float32)).dtype
    # dtype('float32')
    #
    # Thus we cast output to the default torch dtype.
    np_dtype = torch_to_numpy_dtype_dict[torch.get_default_dtype()]
    return scipy.special.polygamma(n, x).astype(np_dtype)


def reference_mvlgamma(x, d):
    if x.dtype == np.float16:
        return scipy.special.multigammaln(x, d).astype(np.float16)

    return scipy.special.multigammaln(x, d)

def reference_softplus(input, beta=1, threshold=20):
    non_linear = input * beta <= threshold
    output = input.copy()
    output[non_linear] = np.log(1 + np.exp(beta * input[non_linear])) / beta
    return output


def reference_one_hot(a: np.ndarray, num_classes: int = -1) -> np.ndarray:
    if num_classes == -1:
        num_classes = int(np.amax(a) + 1)

    idcs = a.reshape(-1) + np.arange(0, a.size, dtype=np.int64) * num_classes
    one_hot = np.zeros((a.size, num_classes), dtype=a.dtype)
    np.put(one_hot, idcs, 1)
    return one_hot.reshape(*a.shape, -1)


def reference_mse_loss(input, target, reduction="mean"):
    se = (input - target) ** 2
    if reduction == "mean":
        return np.mean(se)
    elif reduction == "sum":
        return np.sum(se)
    else:  # reduction == "none"
        return se


def gradcheck_wrapper_hermitian_input(op, input, *args, **kwargs):
    """Gradcheck wrapper for functions that take Hermitian matrices as input.

    They require a modified function because the finite-difference algorithm
    for calculating derivatives does not preserve the Hermitian property of the input.
    """
    return op(input + input.conj().transpose(-2, -1), *args, **kwargs)


def gradcheck_wrapper_triangular_input(op, input, *args, upper=False, **kwargs):
    """Gradcheck wrpper for functions that take lower or upper triangular matrices as input.

    They require a modified function because the finite-difference algorithm
    for calculating derivatives does not preserve the triangular property of the input.
    """
    return op(input.triu() if upper else input.tril(), upper)


def reference_reduction_numpy(f):
    @wraps(f)
    def wrapper(t: torch.Tensor, *args, dim=None, keepdim=False, **kwargs):
        # NumPy reductions don't accept dim=0 for scalar inputs
        if t.ndim == 0 and (dim == 0 or dim == -1):
            dim = None

        return f(t.cpu().numpy(), *args, axis=dim, keepdims=keepdim, **kwargs)

    return wrapper


# Operator database (sorted alphabetically)
op_db: List[OpInfo] = [
    UnaryUfuncInfo('abs',
                   aliases=('absolute', ),
                   ref=np.abs,
                   dtypes=all_types_and_complex_and(torch.half, torch.bfloat16),
                   dtypesIfCUDA=all_types_and_complex_and(torch.bool, torch.half, torch.bfloat16),
                   skips=(
                       SkipInfo('TestUnaryUfuncs', 'test_reference_numerics_extremal',
                                device_type='cpu', dtypes=[torch.cfloat, torch.cdouble]),
                       SkipInfo('TestUnaryUfuncs', 'test_reference_numerics_hard',
                                device_type='cpu', dtypes=[torch.cfloat]),
                       # Reference: https://github.com/pytorch/pytorch/issues/49224
                       SkipInfo('TestUnaryUfuncs', 'test_reference_numerics_normal',
                                dtypes=[torch.int8], active_if=TEST_WITH_ASAN),
                       # TODO: Fix test_out_arg_all_dtypes as torch.empty_like(expected_output) where expected_output=op(input)
                       # We can break the logic of the loop over all possible types but it is OK.
                       # https://github.com/pytorch/pytorch/blob/master/test/test_unary_ufuncs.py#L440-L449
                       SkipInfo('TestUnaryUfuncs', 'test_out_arg_all_dtypes',
                                dtypes=[torch.cfloat, torch.cdouble]),
                   ),
                   supports_inplace_autograd=False,
                   assert_autodiffed=True,
                   supports_forward_ad=True),
    # NOTE: CPU complex acos produces incorrect outputs (https://github.com/pytorch/pytorch/issues/42952)
    UnaryUfuncInfo('acos',
                   aliases=('arccos', ),
                   ref=np.arccos,
                   domain=(-1, 1),
                   handles_complex_extremals=False,
                   dtypes=all_types_and_complex_and(torch.bool, torch.bfloat16),
                   dtypesIfCUDA=all_types_and_complex_and(torch.bool, torch.half, torch.bfloat16),
                   # "rsqrt_cpu" not implemented for 'BFloat16'
                   backward_dtypesIfCPU=all_types_and_complex_and(torch.bool, torch.bfloat16),
                   assert_autodiffed=True,
                   supports_forward_ad=True,
                   decorators=(precisionOverride({torch.float16: 1e-2,
                                                  torch.bfloat16: 1e-1,
                                                  torch.complex64: 1e-2}),),
                   safe_casts_outputs=True,
                   skips=(
                       SkipInfo('TestUnaryUfuncs', 'test_reference_numerics_hard',
                                device_type='cpu', dtypes=[torch.cfloat, torch.cdouble]),
                       SkipInfo('TestGradients', 'test_fn_grad',
                                dtypes=[torch.cdouble], active_if=IS_WINDOWS),
                       SkipInfo('TestGradients', 'test_method_grad',
                                dtypes=[torch.cdouble], active_if=IS_WINDOWS),
                       SkipInfo('TestGradients', 'test_inplace_grad',
                                dtypes=[torch.cdouble], active_if=IS_WINDOWS),
                       SkipInfo('TestGradients', 'test_forward_mode_AD',
                                dtypes=[torch.cdouble], active_if=IS_WINDOWS),
                       SkipInfo('TestGradients', 'test_inplace_forward_mode_AD',
                                dtypes=[torch.cdouble], active_if=IS_WINDOWS),
                   )),
    # NOTE: the derivative for inplace acosh is not implemented
    UnaryUfuncInfo('acosh',
                   aliases=('arccosh', ),
                   ref=np.arccosh,
                   domain=(1, float('inf')),
                   dtypes=all_types_and_complex_and(torch.bool),
                   dtypesIfCPU=all_types_and_complex_and(torch.bool, torch.bfloat16),
                   dtypesIfCUDA=all_types_and_complex_and(torch.bool, torch.half, torch.bfloat16),
                   # "rsqrt_cuda" not implemented for 'BFloat16'
                   backward_dtypesIfCUDA=all_types_and_complex_and(torch.bool, torch.half, torch.bfloat16),
                   safe_casts_outputs=True,
                   decorators=(precisionOverride({torch.bfloat16: 5e-2}),),
                   supports_inplace_autograd=False,
                   supports_forward_ad=True,
                   skips=(
                       SkipInfo('TestUnaryUfuncs', 'test_reference_numerics_extremal',
                                device_type='cpu', dtypes=[torch.cfloat, torch.cdouble]),
                       SkipInfo('TestUnaryUfuncs', 'test_reference_numerics_hard',
                                device_type='cpu', dtypes=[torch.cfloat, torch.cdouble]),
                       SkipInfo('TestUnaryUfuncs', 'test_reference_numerics_extremal',
                                device_type='cuda', dtypes=[torch.cdouble],
                                active_if=IS_WINDOWS),
                       SkipInfo('TestUnaryUfuncs', 'test_reference_numerics_hard',
                                device_type='cuda', dtypes=[torch.cdouble],
                                active_if=IS_WINDOWS),
                       SkipInfo('TestUnaryUfuncs', 'test_reference_numerics_normal',
                                device_type='cuda', dtypes=[torch.cdouble],
                                active_if=IS_WINDOWS),
                       # Reference: https://github.com/pytorch/pytorch/issues/50692
                       SkipInfo('TestGradients', 'test_fn_grad',
                                device_type='cuda', dtypes=[torch.cdouble], active_if=IS_WINDOWS),
                       SkipInfo('TestGradients', 'test_method_grad',
                                device_type='cuda', dtypes=[torch.cdouble], active_if=IS_WINDOWS),
                       SkipInfo('TestGradients', 'test_forward_mode_AD',
                                dtypes=[torch.cdouble]),
                   )),
    OpInfo('add',
           # NumPy has no builtin reference for the alpha kwarg, but it is easy enough to emulate
           ref=lambda input, other, *, alpha=1: np.add(input, np.multiply(alpha, other)),
           dtypes=all_types_and_complex_and(torch.bool, torch.bfloat16, torch.float16),
           assert_autodiffed=True,
           sample_inputs_func=partial(sample_inputs_binary_pwise, alpha=2),
           supports_inplace_autograd=False,
           supports_forward_ad=True),
    OpInfo('mul',
           aliases=('multiply',),
           dtypes=all_types_and_complex_and(torch.float16, torch.bfloat16, torch.bool),
           assert_autodiffed=True,
           supports_forward_ad=True,
           sample_inputs_func=sample_inputs_binary_pwise),
    OpInfo('sub',
           # NumPy has no builtin reference for the alpha kwarg, but it is easy enough to emulate
           ref=lambda input, other, *, alpha=1: np.subtract(input, np.multiply(alpha, other)),
           aliases=('subtract',),
           dtypes=all_types_and_complex_and(torch.bfloat16, torch.float16),
           assert_autodiffed=True,
           supports_forward_ad=True,
           sample_inputs_func=partial(sample_inputs_binary_pwise, alpha=2),
           supports_inplace_autograd=False),
    OpInfo('addmm',
           # This addmm OpInfo is for when alpha and beta are not both equal to 1.
           # alpha=beta=1 is tested in the following opinfo, because that special case will
           # trigger addmm being decomposed by a jit pass.
           dtypes=floating_and_complex_types_and(torch.float16),
           dtypesIfCPU=all_types_and_complex_and(torch.float16, torch.bfloat16),
           dtypesIfROCM=floating_and_complex_types_and(torch.float16, torch.bfloat16),
           dtypesIfCUDA=floating_and_complex_types_and(torch.float16, *[torch.bfloat16] if CUDA11OrLater else []),
           assert_autodiffed=True,
           supports_inplace_autograd=False,
           supports_forward_ad=True,
           gradcheck_nondet_tol=GRADCHECK_NONDET_TOL,
           sample_inputs_func=sample_inputs_addmm),
    OpInfo('addmm',
           # When alpha=beta=1 as compile-time constants, JIT will decompose addmm into mm and add.
           variant_test_name='decomposed',
           dtypes=floating_and_complex_types_and(torch.float16),
           dtypesIfCPU=all_types_and_complex_and(torch.float16, torch.bfloat16),
           dtypesIfROCM=floating_and_complex_types_and(torch.float16, torch.bfloat16),
           dtypesIfCUDA=floating_and_complex_types_and(torch.float16, *[torch.bfloat16] if CUDA11OrLater else []),
           assert_autodiffed=True,
           supports_inplace_autograd=False,
           supports_forward_ad=True,
           gradcheck_nondet_tol=GRADCHECK_NONDET_TOL,
           autodiff_nonfusible_nodes=['aten::add', 'aten::mm'],
           sample_inputs_func=partial(sample_inputs_addmm, alpha=1, beta=1)),
    OpInfo('addmv',
           dtypes=floating_types(),
           dtypesIfCPU=all_types_and_complex_and(torch.bfloat16),
           dtypesIfCUDA=floating_types_and(torch.float16, torch.complex64, torch.complex128,
                                           *[torch.bfloat16] if CUDA11OrLater else []),
           dtypesIfROCM=floating_types_and(torch.half),
           supports_inplace_autograd=False,
           supports_forward_ad=True,
           sample_inputs_func=sample_inputs_addmv),
    OpInfo('addbmm',
           ref=lambda M, batch1, batch2, beta=1, alpha=1: np.add(np.multiply(np.asarray(beta, dtype=M.dtype), M),
                                                                 np.multiply(np.asarray(alpha, dtype=batch1.dtype),
                                                                             np.sum(np.matmul(batch1, batch2), axis=0))),
           dtypes=floating_types(),
           dtypesIfCPU=all_types_and_complex_and(torch.float16, torch.bfloat16),
           dtypesIfCUDA=floating_and_complex_types_and(torch.float16, *[torch.bfloat16] if CUDA11OrLater else []),
           backward_dtypesIfCUDA=floating_and_complex_types_and(torch.float16, *[torch.bfloat16] if SM53OrLater else []),
           dtypesIfROCM=floating_types_and(torch.half),
           backward_dtypesIfROCM=floating_types_and(torch.half),
           supports_forward_ad=True,
           decorators=[
               DecorateInfo(
                   toleranceOverride({torch.float32: tol(atol=1e-05, rtol=1.3e-05),
                                      torch.complex64: tol(atol=1e-05, rtol=1.2e-03)}),
                   'TestCommon', 'test_reference_testing')],
           skips=(
               # FIXME: bfloat16 backward support likely depends on CUDA11+
               #   and SM53+
               SkipInfo('TestCommon', 'test_dtypes', active_if=IS_WINDOWS),
               # addbmm does not correctly warn when resizing out= inputs
               SkipInfo('TestCommon', 'test_out'),
               # https://github.com/pytorch/pytorch/issues/55907
               SkipInfo('TestCommon', 'test_variant_consistency_eager'),
           ),
           sample_inputs_func=sample_inputs_addbmm),
    OpInfo('baddbmm',
           dtypes=floating_types_and(torch.half),
           dtypesIfCPU=all_types_and_complex_and(torch.float16, torch.bfloat16),
           dtypesIfCUDA=floating_types_and(torch.float16, torch.complex64, torch.complex128,
                                           *[torch.bfloat16] if CUDA11OrLater else []),
           backward_dtypesIfCUDA=floating_types_and(torch.float16,
                                                    *[torch.bfloat16] if SM53OrLater else [],
                                                    torch.complex64, torch.complex128),
           supports_forward_ad=True,
           skips=(
               # FIXME: bfloat16 backward support likely depends on CUDA11+
               #   and SM53+
               SkipInfo('TestCommon', 'test_dtypes', active_if=IS_WINDOWS),
               # baddbmm does not correctly warn when resizing out= inputs
               SkipInfo('TestCommon', 'test_out'),
           ),
           sample_inputs_func=sample_inputs_baddbmm),
    OpInfo('dot',
           dtypes=all_types_and_complex_and(torch.float16),
           dtypesIfCUDA=floating_and_complex_types_and(torch.float16, *[torch.bfloat16] if CUDA11OrLater else []),
           assert_autodiffed=True,
           sample_inputs_func=sample_inputs_dot_vdot,
           supports_forward_ad=True,
           ),
    OpInfo('vdot',
           dtypes=all_types_and_complex_and(torch.float16),
           dtypesIfCUDA=floating_and_complex_types_and(torch.float16, *[torch.bfloat16] if CUDA11OrLater else []),
           sample_inputs_func=sample_inputs_dot_vdot,
           supports_forward_ad=True,
           ),
    OpInfo('bmm',
           dtypes=all_types_and_complex_and(torch.bfloat16, torch.float16),
           dtypesIfCUDA=floating_and_complex_types_and(torch.float16, *[torch.bfloat16] if CUDA11OrLater else []),
           backward_dtypesIfCUDA=floating_and_complex_types_and(torch.float16, *[torch.bfloat16] if SM53OrLater else []),
           assert_autodiffed=True,
           supports_forward_ad=True,
           skips=(
               # FIXME: bfloat16 backward support likely depends on CUDA11+
               #   and SM53+
               SkipInfo('TestCommon', 'test_dtypes', active_if=IS_WINDOWS),
               # bmm does not correctly warn when resizing out= inputs
               SkipInfo('TestCommon', 'test_out'),
           ),
           sample_inputs_func=sample_inputs_bmm),
    OpInfo('mv',
           dtypes=all_types_and_complex_and(torch.bfloat16),
           dtypesIfCUDA=floating_and_complex_types_and(torch.float16, *[torch.bfloat16] if CUDA11OrLater else []),
           skips=(
               # bmm does not correctly warn when resizing out= inputs
               SkipInfo('TestCommon', 'test_out'),),
           assert_autodiffed=True,
           sample_inputs_func=sample_inputs_mv),
    OpInfo('addr',
           dtypes=all_types_and_complex_and(torch.bool, torch.bfloat16, torch.float16),
           backward_dtypes=all_types_and_complex_and(torch.bool, torch.bfloat16),
           backward_dtypesIfCUDA=all_types_and_complex_and(torch.bool, torch.float16, *[torch.bfloat16] if CUDA11OrLater else []),
           # Reference: https://github.com/pytorch/pytorch/issues/50747
           supports_inplace_autograd=False,
           supports_forward_ad=True,
           skips=(
               # Reference: https://github.com/pytorch/pytorch/issues/50747
               SkipInfo('TestCommon', 'test_variant_consistency_eager',
                        dtypes=all_types_and_complex_and(torch.bool, torch.bfloat16, torch.float16)),
           ),
           sample_inputs_func=sample_inputs_addr,
           gradcheck_nondet_tol=GRADCHECK_NONDET_TOL),
    OpInfo('addcmul',
           dtypes=all_types_and_complex(),
           dtypesIfCUDA=all_types_and_complex_and(torch.float16, torch.bfloat16),
           assert_autodiffed=True,
           supports_forward_ad=True,
           supports_inplace_autograd=False,
           skips=(
               # TODO: update sample inputs with for_inplace_variant kwarg to support this test
               SkipInfo('TestCommon', 'test_variant_consistency_eager'),),
           sample_inputs_func=sample_inputs_addcmul_addcdiv),
    OpInfo('addcdiv',
           dtypes=floating_and_complex_types(),
           dtypesIfCUDA=floating_and_complex_types_and(torch.float16, torch.bfloat16),
           supports_inplace_autograd=False,
           supports_forward_ad=True,
           skips=(
               # TODO: update sample inputs with for_inplace_variant kwarg to support this test
               SkipInfo('TestCommon', 'test_variant_consistency_eager'),),
           sample_inputs_func=sample_inputs_addcmul_addcdiv),
    OpInfo('amax',
           ref=lambda a, dim=None, keepdim=False, **kwargs: np.amax(a, axis=dim, keepdims=keepdim, **kwargs),
           dtypes=all_types_and(torch.float16, torch.bfloat16, torch.bool),
           sample_inputs_func=sample_inputs_amax_amin,),
    OpInfo('amin',
           ref=lambda a, dim=None, keepdim=False, **kwargs: np.amin(a, axis=dim, keepdims=keepdim, **kwargs),
           dtypes=all_types_and(torch.float16, torch.bfloat16, torch.bool),
           sample_inputs_func=sample_inputs_amax_amin),
    OpInfo('argmax',
           dtypes=all_types_and(torch.float16, torch.bfloat16),
           supports_autograd=False,
           sample_inputs_func=sample_inputs_argmax_argmin,),
    OpInfo('argmin',
           dtypes=all_types_and(torch.float16, torch.bfloat16),
           supports_autograd=False,
           sample_inputs_func=sample_inputs_argmax_argmin,),
    UnaryUfuncInfo('asin',
                   aliases=('arcsin', ),
                   ref=np.arcsin,
                   domain=(-1, 1),
                   supports_sparse=True,
                   supports_forward_ad=True,
                   decorators=(precisionOverride({torch.bfloat16: 1e-2}),),
                   safe_casts_outputs=True,
                   dtypes=all_types_and_complex_and(torch.bool, torch.bfloat16),
                   dtypesIfCUDA=all_types_and_complex_and(torch.bool, torch.half, torch.bfloat16),
                   assert_autodiffed=True,
                   skips=(
                       SkipInfo('TestUnaryUfuncs', 'test_reference_numerics_extremal',
                                device_type='cpu', dtypes=[torch.cfloat, torch.cdouble]),
                       SkipInfo('TestUnaryUfuncs', 'test_reference_numerics_hard',
                                device_type='cpu', dtypes=[torch.cfloat, torch.cdouble]),
                       SkipInfo('TestUnaryUfuncs', 'test_reference_numerics_extremal',
                                device_type='cuda', dtypes=[torch.cdouble],
                                active_if=IS_WINDOWS),
                       SkipInfo('TestUnaryUfuncs', 'test_reference_numerics_hard',
                                device_type='cuda', dtypes=[torch.cdouble],
                                active_if=IS_WINDOWS),
                   )),
    # NOTE: derivative for inplace asinh is not implemented
    UnaryUfuncInfo('asinh',
                   aliases=('arcsinh', ),
                   ref=np.arcsinh,
                   dtypes=all_types_and_complex_and(torch.bool),
                   dtypesIfCPU=all_types_and_complex_and(torch.bool, torch.bfloat16),
                   dtypesIfCUDA=all_types_and_complex_and(torch.bool, torch.half, torch.bfloat16),
                   safe_casts_outputs=True,
                   decorators=(precisionOverride({torch.bfloat16: 5e-2}),),
                   supports_inplace_autograd=False,
                   supports_forward_ad=True,
                   skips=(
                       SkipInfo('TestUnaryUfuncs', 'test_reference_numerics_extremal',
                                device_type='cpu', dtypes=[torch.cfloat, torch.cdouble]),
                       SkipInfo('TestUnaryUfuncs', 'test_reference_numerics_hard',
                                device_type='cpu', dtypes=[torch.cfloat, torch.cdouble]),
                       SkipInfo('TestUnaryUfuncs', 'test_reference_numerics_normal',
                                device_type='cpu', dtypes=[torch.cfloat, torch.cdouble]),
                       SkipInfo('TestUnaryUfuncs', 'test_reference_numerics_extremal',
                                device_type='cuda', dtypes=[torch.cdouble],
                                active_if=IS_WINDOWS),
                       SkipInfo('TestUnaryUfuncs', 'test_reference_numerics_hard',
                                device_type='cuda', dtypes=[torch.cdouble],
                                active_if=IS_WINDOWS),
                       # Complex gradcheck tests asinh at points 0 + ix for x > 1 which are points
                       # where asinh is not differentiable
                       SkipInfo('TestGradients', 'test_forward_mode_AD',
                                dtypes=complex_types()),
                   )),
    UnaryUfuncInfo('atan',
                   aliases=('arctan', ),
                   ref=np.arctan,
                   dtypes=all_types_and_complex_and(torch.bool, torch.bfloat16),
                   dtypesIfCUDA=all_types_and_complex_and(torch.bool, torch.half, torch.bfloat16),
                   assert_autodiffed=True,
                   supports_forward_ad=True,
                   decorators=(precisionOverride({torch.bfloat16: 1e-2}),),
                   safe_casts_outputs=True,
                   skips=(
                       SkipInfo('TestUnaryUfuncs', 'test_reference_numerics_extremal',
                                device_type='cpu', dtypes=[torch.cfloat, torch.cdouble]),
                       SkipInfo('TestUnaryUfuncs', 'test_reference_numerics_hard',
                                device_type='cpu', dtypes=[torch.cfloat, torch.cdouble]),
                       SkipInfo('TestUnaryUfuncs', 'test_reference_numerics_normal',
                                device_type='cpu', dtypes=[torch.cfloat, torch.cdouble]),
                       SkipInfo('TestUnaryUfuncs', 'test_reference_numerics_extremal',
                                device_type='cuda', dtypes=[torch.cfloat, torch.cdouble],
                                active_if=IS_WINDOWS),
                       SkipInfo('TestUnaryUfuncs', 'test_reference_numerics_hard',
                                device_type='cuda', dtypes=[torch.cfloat, torch.cdouble],
                                active_if=IS_WINDOWS),
                       SkipInfo('TestUnaryUfuncs', 'test_reference_numerics_normal',
                                device_type='cuda', dtypes=[torch.cfloat, torch.cdouble],
                                active_if=IS_WINDOWS),
                   )),
    OpInfo('atan2',
           dtypes=all_types_and(torch.bool),
           dtypesIfCPU=all_types_and(torch.bool),
           dtypesIfCUDA=all_types_and(torch.bool, torch.half, torch.bfloat16),
           sample_inputs_func=sample_inputs_atan2,
           ),
    UnaryUfuncInfo('atanh',
                   aliases=('arctanh', ),
                   ref=np.arctanh,
                   domain=(-1, 1),
                   dtypes=all_types_and_complex_and(torch.bool),
                   dtypesIfCPU=all_types_and_complex_and(torch.bool, torch.bfloat16),
                   dtypesIfCUDA=all_types_and_complex_and(torch.bool, torch.half, torch.bfloat16),
                   safe_casts_outputs=True,
                   decorators=(precisionOverride({torch.bfloat16: 1e-2}),),
                   supports_inplace_autograd=False,
                   supports_forward_ad=True,
                   skips=(
                       SkipInfo('TestUnaryUfuncs', 'test_reference_numerics_normal',
                                device_type='cpu', dtypes=[torch.cfloat]),
                       SkipInfo('TestUnaryUfuncs', 'test_reference_numerics_extremal',
                                device_type='cpu', dtypes=[torch.cfloat, torch.cdouble]),
                       SkipInfo('TestUnaryUfuncs', 'test_reference_numerics_hard',
                                device_type='cpu', dtypes=[torch.cfloat, torch.cdouble]),
                       SkipInfo('TestUnaryUfuncs', 'test_reference_numerics_extremal',
                                device_type='cuda', dtypes=[torch.cfloat, torch.cdouble],
                                active_if=IS_WINDOWS),
                       SkipInfo('TestUnaryUfuncs', 'test_reference_numerics_hard',
                                device_type='cuda', dtypes=[torch.cfloat],
                                active_if=IS_WINDOWS),
                   )),
    OpInfo('broadcast_to',
           dtypes=all_types_and_complex_and(torch.bool, torch.float16, torch.bfloat16),
           supports_out=False,
           supports_forward_ad=True,
           sample_inputs_func=sample_inputs_broadcast_to),
    OpInfo('bitwise_and',
           dtypes=integral_types_and(torch.bool),
           supports_autograd=False,
           sample_inputs_func=sample_inputs_binary_pwise),
    UnaryUfuncInfo('bitwise_not',
                   ref=np.bitwise_not,
                   dtypes=integral_types_and(torch.bool),
                   supports_autograd=False),
    OpInfo('bitwise_left_shift',
           op=torch.bitwise_left_shift,
           dtypesIfCPU=all_types(),
           dtypesIfCUDA=all_types_and(torch.float16, torch.bfloat16),
           supports_autograd=False,
           sample_inputs_func=sample_inputs_bitwise_shift),
    OpInfo('bitwise_right_shift',
           op=torch.bitwise_right_shift,
           dtypesIfCPU=all_types(),
           dtypesIfCUDA=all_types_and(torch.float16, torch.bfloat16),
           supports_autograd=False,
           sample_inputs_func=sample_inputs_bitwise_shift),
    OpInfo('cdist',
           dtypes=floating_types(),
           supports_out=False,
           supports_gradgrad=False,
           assert_autodiffed=False,
           sample_inputs_func=sample_inputs_cdist,
           ),
    UnaryUfuncInfo('ceil',
                   ref=np.ceil,
                   dtypes=floating_types_and(torch.bfloat16),
                   dtypesIfCUDA=floating_types_and(torch.half, torch.bfloat16),
                   supports_forward_ad=True,
                   assert_autodiffed=True),
    OpInfo('cholesky',
           dtypes=floating_and_complex_types(),
           check_batched_gradgrad=False,
           sample_inputs_func=sample_inputs_linalg_cholesky,
           gradcheck_wrapper=gradcheck_wrapper_hermitian_input,
           decorators=[skipCUDAIfNoMagma, skipCUDAIfRocm, skipCPUIfNoLapack],
           # RuntimeError: torch.cholesky: U(1,1) is zero, singular U.
           test_neg_view=False,
           skips=(
               # Gradcheck for complex generates invalid inputs for this function
               SkipInfo('TestGradients', 'test_forward_mode_AD', dtypes=complex_types()),)),
    OpInfo('cholesky_inverse',
           dtypes=floating_and_complex_types(),
           backward_dtypes=floating_types(),
           # TODO: RuntimeError: cholesky_inverse does not support automatic differentiation for outputs
           # with complex dtype.
           check_batched_gradgrad=False,
           sample_inputs_func=sample_inputs_linalg_cholesky_inverse,
           gradcheck_wrapper=gradcheck_wrapper_triangular_input,
           decorators=[skipCUDAIfNoMagma, skipCPUIfNoLapack],
           skips=(
               # TODO: FIXME: cholesky_inverse throws an error in forward when requires_grad=True
               #   for complex tensors
               SkipInfo('TestCommon', 'test_dtypes'),
               # cholesky_inverse does not correctly warn when resizing out= inputs
               SkipInfo('TestCommon', 'test_out'),)),
    OpInfo('chunk',
           dtypes=all_types_and_complex_and(torch.bool, torch.bfloat16, torch.float16),
           sample_inputs_func=sample_inputs_chunk,
           supports_out=False),
    OpInfo('clone',
           dtypes=all_types_and_complex_and(torch.bool, torch.bfloat16, torch.float16),
           sample_inputs_func=sample_inputs_clone,
           supports_forward_ad=True,
           supports_out=False),
    OpInfo('contiguous',
           op=lambda x, *args, **kwargs: x.contiguous(*args, **kwargs),
           dtypes=all_types_and_complex_and(torch.bool, torch.bfloat16, torch.float16),
           sample_inputs_func=sample_inputs_contiguous,
           supports_forward_ad=True,
           skips=(
               # JIT has issue when op is passed as lambda
               SkipInfo('TestJit', 'test_variant_consistency_jit'),
           ),
           supports_out=False),
    OpInfo('symeig',
           dtypes=floating_and_complex_types(),
           check_batched_gradgrad=False,
           sample_inputs_func=sample_inputs_symeig,
           gradcheck_wrapper=gradcheck_wrapper_hermitian_input,
           decorators=[skipCUDAIfNoMagma, skipCUDAIfRocm, skipCPUIfNoLapack]),
    # NOTE: clamp has seperate opinfos for scalar min/max (unary op) vs. tensors
    OpInfo('clamp',
           aliases=('clip',),
           dtypes=all_types_and(torch.half, torch.bfloat16),
           dtypesIfCPU=all_types_and(torch.bfloat16),
           dtypesIfCUDA=all_types_and(torch.half, torch.bfloat16),
           assert_autodiffed=True,
           sample_inputs_func=sample_inputs_clamp),
    UnaryUfuncInfo('clamp',
                   variant_test_name='scalar',
                   aliases=('clip', ),
                   decorators=(precisionOverride({torch.bfloat16: 7e-2, torch.float16: 1e-2}),),
                   ref=np.clip,
                   dtypes=all_types_and(torch.bfloat16),
                   dtypesIfCUDA=all_types_and(torch.half, torch.bfloat16),
                   assert_autodiffed=True,
                   supports_forward_ad=True,
                   skips=(
                       # Reference: https://github.com/pytorch/pytorch/issues/54841
                       SkipInfo('TestUnaryUfuncs', 'test_reference_numerics_extremal',
                                device_type='cpu', dtypes=[torch.bfloat16]),
                   ),
                   sample_kwargs=sample_kwargs_clamp_scalar,
                   sample_inputs_func=sample_inputs_clamp_scalar),
    UnaryUfuncInfo('positive',
                   ref=np.positive,
                   dtypes=all_types_and_complex_and(torch.half, torch.bfloat16),
                   supports_out=False,
                   supports_forward_ad=True,
                   ),
    UnaryUfuncInfo('conj',
                   ref=np.conj,
                   dtypes=all_types_and_complex_and(torch.bool,
                                                    torch.bfloat16, torch.half),
                   supports_sparse=True,
                   supports_forward_ad=True,
                   supports_out=False),
    UnaryUfuncInfo('conj_physical',
                   ref=np.conj,
                   dtypes=all_types_and_complex_and(torch.bool,
                                                    torch.bfloat16, torch.half),
                   supports_forward_ad=True,
                   skips=(
                       SkipInfo('TestJit', 'test_variant_consistency_jit', dtypes=(torch.float32, )),
                   )),
    OpInfo('resolve_conj',
           dtypes=all_types_and_complex_and(torch.bool, torch.half, torch.bfloat16),
           sample_inputs_func=sample_inputs_view_as_real,
           supports_forward_ad=True,
           supports_out=False,
           ),
    OpInfo('resolve_neg',
           dtypes=all_types_and_complex_and(torch.bool, torch.half, torch.bfloat16),
           sample_inputs_func=sample_inputs_view_as_real,
           supports_forward_ad=True,
           supports_out=False,
           ),
    OpInfo('view_as_real',
           dtypes=complex_types(),
           supports_forward_ad=True,
           sample_inputs_func=sample_inputs_view_as_real,
           test_conjugated_samples=False,
           ),
    OpInfo('view_as_complex',
           dtypes=floating_types_and(torch.half),
           supports_out=False,
           supports_forward_ad=True,
           test_neg_view=False,
           sample_inputs_func=sample_inputs_view_as_complex),
    OpInfo('complex',
           dtypes=floating_types(),
           sample_inputs_func=sample_inputs_complex,
           supports_forward_ad=True,
           ),
    OpInfo('copysign',
           dtypes=all_types_and(torch.bool, torch.half, torch.bfloat16),
           sample_inputs_func=sample_inputs_copysign,
           supports_inplace_autograd=False,
           supports_forward_ad=True,
           ),
    OpInfo('corrcoef',
           dtypes=all_types_and_complex(),
           dtypesIfCUDA=all_types_and_complex_and(torch.half, *[torch.bfloat16] if CUDA11OrLater else []),
           sample_inputs_func=sample_inputs_corrcoef,
           supports_out=False),
    UnaryUfuncInfo('cos',
                   ref=np.cos,
                   dtypes=all_types_and_complex_and(torch.bool, torch.bfloat16),
                   dtypesIfCUDA=all_types_and_complex_and(torch.bool, torch.half, torch.bfloat16),
                   assert_autodiffed=True,
                   handles_large_floats=False,
                   safe_casts_outputs=True,
                   supports_forward_ad=True,
                   decorators=(precisionOverride({torch.bfloat16: 1e-2}),),
                   skips=(
                       SkipInfo('TestUnaryUfuncs', 'test_reference_numerics_extremal',
                                dtypes=[torch.cfloat, torch.cdouble], active_if=IS_WINDOWS),
                       SkipInfo('TestUnaryUfuncs', 'test_reference_numerics_extremal', device_type='cpu',
                                dtypes=[torch.cfloat, torch.cdouble], active_if=IS_MACOS),
                   )),
    UnaryUfuncInfo('cosh',
                   ref=np_unary_ufunc_integer_promotion_wrapper(np.cosh),
                   dtypes=all_types_and_complex_and(torch.bool),
                   dtypesIfCUDA=all_types_and_complex_and(torch.bool, torch.half, torch.bfloat16),
                   safe_casts_outputs=True,
                   assert_autodiffed=True,
                   supports_forward_ad=True,
                   skips=(
                       # Reference: https://github.com/pytorch/pytorch/issues/48641
                       SkipInfo('TestUnaryUfuncs', 'test_reference_numerics_hard',
                                device_type='cpu', dtypes=[torch.int8]),
                       SkipInfo('TestUnaryUfuncs', 'test_reference_numerics_extremal',
                                dtypes=[torch.cfloat, torch.cdouble], active_if=IS_WINDOWS),
                       SkipInfo('TestUnaryUfuncs', 'test_reference_numerics_hard',
                                dtypes=[torch.cfloat, torch.cdouble], active_if=IS_WINDOWS),
                       SkipInfo('TestUnaryUfuncs', 'test_reference_numerics_extremal', device_type='cpu',
                                dtypes=[torch.cfloat, torch.cdouble], active_if=IS_MACOS),
                       SkipInfo('TestUnaryUfuncs', 'test_reference_numerics_hard', device_type='cpu',
                                dtypes=[torch.cfloat, torch.cdouble], active_if=IS_MACOS),
                   )),
    OpInfo('cov',
           dtypes=all_types_and_complex_and(torch.half, torch.bfloat16),
           dtypesIfCUDA=all_types_and_complex_and(torch.half, *[torch.bfloat16] if CUDA11OrLater else []),
           backward_dtypesIfCUDA=all_types_and_complex_and(torch.half, *[torch.bfloat16] if CUDA11OrLater else []),
           sample_inputs_func=sample_inputs_cov,
           supports_out=False,
           supports_forward_ad=True,
           # JIT test not working for tensor kwargs (https://github.com/pytorch/pytorch/issues/58507)
           skips=(SkipInfo('TestJit', 'test_variant_consistency_jit'),)),
    OpInfo('cross',
           dtypes=all_types_and_complex(),
           dtypesIfCUDA=all_types_and_complex_and(torch.half),
           sample_inputs_func=sample_inputs_cross,
           supports_forward_ad=True,
           skips=(
               # AssertionError: UserWarning not triggered :
               # Resized a non-empty tensor but did not warn about it.
               SkipInfo('TestCommon', 'test_out'),
           )),
    OpInfo('cumsum',
           dtypesIfCPU=all_types_and_complex(),
           dtypesIfCUDA=all_types_and_complex_and(torch.half, torch.bfloat16),
           supports_forward_ad=True,
           skips=(
               # cumsum does not handle correctly out= dtypes
               SkipInfo('TestCommon', 'test_out'),
           ),
           sample_inputs_func=sample_inputs_cumulative_ops),
    OpInfo('cumprod',
           dtypes=all_types_and_complex(),
           dtypesIfCUDA=all_types_and_complex_and(torch.float16, torch.bfloat16),
           supports_forward_ad=True,
           skips=(
               # cumprod does not handle correctly out= dtypes
               SkipInfo('TestCommon', 'test_out',
                        dtypes=[torch.float32]),
           ),
           # gradgradcheck fails in fast_mode=True: #56275
           sample_inputs_func=sample_inputs_cumprod,
           gradcheck_fast_mode=False),
    OpInfo('cummax',
           dtypesIfCPU=all_types_and(torch.bool),
           dtypesIfCUDA=all_types_and(torch.bool, torch.half, torch.bfloat16),
           sample_inputs_func=partial(sample_inputs_cumulative_ops, supports_dtype_kwargs=False),
           supports_forward_ad=True,
           gradcheck_nondet_tol=GRADCHECK_NONDET_TOL),
    OpInfo('cummin',
           dtypesIfCPU=all_types_and(torch.bool),
           dtypesIfCUDA=all_types_and(torch.bool, torch.half, torch.bfloat16),
           sample_inputs_func=partial(sample_inputs_cumulative_ops, supports_dtype_kwargs=False),
           supports_forward_ad=True,
           gradcheck_nondet_tol=GRADCHECK_NONDET_TOL),
    UnaryUfuncInfo('deg2rad',
                   ref=np.radians,
                   decorators=(precisionOverride({torch.bfloat16: 7e-1,
                                                  torch.float16: 7e-1}),),
                   dtypes=all_types_and(torch.bool, torch.half, torch.bfloat16),
                   supports_forward_ad=True,
                   skips=(
                       # Reference: https://github.com/pytorch/pytorch/pull/51283#issuecomment-770614273
                       SkipInfo('TestUnaryUfuncs', 'test_reference_numerics_hard',
                                dtypes=[torch.bfloat16]),
                   ),
                   safe_casts_outputs=True),
    OpInfo('diff',
           op=torch.diff,
           dtypes=all_types_and_complex_and(torch.bool, torch.float16, torch.bfloat16),
           supports_forward_ad=True,
           sample_inputs_func=sample_inputs_diff),
    OpInfo('div',
           aliases=('divide',),
           variant_test_name='no_rounding_mode',
           dtypes=all_types_and_complex_and(torch.bool, torch.half, torch.bfloat16),
           sample_inputs_func=partial(sample_inputs_binary_pwise, rhs_exclude_zero=True),
           supports_forward_ad=True,
           assert_autodiffed=True),
    OpInfo('div',
           aliases=('divide',),
           variant_test_name='trunc_rounding',
           dtypes=all_types_and(torch.half, torch.bfloat16),
           sample_inputs_func=partial(sample_inputs_binary_pwise, extra_kwargs={
                                      "rounding_mode": 'trunc'}, rhs_exclude_zero=True),
           supports_forward_ad=True,
           skips=(
               # Reference: https://github.com/pytorch/pytorch/issues/59174
               SkipInfo('TestJit', 'test_variant_consistency_jit'),
           ),
           assert_autodiffed=True),
    OpInfo('div',
           aliases=('divide',),
           variant_test_name='floor_rounding',
           dtypes=all_types_and(torch.half, torch.bfloat16),
           sample_inputs_func=partial(sample_inputs_binary_pwise, extra_kwargs={
                                      "rounding_mode": 'floor'}, rhs_exclude_zero=True),
           supports_forward_ad=True,
           skips=(
               # Reference: https://github.com/pytorch/pytorch/issues/59174
               SkipInfo('TestJit', 'test_variant_consistency_jit'),
           ),
           assert_autodiffed=True),
    OpInfo('true_divide',
           dtypes=all_types_and_complex_and(torch.bool, torch.half, torch.bfloat16),
           supports_forward_ad=True,
           sample_inputs_func=partial(sample_inputs_binary_pwise, rhs_exclude_zero=True)),
    UnaryUfuncInfo('exp',
                   ref=np_unary_ufunc_integer_promotion_wrapper(np.exp),
                   dtypes=all_types_and_complex_and(torch.bool, torch.bfloat16),
                   dtypesIfCUDA=all_types_and_complex_and(torch.bool, torch.half, torch.bfloat16),
                   skips=(
                       # Reference: https://github.com/pytorch/pytorch/pull/50093#pullrequestreview-561791547
                       SkipInfo('TestUnaryUfuncs', 'test_reference_numerics_extremal', dtypes=[torch.bfloat16]),
                       SkipInfo('TestUnaryUfuncs', 'test_reference_numerics_hard', dtypes=[torch.bfloat16]),
                       SkipInfo('TestUnaryUfuncs', 'test_reference_numerics_normal', dtypes=[torch.bfloat16]),
                       # Reference: https://github.com/pytorch/pytorch/issues/48010
                       SkipInfo('TestUnaryUfuncs', 'test_reference_numerics_extremal',
                                device_type='cpu', dtypes=[torch.cfloat, torch.cdouble]),
                       SkipInfo('TestUnaryUfuncs', 'test_reference_numerics_hard',
                                device_type='cpu', dtypes=[torch.cfloat, torch.cdouble]),
                   ),
                   assert_autodiffed=True,
                   supports_forward_ad=True,
                   safe_casts_outputs=True),
    OpInfo('expand',
           op=lambda self, shape: self.expand(shape),
           dtypes=all_types_and_complex_and(torch.bool, torch.half, torch.bfloat16),
           sample_inputs_func=sample_inputs_expand,
           skips=(
               # Because expand does not have a function variant.
               SkipInfo('TestJit', 'test_variant_consistency_jit'),),
           supports_forward_ad=True,
           supports_out=False),
    OpInfo('expand_as',
           op=lambda self, other: self.expand_as(other),
           dtypes=all_types_and_complex_and(torch.bool, torch.half, torch.bfloat16),
           supports_forward_ad=True,
           sample_inputs_func=sample_inputs_expand_as,
           skips=(
               # Because expand_as does not have a function variant.
               SkipInfo('TestJit', 'test_variant_consistency_jit'),),
           supports_out=False),
    OpInfo('diag',
           dtypes=all_types_and_complex_and(torch.bool),
           dtypesIfCPU=all_types_and_complex_and(torch.bool),
           dtypesIfCUDA=all_types_and_complex_and(torch.bool, torch.half, torch.bfloat16),
           sample_inputs_func=sample_inputs_diag),
    OpInfo('diag_embed',
           dtypes=all_types_and_complex_and(torch.bool, torch.bfloat16, torch.float16),
           supports_out=False,
           supports_forward_ad=True,
           sample_inputs_func=sample_inputs_diagonal_diag_embed),
    OpInfo('diagonal',
           dtypes=all_types_and_complex_and(torch.bool, torch.bfloat16, torch.float16),
           supports_out=False,
           sample_inputs_func=sample_inputs_diagonal_diag_embed),
    OpInfo('eq',
           dtypes=all_types_and_complex_and(torch.bool, torch.bfloat16, torch.float16),
           supports_autograd=False,
           sample_inputs_func=sample_inputs_comparison_ops),
    OpInfo('fmax',
           op=torch.fmax,
           dtypes=all_types_and(torch.float16, torch.bfloat16, torch.bool),
           supports_forward_ad=True,
           sample_inputs_func=sample_inputs_max_min_binary,),
    OpInfo('fmin',
           op=torch.fmin,
           dtypes=all_types_and(torch.float16, torch.bfloat16, torch.bool),
           supports_forward_ad=True,
           sample_inputs_func=sample_inputs_max_min_binary,),
    OpInfo('fmod',
           ref=np.fmod,
           dtypes=all_types_and(torch.float16),
           sample_inputs_func=sample_inputs_fmod_remainder),
    OpInfo('fmod',
           ref=np.fmod,
           variant_test_name='autodiffed',
           dtypes=all_types_and(torch.float16, torch.bool),
           assert_autodiffed=True,
           sample_inputs_func=partial(sample_inputs_fmod_remainder, autodiffed=True)),
    OpInfo('remainder',
           ref=np.remainder,
           dtypesIfCPU=all_types_and(torch.float16),
           dtypesIfCUDA=all_types_and(torch.float16, torch.bfloat16),
           supports_forward_ad=True,
           sample_inputs_func=sample_inputs_fmod_remainder),
    OpInfo('remainder',
           ref=np.remainder,
           variant_test_name='autodiffed',
           dtypesIfCPU=all_types_and(torch.float16, torch.bool),
           dtypesIfCUDA=all_types_and(torch.float16, torch.bool, torch.bfloat16),
           supports_forward_ad=True,
           assert_autodiffed=True,
           sample_inputs_func=partial(sample_inputs_fmod_remainder, autodiffed=True)),
    UnaryUfuncInfo('frac',
                   ref=lambda x: np.modf(x)[0],
                   dtypes=floating_types_and(torch.bfloat16, torch.float16),
                   dtypesIfCUDA=floating_types_and(torch.float16, torch.bfloat16),
                   assert_autodiffed=True,
                   supports_forward_ad=True,
                   # Reference for disabling extremals
                   # https://github.com/pytorch/pytorch/issues/51948
                   handles_extremals=False),
    SpectralFuncInfo('fft.fft',
                     aten_name='fft_fft',
                     ref=np.fft.fft,
                     ndimensional=False,
                     dtypes=all_types_and_complex_and(torch.bool),
                     default_test_dtypes=floating_and_complex_types()),
    SpectralFuncInfo('fft.fftn',
                     aten_name='fft_fftn',
                     ref=np.fft.fftn,
                     ndimensional=True,
                     dtypes=all_types_and_complex_and(torch.bool),
                     default_test_dtypes=floating_and_complex_types(),
                     decorators=[precisionOverride(
                         {torch.float: 1e-4, torch.cfloat: 1e-4})],),
    SpectralFuncInfo('fft.hfft',
                     aten_name='fft_hfft',
                     ref=np.fft.hfft,
                     ndimensional=False,
                     dtypes=all_types_and_complex_and(torch.bool),
                     default_test_dtypes=floating_and_complex_types(),
                     check_batched_gradgrad=False),
    SpectralFuncInfo('fft.rfft',
                     aten_name='fft_rfft',
                     ref=np.fft.rfft,
                     ndimensional=False,
                     dtypes=all_types_and(torch.bool),
                     default_test_dtypes=floating_and_complex_types(),
                     check_batched_grad=False,
                     check_batched_gradgrad=False),
    SpectralFuncInfo('fft.rfftn',
                     aten_name='fft_rfftn',
                     ref=np.fft.rfftn,
                     ndimensional=True,
                     dtypes=all_types_and(torch.bool),
                     default_test_dtypes=floating_and_complex_types(),
                     check_batched_grad=False,
                     check_batched_gradgrad=False,
                     decorators=[precisionOverride({torch.float: 1e-4})],),
    SpectralFuncInfo('fft.ifft',
                     aten_name='fft_ifft',
                     ref=np.fft.ifft,
                     ndimensional=False,
                     dtypes=all_types_and_complex_and(torch.bool),
                     default_test_dtypes=floating_and_complex_types()),
    SpectralFuncInfo('fft.ifftn',
                     aten_name='fft_ifftn',
                     ref=np.fft.ifftn,
                     ndimensional=True,
                     dtypes=all_types_and_complex_and(torch.bool),
                     default_test_dtypes=floating_and_complex_types(),
                     decorators=[
                         DecorateInfo(
                             precisionOverride({torch.float: 1e-4, torch.cfloat: 1e-4}),
                             'TestFFT', 'test_reference_nd')],
                     ),
    SpectralFuncInfo('fft.ihfft',
                     aten_name='fft_ihfft',
                     ref=np.fft.ihfft,
                     ndimensional=False,
                     dtypes=all_types_and(torch.bool),
                     default_test_dtypes=floating_types(),
                     check_batched_grad=False),
    SpectralFuncInfo('fft.irfft',
                     aten_name='fft_irfft',
                     ref=np.fft.irfft,
                     ndimensional=False,
                     dtypes=all_types_and_complex_and(torch.bool),
                     default_test_dtypes=floating_and_complex_types(),
                     check_batched_gradgrad=False),
    SpectralFuncInfo('fft.irfftn',
                     aten_name='fft_irfftn',
                     ref=np.fft.irfftn,
                     ndimensional=True,
                     dtypes=all_types_and_complex_and(torch.bool),
                     default_test_dtypes=floating_and_complex_types(),
                     check_batched_gradgrad=False,
                     decorators=[
                         DecorateInfo(
                             precisionOverride({torch.float: 1e-4, torch.cfloat: 1e-4}),
                             'TestFFT', 'test_reference_nd')],
                     ),
    UnaryUfuncInfo('floor',
                   ref=np.floor,
                   dtypes=floating_types_and(torch.bfloat16),
                   dtypesIfCUDA=floating_types_and(torch.half, torch.bfloat16),
                   supports_forward_ad=True,
                   assert_autodiffed=True),
    OpInfo('flip',
           op=torch.flip,
           dtypes=all_types_and_complex_and(torch.bool, torch.half, torch.bfloat16),
           sample_inputs_func=sample_inputs_flip,
           supports_forward_ad=True,
           supports_out=False),
    OpInfo('fliplr',
           op=torch.fliplr,
           dtypes=all_types_and_complex_and(torch.bool, torch.half, torch.bfloat16),
           sample_inputs_func=sample_inputs_fliplr_flipud,
           supports_forward_ad=True,
           supports_out=False),
    OpInfo('flipud',
           op=torch.flipud,
           dtypes=all_types_and_complex_and(torch.bool, torch.half, torch.bfloat16),
           sample_inputs_func=sample_inputs_fliplr_flipud,
           supports_forward_ad=True,
           supports_out=False),
    UnaryUfuncInfo('i0',
                   ref=np_unary_ufunc_integer_promotion_wrapper(
                       scipy.special.i0) if TEST_SCIPY else _NOTHING,
                   aliases=('special.i0',),
                   decorators=(precisionOverride({torch.bfloat16: 3e-1,
                                                  torch.float16: 5e-1}),),
                   backward_dtypesIfCPU=floating_types(),
                   backward_dtypesIfCUDA=floating_types(),
                   backward_dtypesIfROCM=floating_types(),
                   dtypes=all_types_and(torch.bool, torch.bfloat16),
                   dtypesIfCUDA=all_types_and(torch.bool, torch.half, torch.bfloat16),
                   safe_casts_outputs=True,
                   sample_inputs_func=sample_inputs_i0_i1),
    UnaryUfuncInfo('special.i0e',
                   aten_name='special_i0e',
                   ref=scipy.special.i0e if TEST_SCIPY else _NOTHING,
                   decorators=(precisionOverride({torch.bfloat16: 3e-1,
                                                  torch.float16: 3e-1}),),
                   backward_dtypesIfCPU=floating_types(),
                   backward_dtypesIfCUDA=floating_types(),
                   backward_dtypesIfROCM=floating_types(),
                   dtypes=all_types_and(torch.bool, torch.bfloat16),
                   dtypesIfCUDA=all_types_and(torch.bool, torch.half, torch.bfloat16),
                   sample_inputs_func=sample_inputs_i0_i1,
                   safe_casts_outputs=True),
    UnaryUfuncInfo('special.i1',
                   aten_name='special_i1',
                   ref=np_unary_ufunc_integer_promotion_wrapper(scipy.special.i1) if TEST_SCIPY else _NOTHING,
                   decorators=(precisionOverride({torch.float: 1e-4}),),
                   dtypes=all_types_and(torch.bool),
                   dtypesIfCPU=all_types_and(torch.bool),
                   dtypesIfCUDA=all_types_and(torch.bool),
                   sample_inputs_func=sample_inputs_i0_i1,
                   safe_casts_outputs=True),
    UnaryUfuncInfo('special.i1e',
                   aten_name='special_i1e',
                   ref=scipy.special.i1e if TEST_SCIPY else _NOTHING,
                   dtypes=all_types_and(torch.bool),
                   dtypesIfCPU=all_types_and(torch.bool),
                   dtypesIfCUDA=all_types_and(torch.bool),
                   sample_inputs_func=sample_inputs_i0_i1,
                   safe_casts_outputs=True),
    UnaryUfuncInfo('special.ndtr',
                   aten_name='special_ndtr',
                   decorators=(precisionOverride({torch.bfloat16: 5e-3,
                                                  torch.float16: 5e-4}),),
                   ref=scipy.special.ndtr if TEST_SCIPY else _NOTHING,
                   dtypes=all_types_and(torch.bool, torch.bfloat16),
                   dtypesIfCUDA=all_types_and(torch.bool, torch.bfloat16, torch.float16),
                   safe_casts_outputs=True),
    OpInfo('floor_divide',
           dtypes=all_types_and(torch.half, torch.bfloat16),
           sample_inputs_func=sample_inputs_floor_divide,
           supports_autograd=False,
           ),
    UnaryUfuncInfo('frexp',
                   op=torch.frexp,
                   ref=np.frexp,
                   dtypes=floating_types_and(torch.half),
                   # skip testing torch.frexp as it is not supported by ROCm platform yet
                   decorators=[skipCUDAIfRocm],
                   supports_out=False,
                   supports_forward_ad=True,
                   skips=(
                       # skips below tests as torch.frexp returns tuple-like (mantissa, exponent) as outputs,
                       # while theses tests currently requires output to a single tensor.
                       SkipInfo('TestUnaryUfuncs', 'test_batch_vs_slicing'),
                       SkipInfo('TestUnaryUfuncs', 'test_contig_vs_every_other'),
                       SkipInfo('TestUnaryUfuncs', 'test_contig_vs_transposed'),
                       SkipInfo('TestUnaryUfuncs', 'test_non_contig_expand'),
                       SkipInfo('TestUnaryUfuncs', 'test_variant_consistency'),

                       # skips test_reference_numerics due to error in Windows CI.
                       # The np.frexp returns exponent as np.intc dtype on Windows platform,
                       # and np.intc does not have the correspond torch dtype
                       SkipInfo('TestUnaryUfuncs', 'test_reference_numerics_normal',
                                active_if=IS_WINDOWS),
                       SkipInfo('TestUnaryUfuncs', 'test_reference_numerics_hard',
                                active_if=IS_WINDOWS),
                       SkipInfo('TestUnaryUfuncs', 'test_reference_numerics_extremal',
                                active_if=IS_WINDOWS),
                   )),
    OpInfo('ge',
           aliases=('greater_equal',),
           dtypes=all_types_and(torch.bool, torch.bfloat16, torch.float16),
           supports_autograd=False,
           sample_inputs_func=sample_inputs_comparison_ops),
    OpInfo('geqrf',
           dtypes=floating_and_complex_types(),
           dtypesIfCPU=floating_and_complex_types(),
           supports_autograd=False,
           sample_inputs_func=sample_inputs_geqrf,
           decorators=[skipCUDAIfNoMagma, skipCUDAIfRocm, skipCPUIfNoLapack],),
    OpInfo('gt',
           aliases=('greater',),
           dtypes=all_types_and(torch.bool, torch.bfloat16, torch.float16),
           supports_autograd=False,
           sample_inputs_func=sample_inputs_comparison_ops),
    UnaryUfuncInfo('imag',
                   ref=np.imag,
                   dtypes=complex_types(),
                   supports_out=False,
                   supports_forward_ad=True,
                   skips=(
                       # Skip since real and imag don't have out variants.
                       SkipInfo('TestUnaryUfuncs', 'test_out_arg_all_dtypes'),
                   )),
    OpInfo('gradient',
           dtypes=floating_and_complex_types_and(torch.int8, torch.int16,
                                                 torch.int32, torch.int64,
                                                 torch.bfloat16, torch.half),
           supports_out=False,
           supports_forward_ad=True,
           skips=(
               # following tests give a runtime error with undefined value tensor
               # see discussion : https://github.com/pytorch/pytorch/issues/56660
               SkipInfo('TestJit', 'test_variant_consistency_jit', dtypes=(torch.float32, torch.complex64)),
           ),
           supports_inplace_autograd=False,
           sample_inputs_func=sample_inputs_gradient),
    OpInfo('inverse',
           op=torch.inverse,
           dtypes=floating_and_complex_types(),
           check_batched_gradgrad=False,
           gradcheck_nondet_tol=GRADCHECK_NONDET_TOL,
           sample_inputs_func=sample_inputs_linalg_invertible,
           decorators=[skipCUDAIfNoMagmaAndNoCusolver, skipCUDAIfRocm, skipCPUIfNoLapack]),
    OpInfo('isin',
           dtypesIfCPU=all_types(),
           dtypesIfCUDA=all_types_and(torch.half),
           supports_autograd=False,
           sample_inputs_func=sample_inputs_isin),
    OpInfo('kthvalue',
           dtypes=all_types(),
           dtypesIfCPU=all_types_and(torch.bfloat16),
           dtypesIfCUDA=all_types_and(torch.float16),
           supports_forward_ad=True,
           sample_inputs_func=sample_inputs_kthvalue),
    OpInfo('le',
           aliases=('less_equal',),
           dtypes=all_types_and(torch.bool, torch.bfloat16, torch.float16),
           supports_autograd=False,
           sample_inputs_func=sample_inputs_comparison_ops),
    OpInfo('linalg.det',
           op=torch.linalg.det,
           aliases=('det', ),
           dtypes=floating_and_complex_types(),
           backward_dtypes=floating_and_complex_types(),
           aten_name='linalg_det',
           sample_inputs_func=sample_inputs_linalg_det,
           decorators=[skipCUDAIfNoMagma, skipCPUIfNoLapack, skipCUDAIfRocm],
           supports_inplace_autograd=False),
    OpInfo('linalg.det',
           op=torch.linalg.det,
           variant_test_name='singular',
           aliases=('det', ),
           dtypes=double_types(),
           backward_dtypes=double_types(),
           aten_name='linalg_det',
           sample_inputs_func=sample_inputs_linalg_det_singular,
           decorators=[skipCUDAIfNoMagma, skipCPUIfNoLapack, skipCUDAIfRocm],
           supports_inplace_autograd=False,
           skips=(
               SkipInfo('TestCommon', 'test_dtypes'),
               SkipInfo('TestGradients', 'test_fn_gradgrad'),
               # This test fails because singular inputs cannot be reliably
               # generated unless we're using double types
               SkipInfo('TestOpInfo', 'test_unsupported_dtypes'),
               SkipInfo('TestOpInfo', 'test_unsupported_backward',
                        dtypes=(torch.float32, torch.complex64,)),
           )),
    OpInfo('linalg.cholesky',
           aten_name='linalg_cholesky',
           dtypes=floating_and_complex_types(),
           # TODO: RuntimeError: While computing batched gradients,
           # got: vmap: Calling Tensor.as_strided is not supported
           # unless the batch dims being vmapped over are at the front of the tensor (in memory layout).
           check_batched_gradgrad=False,
           sample_inputs_func=sample_inputs_linalg_cholesky,
           gradcheck_wrapper=gradcheck_wrapper_hermitian_input,
           decorators=[skipCUDAIfNoMagmaAndNoCusolver, skipCUDAIfRocm, skipCPUIfNoLapack],
           # RuntimeError: torch.linalg.cholesky: U(1,1) is zero, singular U.
           test_neg_view=False,
           skips=(
               # Gradcheck for complex generates invalid inputs for this function
               SkipInfo('TestGradients', 'test_forward_mode_AD', dtypes=complex_types()),),
           ),
    OpInfo('linalg.cholesky_ex',
           aten_name='linalg_cholesky_ex',
           dtypes=floating_and_complex_types(),
           check_batched_gradgrad=False,
           sample_inputs_func=sample_inputs_linalg_cholesky,
           gradcheck_wrapper=gradcheck_wrapper_hermitian_input,
           decorators=[skipCUDAIfNoMagmaAndNoCusolver, skipCUDAIfRocm, skipCPUIfNoLapack]),
    OpInfo('linalg.cond',
           aten_name='linalg_cond',
           dtypes=floating_and_complex_types(),
           sample_inputs_func=sample_inputs_linalg_cond,
           check_batched_gradgrad=False,
           gradcheck_nondet_tol=GRADCHECK_NONDET_TOL,
           decorators=[skipCUDAIfNoMagmaAndNoCusolver, skipCUDAIfRocm, skipCPUIfNoLapack],
           ),
    OpInfo('linalg.eig',
           aten_name='linalg_eig',
           op=torch.linalg.eig,
           dtypes=floating_and_complex_types(),
           check_batched_gradgrad=False,
           sample_inputs_func=sample_inputs_linalg_eig,
           decorators=[skipCUDAIfNoMagma, skipCUDAIfRocm, skipCPUIfNoLapack]),
    OpInfo('linalg.eigvals',
           aten_name='linalg_eigvals',
           op=torch.linalg.eigvals,
           dtypes=floating_and_complex_types(),
           check_batched_gradgrad=False,
           sample_inputs_func=sample_inputs_linalg_invertible,
           decorators=[skipCUDAIfNoMagma, skipCUDAIfRocm, skipCPUIfNoLapack]),
    OpInfo('linalg.eigh',
           aten_name='linalg_eigh',
           dtypes=floating_and_complex_types(),
           check_batched_gradgrad=False,
           sample_inputs_func=sample_inputs_linalg_eigh,
           gradcheck_wrapper=gradcheck_wrapper_hermitian_input,
           decorators=[skipCUDAIfNoMagma, skipCUDAIfRocm, skipCPUIfNoLapack]),
    OpInfo('linalg.eigvalsh',
           aten_name='linalg_eigvalsh',
           dtypes=floating_and_complex_types(),
           check_batched_gradgrad=False,
           sample_inputs_func=sample_inputs_linalg_eigh,
           gradcheck_wrapper=gradcheck_wrapper_hermitian_input,
           decorators=[skipCUDAIfNoMagma, skipCUDAIfRocm, skipCPUIfNoLapack],),
    OpInfo('linalg.householder_product',
           aten_name='linalg_householder_product',
           op=torch.linalg.householder_product,
           aliases=('orgqr', ),
           dtypes=floating_and_complex_types(),
           # TODO: backward uses in-place operations that vmap doesn't like
           check_batched_grad=False,
           check_batched_gradgrad=False,
           sample_inputs_func=sample_inputs_householder_product,
           decorators=[skipCUDAIfNoCusolver, skipCUDAIfRocm, skipCPUIfNoLapack]),
    OpInfo('linalg.lstsq',
           aten_name='linalg_lstsq',
           op=torch.linalg.lstsq,
           dtypes=floating_and_complex_types(),
           supports_out=True,
           sample_inputs_func=sample_inputs_linalg_lstsq,
           supports_autograd=False,
           decorators=[skipCUDAIfNoMagma, skipCPUIfNoLapack],
           skips=(
               SkipInfo('TestJit', 'test_variant_consistency_jit'),
           )),
    OpInfo('linalg.matrix_power',
           aliases=('matrix_power',),
           aten_name='linalg_matrix_power',
           dtypes=floating_and_complex_types(),
           supports_inplace_autograd=False,
           supports_forward_ad=True,
           decorators=[skipCUDAIfNoMagmaAndNoCusolver, skipCPUIfNoLapack, skipCUDAIfRocm],
           sample_inputs_func=sample_inputs_linalg_matrix_power,
           gradcheck_nondet_tol=GRADCHECK_NONDET_TOL),
    OpInfo('linalg.multi_dot',
           # Need this lambda because gradcheck does not work with TensorList inputs
           aten_name='linalg_multi_dot',
           dtypes=floating_and_complex_types_and(torch.half),
           dtypesIfCPU=all_types_and_complex_and(torch.half, torch.bfloat16),
           dtypesIfCUDA=floating_and_complex_types_and(torch.half, *[torch.bfloat16] if CUDA11OrLater else []),
           supports_inplace_autograd=False,
           # Batched grad checks fail for empty input tensors (see https://github.com/pytorch/pytorch/issues/53407)
           check_batched_grad=False,
           check_batched_gradgrad=False,
           supports_forward_ad=True,
           sample_inputs_func=sample_inputs_linalg_multi_dot,
           gradcheck_nondet_tol=GRADCHECK_NONDET_TOL,
           ),
    OpInfo('linalg.norm',
           op=torch.linalg.norm,
           dtypes=floating_and_complex_types_and(torch.float16, torch.bfloat16),
           decorators=[skipCUDAIfNoMagma, skipCPUIfNoLapack],
           sample_inputs_func=sample_inputs_linalg_norm,
           aten_name='linalg_norm',
           skips=(
               # linalg.norm does not correctly warn when resizing out= inputs
               SkipInfo('TestCommon', 'test_out'),
           )),
    OpInfo('linalg.matrix_norm',
           aten_name='linalg_matrix_norm',
           dtypes=floating_and_complex_types(),
           decorators=[skipCUDAIfNoMagma, skipCPUIfNoLapack],
           sample_inputs_func=sample_inputs_linalg_matrix_norm,
           skips=(
               # linalg.matrix_norm does not correctly warn when resizing out= inputs
               SkipInfo('TestCommon', 'test_out'),
           )),
    OpInfo('linalg.qr',
           aten_name='linalg_qr',
           op=torch.linalg.qr,
           dtypes=floating_and_complex_types(),
           # batched gradients do not work for empty inputs
           # https://github.com/pytorch/pytorch/issues/50743#issuecomment-767376085
           check_batched_gradgrad=False,
           sample_inputs_func=sample_inputs_linalg_qr,
           decorators=[skipCUDAIfNoMagma, skipCUDAIfRocm, skipCPUIfNoLapack]),
    OpInfo('linalg.slogdet',
           aten_name='linalg_slogdet',
           op=torch.linalg.slogdet,
           dtypes=floating_and_complex_types(),
           sample_inputs_func=sample_inputs_linalg_slogdet,
           decorators=[skipCUDAIfNoMagma, skipCUDAIfRocm, skipCPUIfNoLapack]),
    OpInfo('linalg.vector_norm',
           op=torch.linalg.vector_norm,
           dtypes=floating_and_complex_types_and(torch.float16, torch.bfloat16),
           decorators=[skipCUDAIfNoMagma, skipCPUIfNoLapack],
           sample_inputs_func=sample_inputs_linalg_vector_norm,
           aten_name='linalg_vector_norm',
           skips=(
               # linalg.vector_norm does not correctly warn when resizing out= inputs
               SkipInfo('TestCommon', 'test_out'),
           )),
    UnaryUfuncInfo('log',
                   ref=np.log,
                   domain=(0, float('inf')),
                   dtypes=all_types_and_complex_and(torch.bool, torch.bfloat16),
                   dtypesIfCUDA=all_types_and_complex_and(torch.bool, torch.half, torch.bfloat16),
                   assert_autodiffed=True,
                   safe_casts_outputs=True,
                   supports_forward_ad=True,
                   decorators=(precisionOverride({torch.bfloat16: 5e-2}),),
                   skips=(
                       SkipInfo('TestUnaryUfuncs', 'test_reference_numerics_extremal',
                                device_type='cpu', dtypes=[torch.cfloat, torch.cdouble],
                                active_if=IS_WINDOWS),
                   )),
    UnaryUfuncInfo('log10',
                   ref=np.log10,
                   domain=(0, float('inf')),
                   decorators=(precisionOverride({torch.bfloat16: 5e-2}),),
                   dtypes=all_types_and_complex_and(torch.bool, torch.bfloat16),
                   assert_autodiffed=True,
                   dtypesIfCUDA=all_types_and_complex_and(torch.bool, torch.half, torch.bfloat16),
                   safe_casts_outputs=True,
                   supports_forward_ad=True,
                   skips=(
                       SkipInfo('TestUnaryUfuncs', 'test_reference_numerics_extremal',
                                device_type='cpu', dtypes=[torch.cfloat, torch.cdouble],
                                active_if=IS_WINDOWS),
                   )),
    UnaryUfuncInfo('log1p',
                   ref=np.log1p,
                   aliases=('special.log1p',),
                   domain=(-1, float('inf')),
                   dtypes=all_types_and(torch.bool, torch.bfloat16),
                   dtypesIfCUDA=all_types_and(torch.bool, torch.half, torch.bfloat16),
                   decorators=(precisionOverride({torch.bfloat16: 1e-1}),),
                   safe_casts_outputs=True,
                   supports_forward_ad=True,
                   assert_autodiffed=True),
    UnaryUfuncInfo('log2',
                   ref=np.log2,
                   domain=(0, float('inf')),
                   dtypes=all_types_and_complex_and(torch.bool, torch.bfloat16),
                   dtypesIfCUDA=all_types_and_complex_and(torch.bool, torch.half, torch.bfloat16),
                   assert_autodiffed=True,
                   safe_casts_outputs=True,
                   supports_forward_ad=True,
                   decorators=(precisionOverride({torch.bfloat16: 1e-1}),),
                   skips=(
                       SkipInfo('TestUnaryUfuncs', 'test_reference_numerics_extremal',
                                dtypes=[torch.cfloat, torch.cdouble]),
                       SkipInfo('TestUnaryUfuncs', 'test_reference_numerics_normal',
                                dtypes=[torch.cfloat, torch.cdouble]),
                   )),
    OpInfo('logaddexp',
           dtypes=floating_types(),
           dtypesIfCUDA=floating_types_and(torch.bfloat16),
           dtypesIfROCM=floating_types_and(torch.bfloat16),
           supports_forward_ad=True,
           sample_inputs_func=lambda op_info, device, dtype, requires_grad=False, **kwargs:
           (SampleInput(make_tensor((S, S), device, dtype, requires_grad=requires_grad),
                        args=(make_tensor((S, S), device, dtype, requires_grad=requires_grad),)),)),
    OpInfo('logaddexp2',
           dtypes=floating_types(),
           dtypesIfCUDA=floating_types_and(torch.bfloat16),
           dtypesIfROCM=floating_types_and(torch.bfloat16),
           supports_forward_ad=True,
           sample_inputs_func=lambda op_info, device, dtype, requires_grad=False, **kwargs:
           (SampleInput(make_tensor((S, S), device, dtype, requires_grad=requires_grad),
                        args=(make_tensor((S, S), device, dtype, requires_grad=requires_grad),)),)),
    UnaryUfuncInfo('logical_not',
                   ref=np.logical_not,
                   decorators=(precisionOverride({torch.bfloat16: 7e-1,
                                                  torch.float16: 5e-1}),),
                   dtypes=all_types_and_complex_and(torch.bool, torch.half, torch.bfloat16),
                   safe_casts_outputs=True,
                   supports_autograd=False,
                   skips=(
                       # The function variant always returns BoolTensor
                       # while the inplace variant preserves the input dtype.
                       # >>> t = torch.randn(3)
                       # >>> torch.logical_not(t)
                       # tensor([False, False, False])
                       # >>> torch.logical_not(t).dtype
                       # torch.bool
                       # >>> t.logical_not_().dtype
                       # torch.float32
                       SkipInfo('TestUnaryUfuncs', 'test_variant_consistency',
                                dtypes=all_types_and_complex_and(torch.half, torch.bfloat16)),
                       SkipInfo('TestCommon', 'test_variant_consistency_eager',
                                dtypes=all_types_and_complex_and(torch.half, torch.bfloat16)),
                   )),
    OpInfo('lt',
           aliases=('less',),
           dtypes=all_types_and(torch.bool, torch.bfloat16, torch.float16),
           supports_autograd=False,
           sample_inputs_func=sample_inputs_comparison_ops),
    OpInfo('lu',
           op=torch.lu,
           dtypes=floating_and_complex_types(),
           supports_inplace_autograd=False,
           check_batched_gradgrad=False,
           supports_out=False,
           sample_inputs_func=sample_inputs_lu,
           decorators=[skipCUDAIfNoMagmaAndNoCusolver, skipCUDAIfRocm, skipCPUIfNoLapack],
           skips=(
               # we skip jit tests because lu_backward is impelemented as autograd.Function,
               # which does not support autograd with scripting
               SkipInfo('TestJit', 'test_variant_consistency_jit'),
               # Skip operator schema test because this is a functional and not an operator
               SkipInfo('TestOperatorSignatures', 'test_get_torch_func_signature_exhaustive'),
           )),
    OpInfo('lu_unpack',
           op=torch.lu_unpack,
           dtypes=floating_and_complex_types(),
           supports_inplace_autograd=False,
           # we use in-place operations which cannot be avoided.
           # This cases vmap failures, hence we skip batched gradient checks
           check_batched_grad=False,
           supports_out=True,
           sample_inputs_func=sample_inputs_lu_unpack,
           decorators=[skipCUDAIfNoMagmaAndNoCusolver, skipCUDAIfRocm, skipCPUIfNoLapack],
           skips=(
               # cuda gradchecks are slow
               # see discussion https://github.com/pytorch/pytorch/pull/47761#issuecomment-747316775
               SkipInfo('TestGradients', 'test_fn_gradgrad', device_type='cuda'),
           )),
    OpInfo('masked_fill',
           dtypes=all_types_and_complex_and(torch.bool, torch.half, torch.bfloat16),
           sample_inputs_func=sample_inputs_masked_fill,
           supports_forward_ad=True,
           supports_out=False),
    OpInfo('masked_scatter',
           dtypes=all_types_and_complex_and(torch.bool, torch.half, torch.bfloat16),
           sample_inputs_func=sample_inputs_masked_scatter,
           supports_forward_ad=True,
           supports_out=False),
    OpInfo('masked_select',
           dtypes=all_types_and_complex_and(torch.bool, torch.half, torch.bfloat16),
           supports_forward_ad=True,
           sample_inputs_func=sample_inputs_masked_select),
    OpInfo('matrix_exp',
           dtypesIfCPU=floating_and_complex_types_and(torch.bfloat16),
           dtypesIfCUDA=floating_and_complex_types_and(torch.float16, *[torch.bfloat16] if CUDA11OrLater else []),
           sample_inputs_func=sample_inputs_matrix_exp,
           supports_out=False,
           ),
    OpInfo('matmul',
           dtypes=floating_types(),
           dtypesIfCPU=all_types_and_complex(),
           dtypesIfCUDA=floating_and_complex_types_and(torch.float16, *[torch.bfloat16] if CUDA11OrLater else []),
           dtypesIfROCM=floating_types_and(torch.half, torch.bfloat16),
           backward_dtypesIfCUDA=floating_and_complex_types_and(torch.float16,
                                                                *[torch.bfloat16] if (SM60OrLater and CUDA11OrLater) else []),
           assert_autodiffed=True,
           sample_inputs_func=sample_inputs_matmul,
           skips=(
               # matmul does not correctly warn when resizing out= inputs
               SkipInfo('TestCommon', 'test_out'),
               SkipInfo('TestCommon', 'test_conj_view', device_type='cpu'),
           )),
    OpInfo('max',
           op=torch.max,
           variant_test_name='binary',
           dtypes=all_types_and(torch.float16, torch.bfloat16, torch.bool),
           sample_inputs_func=sample_inputs_max_min_binary,
           supports_forward_ad=True,
           assert_autodiffed=True,),
    OpInfo('max',
           op=torch.max,
           variant_test_name='reduction_with_dim',
           dtypes=all_types_and(torch.float16, torch.bfloat16, torch.bool),
           sample_inputs_func=sample_inputs_max_min_reduction_with_dim,
           supports_forward_ad=True,
           skips=(
               # max does not correctly warn when resizing out= inputs
               SkipInfo('TestCommon', 'test_out'),)),
    OpInfo('max',
           op=torch.max,
           variant_test_name='reduction_no_dim',
           dtypes=all_types_and(torch.float16, torch.bfloat16, torch.bool),
           supports_out=False,
           supports_forward_ad=True,
           sample_inputs_func=sample_inputs_max_min_reduction_no_dim,),
    OpInfo('median',
           dtypes=all_types(),
           dtypesIfCPU=all_types_and(torch.bfloat16),
           dtypesIfCUDA=all_types_and(torch.float16),
           # TODO: some signatures of median do support out
           supports_out=False,
           sample_inputs_func=sample_inputs_reduction_wrapper(False)),
    OpInfo('nanmedian',
           dtypes=all_types(),
           dtypesIfCPU=all_types_and(torch.bfloat16),
           dtypesIfCUDA=all_types_and(torch.float16),
           # TODO: some signatures of nanmedian do support out
           supports_out=False,
           sample_inputs_func=sample_inputs_reduction_wrapper(False)),
    OpInfo('var_mean',
           dtypes=floating_and_complex_types_and(torch.half),
           dtypesIfCPU=floating_and_complex_types_and(torch.half, torch.bfloat16),
           dtypesIfCUDA=floating_and_complex_types_and(torch.half, torch.bfloat16),
           sample_inputs_func=sample_inputs_reduction_wrapper(False),
           backward_dtypes=floating_types_and(torch.half),
           backward_dtypesIfCPU=floating_types_and(torch.half, torch.bfloat16),
           backward_dtypesIfCUDA=floating_types_and(torch.half),
           # TODO: some signatures of var_mean do support out
           supports_out=False,
           supports_forward_ad=True,
           skips=(
               # TODO: FIXME: complex inputs requiring grad error in forward
               SkipInfo('TestCommon', 'test_dtypes'),
               # TODO: review with var_mean tests in test_autograd.py
               SkipInfo('TestJit', 'test_variant_consistency_jit'),
               SkipInfo('TestGradients', 'test_fn_grad'),
               SkipInfo('TestGradients', 'test_fn_gradgrad'),
               SkipInfo('TestGradients', 'test_forward_mode_AD'))),
    OpInfo('std_mean',
           dtypes=floating_and_complex_types_and(torch.half),
           dtypesIfCPU=floating_and_complex_types_and(torch.half, torch.bfloat16),
           dtypesIfCUDA=floating_and_complex_types_and(torch.half, torch.bfloat16),
           sample_inputs_func=sample_inputs_reduction_wrapper(False),
           backward_dtypes=floating_types_and(torch.half),
           backward_dtypesIfCPU=floating_types_and(torch.half, torch.bfloat16),
           backward_dtypesIfCUDA=floating_types_and(torch.half),
           # TODO: some signatures of std_mean do support out
           supports_out=False,
           supports_forward_ad=True,
           skips=(
               # TODO: FIXME: complex inputs requiring grad error in forward
               SkipInfo('TestCommon', 'test_dtypes'),
               # TODO: fix along with var_mean autograd tests
               SkipInfo('TestJit', 'test_variant_consistency_jit'),
               SkipInfo('TestGradients', 'test_fn_grad'),
               SkipInfo('TestGradients', 'test_fn_gradgrad'),
               SkipInfo('TestGradients', 'test_forward_mode_AD'))),
    OpInfo('min',
           op=torch.min,
           variant_test_name='binary',
           dtypes=all_types_and(torch.float16, torch.bfloat16, torch.bool),
           sample_inputs_func=sample_inputs_max_min_binary,
           supports_forward_ad=True,
           assert_autodiffed=True,),
    OpInfo('min',
           op=torch.min,
           variant_test_name='reduction_with_dim',
           dtypes=all_types_and(torch.float16, torch.bfloat16, torch.bool),
           sample_inputs_func=sample_inputs_max_min_reduction_with_dim,
           supports_forward_ad=True,
           skips=(
               # min does not correctly warn when resizing out= inputs
               SkipInfo('TestCommon', 'test_out'),
           )),
    OpInfo('min',
           op=torch.min,
           variant_test_name='reduction_no_dim',
           dtypes=all_types_and(torch.float16, torch.bfloat16, torch.bool),
           supports_out=False,
           supports_forward_ad=True,
           sample_inputs_func=sample_inputs_max_min_reduction_no_dim,),
    OpInfo('nansum',
           dtypes=all_types_and(torch.float16, torch.bfloat16, torch.bool),
           supports_out=False,
           sample_inputs_func=sample_inputs_reduction_wrapper(supports_multiple_dims=True)),
    # TODO(@heitorschueroff) Add test for dtype kwarg
    OpInfo('mean',
           dtypes=floating_and_complex_types_and(torch.float16, torch.bfloat16),
           assert_autodiffed=True,
           supports_forward_ad=True,
           sample_inputs_func=sample_inputs_reduction_wrapper(supports_multiple_dims=True),
           # Need to skip out test because one of the overload for mean does not support it
           # TODO(@heitorschueroff) fix this when implementing ReductionInfo
           skips=(SkipInfo('TestCommon', 'test_out'),)),
    OpInfo('quantile',
           dtypes=floating_types(),
           sample_inputs_func=sample_inputs_reduction_quantile),
    OpInfo('nanquantile',
           dtypes=floating_types(),
           sample_inputs_func=sample_inputs_reduction_quantile),
    OpInfo('maximum',
           op=torch.maximum,
           dtypes=all_types_and(torch.float16, torch.bfloat16, torch.bool),
           supports_forward_ad=True,
           sample_inputs_func=sample_inputs_max_min_binary,),
    OpInfo('minimum',
           op=torch.minimum,
           dtypes=all_types_and(torch.float16, torch.bfloat16, torch.bool),
           supports_forward_ad=True,
           sample_inputs_func=sample_inputs_max_min_binary,),
    # `softmax` supports different dtypes based on whether `dtype` argument,
    # is passed or not. Hence two OpInfo entries, one with dtype and other without.
    OpInfo('softmax',
           aliases=('nn.functional.softmax',),
           aten_name='softmax',
           dtypesIfCPU=floating_types_and(torch.bfloat16),
           dtypesIfCUDA=floating_types_and(torch.half, torch.bfloat16),
           sample_inputs_func=sample_inputs_softmax_variant,
           assert_autodiffed=True,
           supports_out=False),
    OpInfo('softmax',
           aliases=('nn.functional.softmax',),
           variant_test_name="with_dtype",
           aten_name='softmax',
           dtypes=all_types_and_complex_and(torch.bool, torch.float16, torch.bfloat16),
           sample_inputs_func=partial(sample_inputs_softmax_variant, with_dtype=True),
           assert_autodiffed=True,
           supports_out=False),
    OpInfo('aminmax',
           ref=lambda x, dim=None, keepdim=False: (np.amin(x, axis=dim, keepdims=keepdim), np.amax(x, axis=dim, keepdims=keepdim)),
           dtypes=all_types_and(torch.bool),
           dtypesIfCUDA=all_types_and(torch.bool, torch.float16, torch.bfloat16),
           decorators=(onlyOnCPUAndCUDA,),
           supports_autograd=False,
           sample_inputs_func=sample_inputs_aminmax,
           skips=(
               # FIXME: aminmax does not check for safe casting to output
               SkipInfo('TestCommon', 'test_out'),
           )),
    OpInfo('nn.functional.relu',
           aten_name="relu",
           supports_autograd=True,
           dtypesIfCPU=all_types_and(torch.bfloat16),
           dtypesIfCUDA=all_types_and(torch.half, torch.bfloat16),
           sample_inputs_func=sample_inputs_nn_activation_relu,
           supports_out=False),
    OpInfo('nn.functional.hardswish',
           aten_name="hardswish",
           supports_autograd=True,
           assert_autodiffed=True,
           sample_inputs_func=sample_inputs_hardswish,
           dtypesIfCUDA=floating_types_and(torch.half, torch.bfloat16),
           supports_gradgrad=False,
           supports_forward_ad=True,
           supports_out=False,
           autodiff_nonfusible_nodes=["aten::hardswish"]),
    OpInfo('nn.functional.unfold',
           aten_name='im2col',
           dtypes=floating_types_and(torch.half),
           sample_inputs_func=sample_inputs_nn_unfold,
           skips=(
               SkipInfo('TestJit', 'test_variant_consistency_jit'),
           ),
           supports_out=False),
    OpInfo('nn.functional.leaky_relu',
           aliases=None,
           aten_name="leaky_relu",
           dtypes=floating_types(),
           sample_inputs_func=sample_inputs_leaky_relu,
           dtypesIfCUDA=floating_types_and(torch.float16, torch.bfloat16),
           supports_autograd=True,
           assert_autodiffed=True,
           supports_gradgrad=True,
           supports_out=False,
           supports_forward_ad=True,
           autodiff_nonfusible_nodes=["aten::leaky_relu"]),
    OpInfo('nn.functional.avg_pool2d',
           aten_name='avg_pool2d',
           supports_autograd=True,
           supports_out=False,
           dtypesIfCPU=floating_types_and(torch.int64),
           dtypesIfCUDA=floating_types_and(torch.float16, torch.bfloat16),
           sample_inputs_func=sample_inputs_avgpool2d),
    UnaryUfuncInfo(
        'nn.functional.logsigmoid',
        aten_name="log_sigmoid",
        ref=reference_logsigmoid,
        dtypes=floating_types(),
        dtypesIfCUDA=floating_types_and(torch.float16),
        supports_autograd=True,
        assert_autodiffed=False,
        supports_gradgrad=True,
        supports_out=False,
        # autodiff_nonfusible_nodes=["aten::log_sigmoid"],
        decorators=[
            DecorateInfo(
                precisionOverride({torch.float16: 1e-2}),
                'TestUnaryUfuncs', 'test_reference_numerics_normal'),
            DecorateInfo(
                precisionOverride({torch.float16: 1e-2}),
                'TestUnaryUfuncs', 'test_reference_numerics_hard'),
            DecorateInfo(
                precisionOverride({torch.float16: 1e-2}),
                'TestUnaryUfuncs', 'test_reference_numerics_extremal'),
        ],
    ),
    OpInfo('nextafter',
           dtypes=floating_types_and(torch.bfloat16),
           supports_autograd=False,
           sample_inputs_func=sample_inputs_nextafter),
    OpInfo('topk',
           dtypes=all_types(),
           dtypesIfCPU=all_types_and(torch.bfloat16),
           dtypesIfCUDA=all_types_and(torch.bfloat16, torch.float16),
           sample_inputs_func=sample_inputs_topk,
           skips=(
               # Topk is not raising a warning when the out is resized
               SkipInfo('TestCommon', 'test_out'),
           )),
    OpInfo('nn.functional.hardshrink',
           aten_name="hardshrink",
           dtypes=floating_types(),
           dtypesIfCUDA=floating_types_and(torch.float16, torch.bfloat16),
           supports_autograd=True,
           assert_autodiffed=True,
           sample_inputs_func=sample_inputs_hardshrink_hardtanh,
           supports_gradgrad=True,
           supports_out=False,
           supports_forward_ad=True,
           autodiff_nonfusible_nodes=["aten::hardshrink"]),
    OpInfo('nn.functional.hardtanh',
           aten_name="hardtanh",
           dtypesIfCPU=floating_types_and(torch.int8, torch.int16, torch.int32, torch.int64, torch.bfloat16),
           backward_dtypesIfCPU=all_types(),
           dtypesIfCUDA=floating_types_and(torch.int8, torch.int16, torch.int32, torch.int64, torch.float16, torch.bfloat16),
           backward_dtypesIfCUDA=floating_types_and(torch.float16),
           supports_autograd=True,
           assert_autodiffed=True,
           sample_inputs_func=sample_inputs_hardshrink_hardtanh,
           supports_gradgrad=True,
           supports_out=False,
           supports_forward_ad=True,
           autodiff_nonfusible_nodes=["aten::hardtanh"],
           ),
    OpInfo('nn.functional.gelu',
           aten_name="gelu",
           supports_autograd=True,
           assert_autodiffed=True,
           sample_inputs_func=sample_inputs_gelu,
           dtypesIfCPU=floating_types_and(torch.bfloat16),
           dtypesIfCUDA=floating_types_and(torch.half, torch.bfloat16),
           supports_gradgrad=True,
           supports_out=False,
           autodiff_nonfusible_nodes=["aten::gelu"]),
    OpInfo('nn.functional.relu6',
           aten_name="relu6",
           dtypes=all_types(),
           dtypesIfCPU=all_types_and(torch.bfloat16),
           backward_dtypesIfCPU=floating_types(),
           dtypesIfCUDA=all_types_and(torch.float16, torch.bfloat16),
           backward_dtypesIfCUDA=floating_types_and(torch.float16),
           supports_autograd=True,
           assert_autodiffed=True,
           sample_inputs_func=sample_inputs_hardshrink_hardtanh,
           supports_gradgrad=True,
           supports_out=False,
           supports_forward_ad=True,
           autodiff_nonfusible_nodes=["aten::relu6"]),
    OpInfo('mm',
           dtypes=floating_and_complex_types_and(torch.half),
           dtypesIfCPU=all_types_and_complex_and(torch.float16, torch.bfloat16),
           dtypesIfCUDA=floating_and_complex_types_and(torch.float16, *[torch.bfloat16] if CUDA11OrLater else []),
           assert_autodiffed=True,
           supports_forward_ad=True,
           sample_inputs_func=sample_inputs_mm,
           skips=(
               # mm does not correctly warn when resizing out= inputs
               SkipInfo('TestCommon', 'test_out'),
           )),
    OpInfo('mode',
           op=torch.mode,
           dtypes=all_types_and(torch.float16, torch.bfloat16, torch.bool),
           supports_forward_ad=True,
           sample_inputs_func=sample_inputs_mode,),
    MvlGammaInfo(variant_test_name='mvlgamma_p_1',
                 domain=(1, float('inf')),
                 skips=skips_mvlgamma(),
                 sample_kwargs=lambda device, dtype, input: ({'p': 1}, {'d': 1})),
    MvlGammaInfo(variant_test_name='mvlgamma_p_3',
                 domain=(2, float('inf')),
                 skips=skips_mvlgamma(skip_redundant=True) + (
                     SkipInfo('TestUnaryUfuncs', 'test_reference_numerics_hard', dtypes=(torch.float16,)),
                 ),
                 sample_kwargs=lambda device, dtype, input: ({'p': 3}, {'d': 3})),
    MvlGammaInfo(variant_test_name='mvlgamma_p_5',
                 domain=(3, float('inf')),
                 skips=skips_mvlgamma(skip_redundant=True) + (
                     SkipInfo('TestUnaryUfuncs', 'test_reference_numerics_hard', dtypes=(torch.float16,)),
                 ),
                 sample_kwargs=lambda device, dtype, input: ({'p': 5}, {'d': 5})),
    OpInfo('ne',
           aliases=('not_equal',),
           dtypes=all_types_and_complex_and(torch.bool, torch.bfloat16, torch.float16),
           supports_autograd=False,
           sample_inputs_func=sample_inputs_comparison_ops),
    OpInfo('narrow',
           dtypes=all_types_and_complex_and(torch.bool, torch.bfloat16, torch.float16),
           supports_out=False,
           supports_forward_ad=True,
           sample_inputs_func=sample_inputs_narrow),
    UnaryUfuncInfo('neg',
                   aliases=('negative', ),
                   ref=np.negative,
                   dtypes=all_types_and_complex_and(torch.half, torch.bfloat16),
                   assert_autodiffed=True,),
    OpInfo('dist',
           op=torch.dist,
           dtypes=floating_and_complex_types_and(torch.half, torch.bfloat16),
           sample_inputs_func=sample_inputs_dist,
           skips=(
               # dist does not correctly warn when resizing out= inputs
               SkipInfo('TestCommon', 'test_out'),
           )),
    OpInfo('outer',
           op=torch.outer,
           aliases=('ger', ),
           dtypes=all_types_and_complex_and(torch.bool, torch.float16, torch.bfloat16),
           supports_forward_ad=True,
           sample_inputs_func=sample_inputs_outer,),
    OpInfo('ormqr',
           op=torch.ormqr,
           dtypes=floating_and_complex_types(),
           supports_autograd=False,
           sample_inputs_func=sample_inputs_ormqr,
           decorators=[skipCUDAIfNoCusolver, skipCPUIfNoLapack]),
    OpInfo('permute',
           dtypes=all_types_and_complex_and(torch.bool, torch.float16, torch.bfloat16),
           dtypesIfCUDA=all_types_and_complex_and(torch.bool, torch.float16, torch.bfloat16),
           supports_out=False,
           assert_autodiffed=True,
           supports_forward_ad=True,
           sample_inputs_func=sample_inputs_permute),
    OpInfo('pow',
           dtypes=all_types_and_complex_and(torch.half, torch.bfloat16, torch.bool),
           # Due to AVX2 curently not being fully supported for Float16, log_vml_cpu can't be enabled
           # for Float16, causing this test to fail. pow's autograd for Float16 is thus currently
           # unsupported on CPU.
           backward_dtypes=all_types_and_complex_and(torch.bfloat16, torch.bool),
           backward_dtypesIfCUDA=all_types_and_complex_and(torch.bfloat16, torch.half),
           sample_inputs_func=sample_inputs_pow,
           supports_inplace_autograd=False,
           supports_forward_ad=True,
           assert_autodiffed=True,
           ),
    OpInfo('float_power',
           dtypes=all_types_and_complex_and(torch.half, torch.bfloat16, torch.bool),
           sample_inputs_func=sample_inputs_pow,
           supports_forward_ad=True,
           skips=(
               SkipInfo('TestMathBits', 'test_conj_view', device_type='cuda'),),),
    OpInfo('prod',
           dtypes=all_types_and_complex_and(torch.bool),
           dtypesIfCUDA=all_types_and_complex_and(torch.bool, torch.float16, torch.bfloat16),
           skips=(
               # prod does not support the (Tensor, *, out) overload
               SkipInfo('TestCommon', 'test_out',
                        dtypes=[torch.float32]),
           ),
           sample_inputs_func=sample_inputs_prod,
           gradcheck_nondet_tol=GRADCHECK_NONDET_TOL),
    OpInfo('qr',
           op=torch.qr,
           dtypes=floating_and_complex_types(),
           sample_inputs_func=sample_inputs_linalg_qr,
           # batched gradients do not work for empty inputs
           # https://github.com/pytorch/pytorch/issues/50743#issuecomment-767376085
           check_batched_gradgrad=False,
           decorators=[skipCUDAIfNoMagma, skipCUDAIfRocm, skipCPUIfNoLapack]),
    UnaryUfuncInfo('rad2deg',
                   ref=np.degrees,
                   decorators=(precisionOverride({torch.bfloat16: 7e-1,
                                                  torch.float16: 7e-1}),),
                   dtypes=all_types_and(torch.bool, torch.half, torch.bfloat16),
                   skips=(
                       # Reference: https://github.com/pytorch/pytorch/pull/51283#issuecomment-770614273
                       SkipInfo('TestUnaryUfuncs', 'test_reference_numerics_normal',
                                dtypes=[torch.bfloat16]),
                       SkipInfo('TestUnaryUfuncs', 'test_reference_numerics_hard',
                                dtypes=[torch.bfloat16]),
                       SkipInfo('TestUnaryUfuncs', 'test_reference_numerics_extremal',
                                dtypes=[torch.bfloat16]),
                   ),
                   safe_casts_outputs=True),
    UnaryUfuncInfo('real',
                   ref=np.real,
                   dtypes=complex_types(),
                   supports_out=False,
                   supports_forward_ad=True,
                   skips=(
                       # Skip since real and imag don't have out variants.
                       SkipInfo('TestUnaryUfuncs', 'test_out_arg_all_dtypes'),
                   )),
    OpInfo('roll',
           ref=np.roll,
           dtypes=all_types_and_complex_and(torch.bool, torch.bfloat16, torch.half),
           supports_out=False,
           supports_forward_ad=True,
           sample_inputs_func=sample_inputs_roll),
    OpInfo('rot90',
           dtypes=all_types_and_complex_and(torch.bool, torch.bfloat16, torch.half),
           supports_out=False,
           supports_forward_ad=True,
           sample_inputs_func=sample_inputs_rot90),
    UnaryUfuncInfo('round',
                   ref=np.round,
                   aliases=('special.round',),
                   dtypes=floating_types_and(torch.bfloat16),
                   dtypesIfCUDA=floating_types_and(torch.half, torch.bfloat16),
                   supports_forward_ad=True,
                   assert_autodiffed=True,),
    UnaryUfuncInfo('sin',
                   ref=np.sin,
                   dtypes=all_types_and_complex_and(torch.bool, torch.bfloat16),
                   dtypesIfCUDA=all_types_and_complex_and(torch.bool, torch.half, torch.bfloat16),
                   assert_autodiffed=True,
                   handles_large_floats=False,
                   handles_complex_extremals=False,
                   safe_casts_outputs=True,
                   supports_forward_ad=True,
                   decorators=(precisionOverride({torch.bfloat16: 1e-2}),)),
    UnaryUfuncInfo('sinc',
                   ref=np_sinc_with_fp16_as_fp32,
                   aliases=('special.sinc',),
                   dtypes=all_types_and_complex_and(torch.bool, torch.bfloat16),
                   dtypesIfCUDA=all_types_and_complex_and(torch.bool, torch.half, torch.bfloat16),
                   handles_large_floats=False,
                   handles_complex_extremals=False,
                   safe_casts_outputs=True,
                   supports_forward_ad=True,
                   decorators=(precisionOverride({torch.bfloat16: 1e-2,
                                                  torch.float16: 1e-2}),),
                   skips=(
                       # Reference: https://github.com/pytorch/pytorch/issues/49133
                       SkipInfo('TestUnaryUfuncs', 'test_reference_numerics_normal',
                                dtypes=[torch.cfloat]),
                   )),
    UnaryUfuncInfo('sinh',
                   ref=np_unary_ufunc_integer_promotion_wrapper(np.sinh),
                   dtypes=all_types_and_complex_and(torch.bool),
                   dtypesIfCUDA=all_types_and_complex_and(torch.bool, torch.half, torch.bfloat16),
                   safe_casts_outputs=True,
                   assert_autodiffed=True,
                   supports_forward_ad=True,
                   decorators=(precisionOverride({torch.float16: 1e-2}),),
                   skips=(
                       SkipInfo('TestUnaryUfuncs', 'test_reference_numerics_extremal',
                                device_type='cpu', dtypes=[torch.cfloat, torch.cdouble],
                                active_if=(IS_MACOS or IS_WINDOWS)),
                       SkipInfo('TestUnaryUfuncs', 'test_reference_numerics_hard',
                                device_type='cpu', dtypes=[torch.cfloat, torch.cdouble],
                                active_if=(IS_MACOS or IS_WINDOWS)),
                       # Reference: https://github.com/pytorch/pytorch/issues/48641
                       SkipInfo('TestUnaryUfuncs', 'test_reference_numerics_hard',
                                device_type='cpu', dtypes=[torch.int8]),
                   )),
    UnaryUfuncInfo('sign',
                   ref=reference_sign,
                   dtypes=all_types_and(torch.bool, torch.bfloat16, torch.half),
                   dtypesIfCUDA=all_types_and(torch.bool, torch.bfloat16, torch.half),
                   supports_forward_ad=True,
                   skips=(
                       # Reference: https://github.com/pytorch/pytorch/issues/41245
                       SkipInfo('TestUnaryUfuncs', 'test_reference_numerics_extremal',
                                dtypes=[torch.bfloat16, torch.float16, torch.float32, torch.float64]),
                   )),
    UnaryUfuncInfo('sgn',
                   ref=reference_sgn,
                   dtypes=all_types_and_complex_and(torch.bool, torch.bfloat16, torch.half),
                   supports_forward_ad=True,
                   skips=(
                       # Reference: https://github.com/pytorch/pytorch/issues/41245
                       SkipInfo('TestUnaryUfuncs', 'test_reference_numerics_extremal',
                                dtypes=[torch.bfloat16, torch.float16, torch.float32, torch.float64]),
                       # Reference: https://github.com/pytorch/pytorch/issues/53958
                       # Test fails in comparison on Nan as the `equal_nan` is True for
                       # comparing the CPU tensors.
                       SkipInfo('TestUnaryUfuncs', 'test_reference_numerics_extremal',
                                device_type='cpu', dtypes=[torch.complex64, torch.complex128]),
                       # Reference: https://github.com/pytorch/pytorch/issues/48486
                       SkipInfo('TestUnaryUfuncs', 'test_reference_numerics_hard',
                                device_type='cpu', dtypes=[torch.complex64])
                   )),
    OpInfo('split',
           dtypes=all_types_and_complex_and(torch.bfloat16, torch.half, torch.bool),
           sample_inputs_func=partial(sample_inputs_split, list_args=False),
           supports_out=False,
           assert_autodiffed=True),
    OpInfo('split',
           variant_test_name='list_args',
           dtypes=all_types_and_complex_and(torch.bfloat16, torch.half, torch.bool),
           sample_inputs_func=partial(sample_inputs_split, list_args=True),
           supports_out=False),
    OpInfo('split_with_sizes',
           dtypes=all_types_and_complex_and(torch.bfloat16, torch.half, torch.bool),
           sample_inputs_func=sample_inputs_split_with_sizes,
           supports_out=False,
           assert_autodiffed=True),
    OpInfo('__radd__',
           op=torch.Tensor.__radd__,
           dtypes=all_types_and_complex_and(torch.bfloat16, torch.half, torch.bool),
           sample_inputs_func=sample_inputs_rbinops,
           supports_out=False,
           skips=(SkipInfo('TestJit', 'test_variant_consistency_jit',),),
           assert_autodiffed=True,
           supports_forward_ad=True,
           autodiff_nonfusible_nodes=['aten::add'],),
    OpInfo('__rdiv__',
           op=torch.Tensor.__rdiv__,
           dtypes=all_types_and_complex_and(torch.bfloat16, torch.half, torch.bool),
           sample_inputs_func=sample_inputs_rbinops,
           supports_out=False,
           skips=(SkipInfo('TestJit', 'test_variant_consistency_jit',),),
           supports_forward_ad=True,
           assert_autodiffed=True,
           autodiff_nonfusible_nodes=['aten::mul', 'aten::reciprocal'],),
    OpInfo('__rmul__',
           op=torch.Tensor.__rmul__,
           dtypes=all_types_and_complex_and(torch.bfloat16, torch.half, torch.bool),
           sample_inputs_func=sample_inputs_rbinops,
           supports_out=False,
           skips=(SkipInfo('TestJit', 'test_variant_consistency_jit',),),
           assert_autodiffed=True,
           supports_forward_ad=True,
           autodiff_nonfusible_nodes=['aten::mul'],),
    OpInfo('__rand__',
           op=torch.Tensor.__rand__,
           dtypes=integral_types_and(torch.bool),
           sample_inputs_func=sample_inputs_rbinops,
           supports_out=False,
           skips=(SkipInfo('TestCommon', 'test_variant_consistency_jit',),),
           supports_autograd=False,
           supports_forward_ad=True,),
    OpInfo('__ror__',
           op=torch.Tensor.__ror__,
           dtypes=integral_types_and(torch.bool),
           sample_inputs_func=sample_inputs_rbinops,
           supports_out=False,
           skips=(SkipInfo('TestCommon', 'test_variant_consistency_jit',),),
           supports_autograd=False,
           supports_forward_ad=True,),
    OpInfo('__rxor__',
           op=torch.Tensor.__rxor__,
           dtypes=integral_types_and(torch.bool),
           sample_inputs_func=sample_inputs_rbinops,
           supports_out=False,
           skips=(SkipInfo('TestCommon', 'test_variant_consistency_jit',),),
           supports_autograd=False,
           supports_forward_ad=True,),
    OpInfo('__rmatmul__',
           op=torch.Tensor.__rmatmul__,
           dtypes=floating_types(),
           dtypesIfCPU=all_types_and_complex(),
           dtypesIfCUDA=floating_types_and(torch.float16, *[torch.bfloat16] if CUDA11OrLater else [],
                                           torch.complex64, torch.complex128),
           backward_dtypesIfCUDA=floating_types_and(torch.float16,
                                                    *[torch.bfloat16] if (SM60OrLater and CUDA11OrLater) else [],
                                                    torch.complex64, torch.complex128),
           assert_autodiffed=True,
           sample_inputs_func=sample_inputs_matmul,
           supports_out=False,
           skips=(
               SkipInfo('TestJit', 'test_variant_consistency_jit',),
           )),
    OpInfo('__rmod__',
           op=torch.Tensor.__rmod__,
           dtypes=all_types_and(torch.bfloat16, torch.half),
           dtypesIfCPU=floating_types_and(torch.half,),
           dtypesIfCUDA=all_types_and(torch.bfloat16, torch.half, torch.bool),
           sample_inputs_func=sample_inputs_rbinops,
           supports_out=False,
           skips=(SkipInfo('TestJit', 'test_variant_consistency_jit',),),
           # Support autograd after torch.remainder(Tensor, Tensor) supports
           # autograd of the second argument.
           # https://github.com/pytorch/pytorch/pull/58476/files#r637167630
           supports_autograd=False,
           assert_autodiffed=True,
           autodiff_nonfusible_nodes=['aten::remainder'],),
    OpInfo('__rpow__',
           op=torch.Tensor.__rpow__,
           dtypes=all_types_and_complex_and(torch.bfloat16, torch.half, torch.bool),
           # Reference: https://github.com/pytorch/pytorch/issues/54774
           # "log2" "_vml_cpu" not implemented for Half
           backward_dtypesIfCPU=all_types_and_complex_and(torch.bfloat16, torch.bool),
           sample_inputs_func=sample_inputs_rbinops,
           supports_out=False,
           supports_forward_ad=True,
           skips=(
               SkipInfo('TestJit', 'test_variant_consistency_jit',),),
           assert_autodiffed=True,
           autodiff_nonfusible_nodes=['aten::pow'],),
    OpInfo('__rsub__',
           op=torch.Tensor.__rsub__,
           dtypes=all_types_and_complex_and(torch.bfloat16, torch.half),
           sample_inputs_func=sample_inputs_rbinops,
           supports_out=False,
           skips=(SkipInfo('TestJit', 'test_variant_consistency_jit',),),
           assert_autodiffed=True,
           autodiff_nonfusible_nodes=['aten::rsub'],),
    OpInfo('rsub',
           dtypes=all_types_and_complex_and(torch.bfloat16, torch.half),
           variant_test_name='rsub_tensor',
           supports_out=False,
           supports_inplace_autograd=False,
           skips=(
               # Reference: https://github.com/pytorch/pytorch/issues/53797
               # JIT doesn't understand complex literals
               SkipInfo('TestJit', 'test_variant_consistency_jit',
                        dtypes=[torch.cfloat, torch.cdouble]),
           ),
           sample_inputs_func=partial(sample_inputs_rsub, variant='tensor'),),
    OpInfo('rsub',
           dtypes=all_types_and_complex_and(torch.bfloat16, torch.half),
           variant_test_name='rsub_scalar',
           supports_out=False,
           supports_inplace_autograd=False,
           sample_inputs_func=partial(sample_inputs_rsub, variant='scalar'),
           skips=(
               # Reference: https://github.com/pytorch/pytorch/issues/53797
               # JIT doesn't understand complex literals
               SkipInfo('TestJit', 'test_variant_consistency_jit',
                        dtypes=all_types_and_complex_and(torch.bfloat16, torch.half)),),
           assert_autodiffed=True,),
    OpInfo('select',
           dtypes=all_types_and_complex_and(torch.bfloat16, torch.half, torch.bool),
           sample_inputs_func=sample_inputs_select,
           supports_forward_ad=True,
           supports_out=False),
    UnaryUfuncInfo('signbit',
                   ref=np.signbit,
                   dtypes=all_types_and(torch.bool, torch.bfloat16, torch.half),
                   supports_autograd=False,),
    OpInfo('solve',
           op=torch.solve,
           dtypes=floating_and_complex_types(),
           sample_inputs_func=sample_inputs_legacy_solve,
           check_batched_gradgrad=False,
           decorators=[skipCUDAIfNoMagma, skipCUDAIfRocm, skipCPUIfNoLapack]),
    OpInfo('std',
           dtypes=floating_and_complex_types_and(torch.half),
           dtypesIfCPU=floating_and_complex_types_and(torch.half, torch.bfloat16),
           dtypesIfCUDA=floating_and_complex_types_and(torch.half, torch.bfloat16),
           backward_dtypesIfCPU=floating_and_complex_types_and(torch.half, torch.bfloat16),
           sample_inputs_func=sample_inputs_std_var,
           # TODO: std does support out in some signatures
           supports_out=False,
           assert_autodiffed=True,
           ),
    UnaryUfuncInfo('tan',
                   ref=np.tan,
                   dtypes=all_types_and_complex_and(torch.bool, torch.bfloat16),
                   dtypesIfCUDA=all_types_and_complex_and(torch.bool, torch.half, torch.bfloat16),
                   assert_autodiffed=True,
                   safe_casts_outputs=True,
                   supports_forward_ad=True,
                   skips=(
                       SkipInfo('TestUnaryUfuncs', 'test_reference_numerics_extremal',
                                device_type='cpu', dtypes=[torch.bfloat16]),
                       SkipInfo('TestUnaryUfuncs', 'test_reference_numerics_hard',
                                device_type='cpu', dtypes=[torch.bfloat16]),
                       SkipInfo('TestUnaryUfuncs', 'test_reference_numerics_normal',
                                device_type='cpu', dtypes=[torch.bfloat16]),
                       SkipInfo('TestUnaryUfuncs', 'test_reference_numerics_extremal',
                                device_type='cpu', dtypes=[torch.cfloat, torch.cdouble],
                                active_if=(IS_MACOS or IS_WINDOWS)),
                       SkipInfo('TestUnaryUfuncs', 'test_reference_numerics_hard',
                                device_type='cpu', dtypes=[torch.cfloat, torch.cdouble],
                                active_if=(IS_MACOS or IS_WINDOWS)),
                       SkipInfo('TestUnaryUfuncs', 'test_reference_numerics_normal',
                                device_type='cpu', dtypes=[torch.cfloat, torch.cdouble],
                                active_if=(IS_MACOS or IS_WINDOWS)),
                       SkipInfo('TestUnaryUfuncs', 'test_reference_numerics_hard',
                                device_type='cuda', dtypes=[torch.float64],
                                active_if=TEST_WITH_ROCM),
                   )),
    UnaryUfuncInfo('tanh',
                   ref=np.tanh,
                   decorators=(precisionOverride({torch.bfloat16: 1e-2}),),
                   dtypes=all_types_and_complex_and(torch.bool, torch.bfloat16),
                   dtypesIfCUDA=all_types_and_complex_and(torch.bool, torch.half, torch.bfloat16),
                   # "tanh_backward_cpu" not implemented for 'BFloat16'
                   backward_dtypesIfCPU=all_types_and_complex_and(torch.bool),
                   assert_autodiffed=True,
                   safe_casts_outputs=True,
                   supports_forward_ad=True,
                   skips=(
                       SkipInfo('TestUnaryUfuncs', 'test_reference_numerics_extremal',
                                device_type='cpu', dtypes=[torch.cfloat, torch.cdouble],
                                active_if=(IS_MACOS or IS_WINDOWS)),
                       SkipInfo('TestUnaryUfuncs', 'test_reference_numerics_hard',
                                device_type='cpu', dtypes=[torch.cfloat, torch.cdouble],
                                active_if=(IS_MACOS or IS_WINDOWS)),
                       SkipInfo('TestUnaryUfuncs', 'test_reference_numerics_normal',
                                device_type='cpu', dtypes=[torch.cfloat, torch.cdouble],
                                active_if=(IS_MACOS or IS_WINDOWS)),
                   )),
    OpInfo('tensor_split',
           dtypes=all_types_and_complex_and(torch.bool),
           dtypesIfCPU=all_types_and_complex_and(torch.bool, torch.bfloat16, torch.float16),
           dtypesIfCUDA=all_types_and_complex_and(torch.bool, torch.bfloat16, torch.float16),
           supports_out=False,
           supports_forward_ad=True,
           sample_inputs_func=sample_inputs_tensor_split,),
    OpInfo('hsplit',
           dtypes=all_types_and_complex_and(torch.bool, torch.bfloat16, torch.float16),
           supports_out=False,
           supports_forward_ad=True,
           sample_inputs_func=sample_inputs_hsplit,),
    OpInfo('vsplit',
           dtypes=all_types_and_complex_and(torch.bool, torch.bfloat16, torch.float16),
           supports_out=False,
           supports_forward_ad=True,
           sample_inputs_func=sample_inputs_vsplit,),
    OpInfo('dsplit',
           dtypes=all_types_and_complex_and(torch.bool, torch.bfloat16, torch.float16),
           supports_out=False,
           supports_forward_ad=True,
           sample_inputs_func=sample_inputs_dsplit,),
    OpInfo('triangular_solve',
           op=torch.triangular_solve,
           dtypes=floating_and_complex_types(),
           supports_out=False,
           sample_inputs_func=sample_inputs_legacy_solve,
           check_batched_gradgrad=False,
           decorators=[skipCUDAIfNoMagma, skipCUDAIfRocm, skipCPUIfNoLapack]),
    UnaryUfuncInfo('trunc',
                   aliases=('fix', ),
                   ref=np.trunc,
                   dtypes=floating_types_and(torch.bfloat16),
                   dtypesIfCUDA=floating_types_and(torch.float16, torch.bfloat16),
                   supports_forward_ad=True,
                   assert_autodiffed=True),
    UnaryUfuncInfo('exp2',
                   aliases=('special.exp2', ),
                   ref=np_unary_ufunc_integer_promotion_wrapper(np.exp2),
                   dtypes=all_types_and(torch.bool, torch.half),
                   dtypesIfCPU=all_types_and(torch.bool, torch.half, torch.bfloat16),
                   dtypesIfCUDA=all_types_and(torch.bool, torch.half, torch.bfloat16),
                   supports_forward_ad=True,
                   safe_casts_outputs=True),
    UnaryUfuncInfo('expm1',
                   aliases=('special.expm1', ),
                   ref=np_unary_ufunc_integer_promotion_wrapper(np.expm1),
                   dtypes=all_types_and(torch.bool, torch.bfloat16),
                   dtypesIfCUDA=all_types_and(torch.bool, torch.half, torch.bfloat16),
                   supports_forward_ad=True,
                   safe_casts_outputs=True,
                   assert_autodiffed=True,
                   skips=(
                       # Reference: https://github.com/pytorch/pytorch/pull/48926#issuecomment-739734774
                       SkipInfo('TestUnaryUfuncs', 'test_reference_numerics_extremal',
                                device_type='cpu', dtypes=[torch.bfloat16]),
                       SkipInfo('TestUnaryUfuncs', 'test_reference_numerics_hard',
                                device_type='cpu', dtypes=[torch.bfloat16]),
                       SkipInfo('TestUnaryUfuncs', 'test_reference_numerics_normal',
                                device_type='cpu', dtypes=[torch.bfloat16]),
                   )),
    UnaryUfuncInfo('nan_to_num',
                   ref=np.nan_to_num,
                   dtypes=all_types_and(torch.half, torch.bool),
                   dtypesIfCUDA=all_types_and(torch.half, torch.bool, torch.bfloat16),
                   supports_forward_ad=True,
                   # Passing numpy_kwargs via sample_kwargs, as numpy does comparison
                   # with BFloat16 in float, since it currently doesn't support BFloat16.
                   # Ref: https://github.com/pytorch/pytorch/issues/57982#issuecomment-839150556
                   sample_kwargs=lambda device, dtype, input: ({},
                                                               {'posinf': torch.finfo(torch.bfloat16).max,
                                                                'neginf': torch.finfo(torch.bfloat16).min})
                   if dtype is torch.bfloat16 else ({}, {})),
    UnaryUfuncInfo('reciprocal',
                   ref=np_unary_ufunc_integer_promotion_wrapper(np.reciprocal),
                   dtypes=all_types_and_complex_and(torch.bool, torch.half, torch.bfloat16),
                   assert_autodiffed=True,
                   supports_forward_ad=True,
                   safe_casts_outputs=True,
                   skips=(
                       # Reference: https://github.com/pytorch/pytorch/issues/45690
                       SkipInfo('TestUnaryUfuncs', 'test_reference_numerics_extremal',
                                dtypes=[torch.cfloat, torch.cdouble]),
                       # Reference: https://github.com/pytorch/pytorch/pull/49102#issuecomment-744604601
                       SkipInfo('TestUnaryUfuncs', 'test_reference_numerics_extremal',
                                dtypes=[torch.bfloat16]),
                       SkipInfo('TestUnaryUfuncs', 'test_reference_numerics_hard',
                                dtypes=[torch.bfloat16]),
                       SkipInfo('TestUnaryUfuncs', 'test_reference_numerics_normal',
                                dtypes=[torch.bfloat16]),
                   )),
    UnaryUfuncInfo('rsqrt',
                   ref=lambda x: np.reciprocal(np.sqrt(x)),
                   domain=(0, float('inf')),
                   dtypes=all_types_and_complex_and(torch.bool, torch.bfloat16),
                   dtypesIfCUDA=all_types_and_complex_and(torch.bool, torch.half, torch.bfloat16),
                   decorators=(precisionOverride({torch.half: 5e-2}),),
                   safe_casts_outputs=True,
                   assert_autodiffed=True,
                   supports_forward_ad=True,
                   handles_complex_extremals=False),
    UnaryUfuncInfo('sqrt',
                   ref=np.sqrt,
                   supports_sparse=True,
                   domain=(0, float('inf')),
                   dtypes=all_types_and_complex_and(torch.bool, torch.bfloat16),
                   dtypesIfCUDA=all_types_and_complex_and(torch.bool, torch.half, torch.bfloat16),
                   assert_autodiffed=True,
                   supports_forward_ad=True,
                   decorators=(precisionOverride({torch.bfloat16: 7e-2}),),
                   skips=(
                       # Reference: https://github.com/pytorch/pytorch/issues/47358
                       SkipInfo('TestUnaryUfuncs', 'test_reference_numerics_hard',
                                device_type='cpu', dtypes=[torch.cfloat, torch.cdouble],
                                active_if=IS_MACOS),
                       # Reference: https://github.com/pytorch/pytorch/pull/47293#issuecomment-721774436
                       SkipInfo('TestUnaryUfuncs', 'test_reference_numerics_hard',
                                dtypes=[torch.bfloat16])),
                   safe_casts_outputs=True,
                   handles_complex_extremals=False),
    UnaryUfuncInfo('square',
                   ref=np.square,
                   dtypes=all_types_and_complex_and(torch.bool, torch.float16, torch.bfloat16),
                   decorators=(precisionOverride({torch.complex64: 3e-4, torch.bfloat16: 3e-1}),),
                   supports_forward_ad=True,
                   skips=(
                       # Reference: https://github.com/pytorch/pytorch/issues/52549
                       SkipInfo('TestUnaryUfuncs', 'test_reference_numerics_hard',
                                dtypes=[torch.cfloat, torch.cdouble]),
                       # >>> t = torch.tensor(complex(-0.01, float("inf")))
                       # >>> np.square(t.numpy())
                       # (-inf-infj)
                       # >>> t.square()
                       # tensor(-inf-infj)
                       # >>> t.cuda().square()
                       # tensor(inf+nanj, device='cuda:0')
                       SkipInfo('TestUnaryUfuncs', 'test_reference_numerics_extremal',
                                device_type='cuda', dtypes=[torch.cfloat, torch.cdouble]),
                       # Reference: https://github.com/pytorch/pytorch/pull/52551#issuecomment-782596181
                       SkipInfo('TestUnaryUfuncs', 'test_reference_numerics_hard',
                                dtypes=[torch.bfloat16]),
                   ),),
    OpInfo('lerp',
           dtypes=floating_and_complex_types(),
           dtypesIfCUDA=floating_and_complex_types_and(torch.half, torch.bfloat16),
           dtypesIfROCM=floating_and_complex_types_and(torch.half, torch.bfloat16),
           sample_inputs_func=sample_inputs_lerp,
           supports_forward_ad=True,
           assert_autodiffed=True),
    OpInfo('linalg.inv',
           aten_name='linalg_inv',
           op=torch.linalg.inv,
           dtypes=floating_and_complex_types(),
           sample_inputs_func=sample_inputs_linalg_invertible,
           check_batched_gradgrad=False,
           supports_forward_ad=True,
           gradcheck_nondet_tol=GRADCHECK_NONDET_TOL,
           decorators=[skipCUDAIfNoMagmaAndNoCusolver, skipCUDAIfRocm, skipCPUIfNoLapack],
           ),
    OpInfo('linalg.inv_ex',
           aten_name='linalg_inv_ex',
           dtypes=floating_and_complex_types(),
           sample_inputs_func=sample_inputs_linalg_invertible,
           check_batched_gradgrad=False,
           supports_forward_ad=True,
           gradcheck_nondet_tol=GRADCHECK_NONDET_TOL,
           decorators=[skipCUDAIfNoMagmaAndNoCusolver, skipCUDAIfRocm, skipCPUIfNoLapack],
           ),
    UnaryUfuncInfo('angle',
                   ref=np.angle,
                   dtypes=all_types_and_complex_and(torch.bool, torch.bfloat16, torch.float16),
                   dtypesIfCUDA=all_types_and_complex_and(torch.bool),
                   decorators=(precisionOverride({torch.float16: 1e-2,
                                                  torch.bfloat16: 1e-2}),),
                   safe_casts_outputs=True,
                   supports_forward_ad=True,
                   supports_complex_to_float=True),
    OpInfo('linalg.solve',
           aten_name='linalg_solve',
           op=torch.linalg.solve,
           dtypes=floating_and_complex_types(),
           sample_inputs_func=sample_inputs_linalg_solve,
           check_batched_gradgrad=False,
           supports_forward_ad=True,
           decorators=[skipCUDAIfNoMagma, skipCUDAIfRocm, skipCPUIfNoLapack]),
    OpInfo('linalg.matrix_rank',
           aten_name='linalg_matrix_rank',
           dtypes=floating_and_complex_types(),
           supports_autograd=False,
           sample_inputs_func=sample_inputs_linalg_invertible,
           decorators=[skipCUDAIfNoMagma, skipCUDAIfRocm, skipCPUIfNoLapack]),
    OpInfo('linalg.matrix_rank',
           aten_name='linalg_matrix_rank',
           variant_test_name='hermitian',
           dtypes=floating_and_complex_types(),
           supports_autograd=False,
           sample_inputs_func=sample_inputs_linalg_pinv_hermitian,
           decorators=[skipCUDAIfNoMagma, skipCUDAIfRocm, skipCPUIfNoLapack]),
    OpInfo('linalg.pinv',
           aten_name='linalg_pinv',
           op=torch.linalg.pinv,
           dtypes=floating_and_complex_types(),
           check_batched_grad=False,
           check_batched_gradgrad=False,
           sample_inputs_func=sample_inputs_linalg_invertible,
           decorators=[skipCUDAIfNoMagmaAndNoCusolver, skipCUDAIfRocm, skipCPUIfNoLapack]),
    OpInfo('linalg.pinv',
           aten_name='linalg_pinv',
           variant_test_name='hermitian',
           dtypes=floating_and_complex_types(),
           check_batched_grad=False,
           check_batched_gradgrad=False,
           sample_inputs_func=sample_inputs_linalg_pinv_hermitian,
           gradcheck_wrapper=gradcheck_wrapper_hermitian_input,
           decorators=[skipCUDAIfNoMagma, skipCUDAIfRocm, skipCPUIfNoLapack]),
    OpInfo('eig',
           op=torch.eig,
           dtypes=floating_and_complex_types(),
           sample_inputs_func=sample_inputs_eig,
           decorators=[
               skipCUDAIfNoMagma,
               skipCPUIfNoLapack,
               skipCUDAIfRocm
           ],),
    OpInfo('einsum',
           # we need this lambda because SampleInput expects tensor input as the first argument
           # TODO(@heitorschueroff) update SampleInput to handle such cases
           op=lambda tensors, equation: torch.einsum(equation, tensors),
           dtypes=all_types_and_complex_and(torch.half, torch.bfloat16),
           dtypesIfCUDA=floating_and_complex_types_and(torch.half, *[torch.bfloat16] if CUDA11OrLater else []),
           backward_dtypesIfCUDA=floating_and_complex_types_and(torch.half,
                                                                *[torch.bfloat16] if (SM60OrLater and CUDA11OrLater) else []),
           supports_out=False,
           sample_inputs_func=sample_inputs_einsum,
           skips=(
               # test does not work with passing lambda for op
               # there's a test `test_einsum` in `test_jit.py` to handle this case
               SkipInfo('TestJit', 'test_variant_consistency_jit'),
           )),
    OpInfo('svd',
           op=torch.svd,
           dtypes=floating_and_complex_types(),
           sample_inputs_func=sample_inputs_svd,
           decorators=[
               skipCUDAIfNoMagmaAndNoCusolver,
               skipCUDAIfRocm,
               skipCPUIfNoLapack,
           ]),
    OpInfo('linalg.svd',
           op=torch.linalg.svd,
           aten_name='linalg_svd',
           dtypes=floating_and_complex_types(),
           sample_inputs_func=sample_inputs_linalg_svd,
           decorators=[
               skipCUDAIfNoMagmaAndNoCusolver,
               skipCUDAIfRocm,
               skipCPUIfNoLapack,
           ]),
    OpInfo('linalg.svdvals',
           op=torch.linalg.svdvals,
           aten_name='linalg_svdvals',
           dtypes=floating_and_complex_types(),
           sample_inputs_func=sample_inputs_linalg_svdvals,
           check_batched_gradgrad=False,
           decorators=[
               skipCUDAIfNoMagmaAndNoCusolver,
               skipCPUIfNoLapack]),
    OpInfo('polar',
           dtypes=floating_types(),
           sample_inputs_func=sample_inputs_polar),
    # TODO(@kshitij12345): Refactor similar to `mvlgamma` entries.
    # To test reference numerics against multiple values of argument `n`,
    # we make multiple OpInfo entries with each entry corresponding to different value of n (currently 0 to 4).
    # We run the op tests from test_ops.py only for `n=0` to avoid redundancy in testing.
    UnaryUfuncInfo('polygamma',
                   op=lambda x, n, **kwargs: torch.polygamma(n, x, **kwargs),
                   variant_test_name='polygamma_n_0',
                   ref=reference_polygamma if TEST_SCIPY else _NOTHING,
                   dtypes=all_types_and(torch.bool),
                   dtypesIfCPU=all_types_and(torch.bool, torch.bfloat16),
                   dtypesIfCUDA=all_types_and(torch.bool, torch.half),
                   safe_casts_outputs=True,
                   supports_forward_ad=True,
                   sample_inputs_func=sample_inputs_polygamma,
                   skips=(
                       # Probably related to the way the function is
                       # scripted for JIT tests (or maybe not).
                       # RuntimeError:
                       # Arguments for call are not valid.
                       # The following variants are available:
                       #   aten::polygamma(int n, Tensor self) -> (Tensor):
                       #   Expected a value of type 'Tensor' for argument 'self' but instead found type 'int'.
                       #   aten::polygamma.out(int n, Tensor self, *, Tensor(a!) out) -> (Tensor(a!)):
                       #   Expected a value of type 'Tensor' for argument 'self' but instead found type 'int'.
                       # The original call is:
                       #   File "<string>", line 3
                       # def the_method(i0):
                       #     return torch.polygamma(i0, 1)
                       #            ~~~~~~~~~~~~~~~ <--- HERE
                       SkipInfo('TestJit', 'test_variant_consistency_jit'),),
                   sample_kwargs=lambda device, dtype, input: ({'n': 0}, {'n': 0})),
    # A separate OpInfo entry for special.polygamma is needed to reorder the arguments
    # for the alias. See the discussion here: https://github.com/pytorch/pytorch/pull/59691#discussion_r650261939
    UnaryUfuncInfo('special.polygamma',
                   op=lambda x, n, **kwargs: torch.special.polygamma(n, x, **kwargs),
                   variant_test_name='special_polygamma_n_0',
                   ref=reference_polygamma if TEST_SCIPY else _NOTHING,
                   dtypes=all_types_and(torch.bool, torch.bfloat16),
                   dtypesIfCUDA=all_types_and(torch.bool, torch.half),
                   safe_casts_outputs=True,
                   supports_forward_ad=True,
                   sample_inputs_func=sample_inputs_polygamma,
                   skips=(
                       # Probably related to the way the function is
                       # scripted for JIT tests (or maybe not).
                       # RuntimeError:
                       # Arguments for call are not valid.
                       # The following variants are available:
                       #   aten::polygamma(int n, Tensor self) -> (Tensor):
                       #   Expected a value of type 'Tensor' for argument 'self' but instead found type 'int'.
                       #   aten::polygamma.out(int n, Tensor self, *, Tensor(a!) out) -> (Tensor(a!)):
                       #   Expected a value of type 'Tensor' for argument 'self' but instead found type 'int'.
                       # The original call is:
                       #   File "<string>", line 3
                       # def the_method(i0):
                       #     return torch.polygamma(i0, 1)
                       #            ~~~~~~~~~~~~~~~ <--- HERE
                       SkipInfo('TestJit', 'test_variant_consistency_jit'),),
                   sample_kwargs=lambda device, dtype, input: ({'n': 0}, {'n': 0})),
    UnaryUfuncInfo('polygamma',
                   op=lambda x, n, **kwargs: torch.polygamma(n, x, **kwargs),
                   variant_test_name='polygamma_n_1',
                   ref=reference_polygamma if TEST_SCIPY else _NOTHING,
                   dtypes=all_types_and(torch.bool),
                   dtypesIfCPU=all_types_and(torch.bool, torch.bfloat16),
                   dtypesIfCUDA=all_types_and(torch.bool, torch.half),
                   safe_casts_outputs=True,
                   supports_forward_ad=True,
                   sample_inputs_func=sample_inputs_polygamma,
                   skips=(
                       # Redundant tests
                       SkipInfo('TestGradients'),
                       SkipInfo('TestJit'),
                       SkipInfo('TestCommon'),
                       # Mismatch: https://github.com/pytorch/pytorch/issues/55357
                       SkipInfo('TestUnaryUfuncs', 'test_reference_numerics_extremal'),
                       SkipInfo('TestUnaryUfuncs', 'test_reference_numerics_hard'),
                       SkipInfo('TestUnaryUfuncs', 'test_reference_numerics_normal'),
                   ),
                   sample_kwargs=lambda device, dtype, input: ({'n': 1}, {'n': 1})),
    UnaryUfuncInfo('polygamma',
                   op=lambda x, n, **kwargs: torch.polygamma(n, x, **kwargs),
                   variant_test_name='polygamma_n_2',
                   ref=reference_polygamma if TEST_SCIPY else _NOTHING,
                   dtypes=all_types_and(torch.bool),
                   dtypesIfCPU=all_types_and(torch.bool, torch.bfloat16),
                   dtypesIfCUDA=all_types_and(torch.bool, torch.half),
                   safe_casts_outputs=True,
                   supports_forward_ad=True,
                   sample_inputs_func=sample_inputs_polygamma,
                   skips=(
                       # Redundant tests
                       SkipInfo('TestGradients'),
                       SkipInfo('TestJit'),
                       SkipInfo('TestCommon'),
                       # Mismatch: https://github.com/pytorch/pytorch/issues/55357
                       SkipInfo('TestUnaryUfuncs', 'test_reference_numerics_extremal'),
                       SkipInfo('TestUnaryUfuncs', 'test_reference_numerics_hard',
                                active_if=TEST_WITH_ROCM),
                       SkipInfo('TestUnaryUfuncs', 'test_reference_numerics_normal',
                                active_if=TEST_WITH_ROCM),),
                   sample_kwargs=lambda device, dtype, input: ({'n': 2}, {'n': 2})),
    UnaryUfuncInfo('polygamma',
                   op=lambda x, n, **kwargs: torch.polygamma(n, x, **kwargs),
                   variant_test_name='polygamma_n_3',
                   ref=reference_polygamma if TEST_SCIPY else _NOTHING,
                   dtypes=all_types_and(torch.bool),
                   dtypesIfCPU=all_types_and(torch.bool, torch.bfloat16),
                   dtypesIfCUDA=all_types_and(torch.bool, torch.half),
                   safe_casts_outputs=True,
                   supports_forward_ad=True,
                   sample_inputs_func=sample_inputs_polygamma,
                   skips=(
                       # Redundant tests
                       SkipInfo('TestGradients'),
                       SkipInfo('TestJit'),
                       SkipInfo('TestCommon'),
                       # Mismatch: https://github.com/pytorch/pytorch/issues/55357
                       SkipInfo('TestUnaryUfuncs', 'test_reference_numerics_extremal'),
                       SkipInfo('TestUnaryUfuncs', 'test_reference_numerics_hard',
                                active_if=TEST_WITH_ROCM),
                       SkipInfo('TestUnaryUfuncs', 'test_reference_numerics_normal',
                                active_if=TEST_WITH_ROCM),),
                   sample_kwargs=lambda device, dtype, input: ({'n': 3}, {'n': 3})),
    UnaryUfuncInfo('polygamma',
                   op=lambda x, n, **kwargs: torch.polygamma(n, x, **kwargs),
                   variant_test_name='polygamma_n_4',
                   ref=reference_polygamma if TEST_SCIPY else _NOTHING,
                   decorators=(precisionOverride({torch.float16: 5e-4, torch.float32: 5e-4}),),
                   dtypes=all_types_and(torch.bool),
                   dtypesIfCPU=all_types_and(torch.bool, torch.bfloat16),
                   dtypesIfCUDA=all_types_and(torch.bool, torch.half),
                   safe_casts_outputs=True,
                   supports_forward_ad=True,
                   sample_inputs_func=sample_inputs_polygamma,
                   skips=(
                       # Redundant tests
                       SkipInfo('TestGradients'),
                       SkipInfo('TestJit'),
                       SkipInfo('TestCommon'),
                       # Mismatch: https://github.com/pytorch/pytorch/issues/55357
                       SkipInfo('TestUnaryUfuncs', 'test_reference_numerics_extremal'),
                       SkipInfo('TestUnaryUfuncs', 'test_reference_numerics_hard',
                                active_if=TEST_WITH_ROCM),
                       SkipInfo('TestUnaryUfuncs', 'test_reference_numerics_normal',
                                active_if=TEST_WITH_ROCM),),
                   sample_kwargs=lambda device, dtype, input: ({'n': 4}, {'n': 4})),
    OpInfo('ravel',
           dtypes=all_types_and_complex_and(torch.bool, torch.float16, torch.bfloat16),
           supports_out=False,
           supports_forward_ad=True,
           sample_inputs_func=sample_inputs_ravel,
           ),
    OpInfo('reshape',
           dtypes=all_types_and_complex_and(torch.bool, torch.float16, torch.bfloat16),
           sample_inputs_func=sample_inputs_view_reshape,
           supports_out=False,
           supports_forward_ad=True,
           ),
    OpInfo('reshape_as',
           op=lambda x, other: x.reshape_as(other),
           dtypes=all_types_and_complex_and(torch.bool, torch.float16, torch.bfloat16),
           sample_inputs_func=sample_inputs_view_as_reshape_as,
           skips=(
               # Because reshape_as does not have a function variant.
               SkipInfo('TestJit', 'test_variant_consistency_jit'),),
           supports_out=False,
           supports_forward_ad=True,
           ),
    OpInfo('view',
           op=lambda x, shape: x.view(shape),
           dtypes=all_types_and_complex_and(torch.bool, torch.float16, torch.bfloat16),
           supports_out=False,
           supports_forward_ad=True,
           skips=(
               # Because view does not have a function variant.
               SkipInfo('TestJit', 'test_variant_consistency_jit'),),
           sample_inputs_func=sample_inputs_view_reshape,
           ),
    OpInfo('view_as',
           op=lambda x, other: x.view_as(other),
           dtypes=all_types_and_complex_and(torch.bool, torch.float16, torch.bfloat16),
           supports_out=False,
           supports_forward_ad=True,
           skips=(
               # Because view_as does not have a function variant.
               SkipInfo('TestJit', 'test_variant_consistency_jit'),),
           sample_inputs_func=sample_inputs_view_as_reshape_as,
           ),
    OpInfo('pinverse',
           op=torch.pinverse,
           dtypes=floating_and_complex_types(),
           check_batched_grad=False,
           check_batched_gradgrad=False,
           gradcheck_nondet_tol=GRADCHECK_NONDET_TOL,
           supports_out=False,
           sample_inputs_func=sample_inputs_linalg_invertible,
           decorators=[skipCUDAIfNoMagmaAndNoCusolver, skipCUDAIfRocm, skipCPUIfNoLapack]),
    OpInfo('gather',
           dtypes=all_types_and_complex_and(torch.bool, torch.float16, torch.bfloat16),
           dtypesIfCUDA=all_types_and_complex_and(torch.bool, torch.float16, torch.bfloat16),
           sample_inputs_func=sample_inputs_gather,
           gradcheck_nondet_tol=GRADCHECK_NONDET_TOL,
           supports_forward_ad=True,
           ),
    OpInfo('index_fill',
           dtypes=all_types_and_complex_and(torch.bool, torch.float16, torch.bfloat16),
           supports_inplace_autograd=False,
           supports_out=False,
           supports_forward_ad=True,
           sample_inputs_func=sample_inputs_index_fill),
    OpInfo('index_copy',
           dtypes=all_types_and_complex_and(torch.bool, torch.float16, torch.bfloat16),
           supports_inplace_autograd=False,
           supports_out=False,
           supports_forward_ad=True,
           sample_inputs_func=sample_inputs_index_copy,
           gradcheck_nondet_tol=GRADCHECK_NONDET_TOL),
    OpInfo('index_select',
           dtypes=all_types_and_complex_and(torch.bool, torch.float16, torch.bfloat16),
           sample_inputs_func=sample_inputs_index_select,
           supports_forward_ad=True,
           gradcheck_nondet_tol=GRADCHECK_NONDET_TOL),
    OpInfo('index_add',
           dtypes=all_types_and_complex_and(torch.bool, torch.float16, torch.bfloat16),
           supports_out=False,
           supports_forward_ad=True,
           sample_inputs_func=sample_inputs_index_add,
           gradcheck_nondet_tol=GRADCHECK_NONDET_TOL),
    OpInfo('__getitem__',
           dtypes=all_types_and_complex_and(torch.bool, torch.float16, torch.bfloat16),
           supports_out=False,
           supports_inplace_autograd=False,
           op=torch.Tensor.__getitem__,
           sample_inputs_func=sample_inputs_getitem,
           skips=(SkipInfo('TestJit', 'test_variant_consistency_jit'),)),
    OpInfo('index_put',
           dtypes=all_types_and_complex_and(torch.bool, torch.float16, torch.bfloat16),
           supports_out=False,
           supports_inplace_autograd=True,
           supports_forward_ad=True,
           test_neg_view=False,
           sample_inputs_func=sample_inputs_index_put,
           skips=(
               SkipInfo('TestJit', 'test_variant_consistency_jit'),
           )),
    OpInfo('sort',
           dtypes=all_types_and(torch.bool, torch.float16, torch.bfloat16),
           dtypesIfCUDA=all_types_and(torch.float16, torch.bfloat16),
           dtypesIfROCM=all_types_and(torch.float16),
           sample_inputs_func=sample_inputs_sort,
           skips=(
               # sort does not correctly warn when resizing out= inputs
               SkipInfo('TestCommon', 'test_out'),
           )),
    OpInfo('put',
           dtypes=all_types_and_complex_and(torch.bool, torch.float16, torch.bfloat16),
           supports_out=False,
           check_batched_gradgrad=False,  # vmap complains of the sizes
           sample_inputs_func=sample_inputs_put),
    OpInfo('take',
           dtypes=all_types_and_complex_and(torch.bool, torch.float16, torch.bfloat16),
           check_batched_grad=False,  # vmap complains of the sizes
           supports_forward_ad=True,
           sample_inputs_func=sample_inputs_take),
    OpInfo('scatter',
           dtypes=all_types_and_complex_and(torch.bool, torch.half, torch.bfloat16),
           sample_inputs_func=sample_inputs_scatter,),
    OpInfo('scatter_add',
           dtypes=all_types_and_complex_and(torch.bool, torch.half, torch.bfloat16),
           sample_inputs_func=sample_inputs_scatter_add,
           supports_out=False),
    OpInfo('stack',
           dtypes=all_types_and_complex_and(torch.bool, torch.float16, torch.bfloat16),
           sample_inputs_func=sample_inputs_stack,
           assert_autodiffed=True,
           skips=(
               # stack does not correctly warn when resizing out= inputs
               SkipInfo('TestCommon', 'test_out'),),),
    OpInfo('hstack',
           dtypes=all_types_and_complex_and(torch.bool, torch.float16, torch.bfloat16),
           sample_inputs_func=sample_inputs_hstack_dstack_vstack,
           supports_forward_ad=True,
           skips=(
               # hstack does not correctly warn when resizing out= inputs
               SkipInfo('TestCommon', 'test_out'),),),
    OpInfo('hypot',
           dtypes=floating_types(),
           dtypesIfCPU=floating_types_and(torch.bfloat16),
           dtypesIfCUDA=floating_types_and(torch.half, torch.bfloat16),
           supports_forward_ad=True,
           sample_inputs_func=sample_inputs_hypot,
           ),
    OpInfo('histogram',
           dtypes=_dispatch_dtypes(),  # histogram is only implemented on CPU
           dtypesIfCPU=floating_types(),
           sample_inputs_func=sample_inputs_histogram,
           supports_autograd=False,
           skips=(
               # JIT tests don't work with Tensor keyword arguments
               # https://github.com/pytorch/pytorch/issues/58507
               SkipInfo('TestJit', 'test_variant_consistency_jit'),),),
    OpInfo('vstack',
           aliases=('row_stack',),
           dtypes=all_types_and_complex_and(torch.bool, torch.float16, torch.bfloat16),
           sample_inputs_func=sample_inputs_hstack_dstack_vstack,
           supports_forward_ad=True,
           skips=(
               # vstack does not correctly warn when resizing out= inputs
               SkipInfo('TestCommon', 'test_out'),
               # RuntimeError: _fn() Expected a value of type
               #   'Tensor (inferred)' for argument 't0' but instead found type 'tuple'.
               SkipInfo('TestJit', 'test_jit_alias_remapping'))),
    OpInfo('dstack',
           dtypes=all_types_and_complex_and(torch.bool, torch.float16, torch.bfloat16),
           sample_inputs_func=sample_inputs_hstack_dstack_vstack,
           supports_forward_ad=True,
           skips=(
               # dstack does not correctly warn when resizing out= inputs
               SkipInfo('TestCommon', 'test_out'),)),
    OpInfo('unfold',
           op=lambda x, *args: x.unfold(*args),
           dtypes=all_types_and_complex_and(torch.bool, torch.float16, torch.bfloat16),
           supports_out=False,
           supports_forward_ad=True,
           check_batched_gradgrad=False,
           skips=(
               # torch.unfold does not exist so we get a RuntimeError.
               SkipInfo('TestJit', 'test_variant_consistency_jit',
                        dtypes=all_types_and_complex_and(torch.bool, torch.float16, torch.bfloat16)),
               # Skip operator schema test because this is a functional and not an operator
               SkipInfo('TestOperatorSignatures', 'test_get_torch_func_signature_exhaustive'),
           ),
           sample_inputs_func=sample_inputs_unfold),
    OpInfo('msort',
           dtypes=all_types_and(torch.bool, torch.float16, torch.bfloat16),
           dtypesIfCUDA=all_types_and(torch.float16, torch.bfloat16),
           dtypesIfROCM=all_types_and(torch.float16),
           check_batched_gradgrad=False,
           skips=(
               #  msort does not correctly warn when resizing out= inputs.
               SkipInfo('TestCommon', 'test_out',
                        dtypes=all_types_and_complex_and(torch.bool, torch.float16, torch.bfloat16)),
           ),
           sample_inputs_func=sample_inputs_msort),
    OpInfo('movedim',
           aliases=('moveaxis',),
           dtypes=all_types_and_complex_and(torch.bool, torch.float16, torch.bfloat16),
           supports_out=False,
           supports_forward_ad=True,
           sample_inputs_func=sample_movedim_moveaxis),
    OpInfo('renorm',
           dtypes=floating_and_complex_types_and(torch.float16, torch.bfloat16),
           sample_inputs_func=sample_inputs_renorm),
    ShapeFuncInfo('repeat',
                  op=lambda x, dims: x.repeat(dims),
                  ref=np.tile,
                  dtypes=all_types_and_complex_and(torch.bool, torch.float16, torch.bfloat16),
                  supports_out=False,
                  supports_forward_ad=True,
                  skips=(
                      # torch.repeat does not exist so we get a RuntimeError.
                      SkipInfo('TestJit', 'test_variant_consistency_jit',
                               dtypes=all_types_and_complex_and(torch.bool, torch.float16, torch.bfloat16)),
                  ),
                  sample_inputs_func=sample_repeat_tile),
    OpInfo('squeeze',
           dtypes=all_types_and_complex_and(torch.bool, torch.float16, torch.bfloat16),
           supports_out=False,
           assert_autodiffed=True,
           supports_forward_ad=True,
           sample_inputs_func=sample_inputs_squeeze),
    OpInfo('fill_',
           op=lambda x, scalar: torch.fill_(x.clone(), scalar),
           method_variant=None,
           inplace_variant=torch.Tensor.fill_,
           dtypes=all_types_and_complex_and(torch.bool, torch.float16, torch.bfloat16),
           supports_out=False,
           skips=(
               # JIT has issue when op is passed as lambda
               SkipInfo('TestJit', 'test_variant_consistency_jit'),
           ),
           sample_inputs_func=sample_inputs_fill_),
    OpInfo('resize_',
           op=lambda x, shape: x.clone().resize_(shape),
           method_variant=None,
           inplace_variant=None,
           dtypes=all_types_and_complex_and(torch.bool, torch.float16, torch.bfloat16),
           supports_out=False,
           supports_autograd=False,
           skips=(
               # JIT has issue when op is passed as lambda
               SkipInfo('TestJit', 'test_variant_consistency_jit'),
           ),
           sample_inputs_func=sample_inputs_resize_ops),
    OpInfo('resize_as_',
           op=lambda x, other: torch.resize_as_(x.clone(), other),
           method_variant=None,
           inplace_variant=torch.Tensor.resize_as_,
           dtypes=all_types_and_complex_and(torch.bool, torch.float16, torch.bfloat16),
           supports_out=False,
           supports_autograd=False,
           skips=(
               # JIT has issue when op is passed as lambda
               SkipInfo('TestJit', 'test_variant_consistency_jit'),
           ),
           sample_inputs_func=sample_inputs_resize_ops),
    OpInfo('take_along_dim',
           dtypes=all_types_and_complex_and(torch.bool, torch.float16, torch.bfloat16),
           dtypesIfCUDA=all_types_and_complex_and(torch.bool, torch.float16, torch.bfloat16),
           supports_inplace_autograd=False,
           supports_forward_ad=True,
           sample_inputs_func=sample_inputs_take_along_dim,
           gradcheck_nondet_tol=GRADCHECK_NONDET_TOL),
    ShapeFuncInfo('tile',
                  ref=np.tile,
                  dtypes=all_types_and_complex_and(torch.bool, torch.float16, torch.bfloat16),
                  supports_out=False,
                  supports_forward_ad=True,
                  sample_inputs_func=sample_repeat_tile),
    OpInfo('trapz',  # TODO: in the future, 'trapz' should be made a proper alias of 'trapezoid'
           dtypes=all_types_and_complex_and(torch.float16, torch.bfloat16),
           supports_out=False,
           supports_forward_ad=True,
           sample_inputs_func=sample_trapezoid),
    OpInfo('trapezoid',
           dtypes=all_types_and_complex_and(torch.float16, torch.bfloat16),
           supports_out=False,
           supports_forward_ad=True,
           sample_inputs_func=sample_trapezoid),
    OpInfo('cumulative_trapezoid',
           dtypes=all_types_and_complex_and(),
           dtypesIfCUDA=all_types_and_complex_and(torch.bfloat16, torch.float16),
           supports_forward_ad=True,
           supports_out=False,
           sample_inputs_func=sample_cumulative_trapezoid),
    OpInfo('unsqueeze',
           dtypes=all_types_and_complex_and(torch.bool, torch.float16, torch.bfloat16),
           supports_out=False,
           supports_forward_ad=True,
           assert_autodiffed=True,
           sample_inputs_func=sample_unsqueeze),
    OpInfo('var',
           dtypes=floating_and_complex_types_and(torch.half),
           dtypesIfCPU=floating_and_complex_types_and(torch.half, torch.bfloat16),
           dtypesIfCUDA=floating_and_complex_types_and(torch.half, torch.bfloat16),
           backward_dtypesIfCPU=floating_and_complex_types_and(torch.half, torch.bfloat16),
           backward_dtypesIfCUDA=floating_and_complex_types_and(torch.half, torch.bfloat16),
           sample_inputs_func=sample_inputs_std_var,
           # TODO: revisit, some var signatures do support out (see std, too)
           supports_out=False,
           assert_autodiffed=True,
           ),
    OpInfo('xlogy',
           aliases=('special.xlogy',),
           dtypes=all_types_and(torch.bool, torch.half, torch.bfloat16),
           supports_forward_ad=True,
           safe_casts_outputs=True,
           sample_inputs_func=sample_inputs_xlogy),
    OpInfo('zero_',
           op=lambda x: torch.zero_(x.clone()),
           method_variant=None,
           inplace_variant=torch.Tensor.zero_,
           dtypes=all_types_and_complex_and(torch.bool, torch.float16, torch.bfloat16),
           supports_out=False,
           supports_forward_ad=True,
           skips=(
               # JIT has issue when op is passed as lambda
               SkipInfo('TestJit', 'test_variant_consistency_jit'),
           ),
           sample_inputs_func=sample_inputs_zero_),
    OpInfo('special.xlog1py',
           aten_name='special_xlog1py',
           dtypes=all_types_and(torch.bool, torch.half, torch.bfloat16),
           backward_dtypesIfCPU=all_types_and(torch.bool, torch.bfloat16),
           safe_casts_outputs=True,
           supports_forward_ad=True,
           sample_inputs_func=sample_inputs_xlog1py),
    OpInfo('special.zeta',
           aten_name='special_zeta',
           dtypes=all_types_and(torch.bool),
           supports_autograd=False,
           safe_casts_outputs=True,
           sample_inputs_func=sample_inputs_binary_pwise),
    # OpInfo entry to verify the gradient formula of `other`/`q`
    OpInfo('special.zeta',
           op=lambda q, x, **kwargs: torch.special.zeta(x, q, **kwargs),
           aten_name='special_zeta',
           variant_test_name='grad',
           dtypes=all_types_and(torch.bool),
           supports_autograd=True,
           safe_casts_outputs=True,
           skips=(
               # Lambda doesn't work in JIT test
               SkipInfo("TestJit", "test_variant_consistency_jit"),
           ),
           sample_inputs_func=sample_inputs_zeta),
    OpInfo('logsumexp',
           aliases=('special.logsumexp',),
           dtypes=floating_types_and(torch.bfloat16),
           dtypesIfCUDA=floating_types_and(torch.bfloat16, torch.half),
           assert_autodiffed=True,
           sample_inputs_func=sample_inputs_logsumexp),
    OpInfo('trace',
           dtypes=all_types_and_complex(),
           dtypesIfCUDA=all_types_and_complex_and(torch.bool, torch.half, torch.bfloat16),
           supports_inplace_autograd=False,
           supports_out=False,
           supports_forward_ad=True,
           sample_inputs_func=sample_inputs_trace),
    OpInfo('transpose',
           aliases=('swapdims', 'swapaxes'),
           dtypes=all_types_and_complex_and(torch.bool, torch.bfloat16, torch.half),
           dtypesIfCUDA=all_types_and_complex_and(torch.bool, torch.bfloat16, torch.half),
           supports_out=False,
           supports_forward_ad=True,
           sample_inputs_func=sample_inputs_transpose_swapdims),
    OpInfo('tril',
           dtypes=all_types_and_complex_and(torch.bool, torch.half),
           supports_forward_ad=True,
           sample_inputs_func=sample_inputs_tril_triu),
    OpInfo('triu',
           dtypes=all_types_and_complex_and(torch.bool, torch.half),
           supports_forward_ad=True,
           sample_inputs_func=sample_inputs_tril_triu),
    OpInfo('kron',
           dtypes=all_types_and_complex_and(torch.bool, torch.half, torch.bfloat16),
           dtypesIfCUDA=all_types_and_complex_and(torch.bool, torch.half, torch.bfloat16),
           supports_inplace_autograd=False,
           supports_forward_ad=True,
           sample_inputs_func=sample_inputs_kron),
    OpInfo('inner',
           dtypes=floating_and_complex_types_and(torch.half),
           dtypesIfCPU=all_types_and_complex_and(torch.half, torch.bfloat16),
           dtypesIfCUDA=floating_and_complex_types_and(torch.float16, *[torch.bfloat16] if CUDA11OrLater else []),
           dtypesIfROCM=floating_and_complex_types_and(torch.half, torch.bfloat16),
           supports_forward_ad=True,
           sample_inputs_func=sample_inputs_inner,
           ),
    OpInfo('tensordot',
           dtypes=floating_and_complex_types_and(torch.half),
           dtypesIfCPU=all_types_and_complex_and(torch.half, torch.bfloat16),
           dtypesIfCUDA=floating_and_complex_types_and(torch.float16, *[torch.bfloat16] if CUDA11OrLater else []),
           dtypesIfROCM=floating_and_complex_types_and(torch.half, torch.bfloat16),
           safe_casts_outputs=True,
           supports_forward_ad=True,
           sample_inputs_func=sample_inputs_tensordot,
           skips=(
               # Currently failing due to an INTERNAL_ASSERT_FAILED error.
               # Reference: https://github.com/pytorch/pytorch/issues/56314
               SkipInfo("TestJit", "test_variant_consistency_jit", dtypes=[torch.float32]),
               # Skip operator schema test because this is a functional and not an operator.
               # Reference: https://github.com/pytorch/pytorch/issues/54574
               SkipInfo('TestOperatorSignatures', 'test_get_torch_func_signature_exhaustive'),
           )
           ),
    OpInfo('to_sparse',
           op=lambda x, *args: x.to_sparse(*args),
           sample_inputs_func=sample_inputs_to_sparse,
           dtypes=all_types_and_complex_and(torch.bool, torch.float16, torch.bfloat16),
           backward_dtypes=floating_types(),
           backward_dtypesIfCUDA=floating_types_and(torch.float16, torch.bfloat16),
           supports_out=False,
           check_batched_grad=False,
           check_batched_gradgrad=False,
           skips=(
               # TODO: FIXME: complex inputs requiring grad error in forward
               SkipInfo('TestCommon', 'test_dtypes'),
               # JIT has issue when op is passed as lambda
               SkipInfo('TestJit', 'test_variant_consistency_jit'),
           )
           ),
    OpInfo('logcumsumexp',
           dtypes=floating_types_and(),
           dtypesIfCUDA=floating_types_and(torch.half, torch.bfloat16),
           backward_dtypesIfCUDA=floating_types_and(),
           skips=(
               # AssertionError: UserWarning not triggered : Resized a non-empty tensor but did not warn about it.
               SkipInfo('TestCommon', 'test_out', dtypes=(torch.float32,), device_type='cuda'),
           ),
           sample_inputs_func=sample_inputs_logcumsumexp),
    UnaryUfuncInfo('sigmoid',
                   aliases=('special.expit', ),
                   ref=reference_sigmoid if TEST_SCIPY else _NOTHING,
                   decorators=(precisionOverride({torch.float16: 1e-2,
                                                  torch.complex64: 1e-1,
                                                  torch.bfloat16: 1e-2}),),
                   skips=(
                       # TODO: FIXME: sigmoid fails on complex inputs that require grad
                       SkipInfo('TestCommon', 'test_dtypes'),
                       # Reference: https://github.com/pytorch/pytorch/issues/56012
                       SkipInfo('TestUnaryUfuncs', 'test_reference_numerics_extremal',
                                device_type='cuda', dtypes=[torch.complex64]),
                       SkipInfo('TestUnaryUfuncs', 'test_reference_numerics_hard',
                                device_type='cuda', dtypes=[torch.complex64]),
                       SkipInfo('TestUnaryUfuncs', 'test_reference_numerics_extremal',
                                device_type='cpu', dtypes=[torch.cfloat, torch.cdouble]),
                       SkipInfo('TestUnaryUfuncs', 'test_reference_numerics_hard',
                                device_type='cpu', dtypes=[torch.cfloat, torch.cdouble]),
                       SkipInfo('TestUnaryUfuncs', 'test_reference_numerics_normal',
                                device_type='cpu', dtypes=[torch.cfloat, torch.cdouble])),
                   dtypes=all_types_and_complex_and(torch.bool, torch.bfloat16),
                   dtypesIfCUDA=all_types_and_complex_and(torch.bool, torch.half, torch.bfloat16),
                   safe_casts_outputs=True,
                   supports_forward_ad=True,
                   assert_autodiffed=True),
    UnaryUfuncInfo('digamma',
                   ref=scipy.special.digamma if TEST_SCIPY else _NOTHING,
                   aliases=('special.psi', 'special.digamma',),
                   decorators=(precisionOverride({torch.float16: 5e-1}),),
                   dtypes=all_types_and(torch.bool),
                   dtypesIfCPU=all_types_and(torch.bool, torch.bfloat16),
                   dtypesIfCUDA=all_types_and(torch.bool, torch.half),
                   supports_forward_ad=True,
                   safe_casts_outputs=True),
    UnaryUfuncInfo('special.entr',
                   ref=scipy.special.entr if TEST_SCIPY else _NOTHING,
                   aten_name='special_entr',
                   supports_forward_ad=True,
                   decorators=(precisionOverride({torch.float16: 1e-1,
                                                  torch.bfloat16: 1e-1}),),
                   dtypes=all_types_and(torch.bool, torch.bfloat16),
                   dtypesIfCUDA=all_types_and(torch.bool, torch.half, torch.bfloat16),
                   skips=(
                       SkipInfo('TestUnaryUfuncs', 'test_reference_numerics_hard',
                                dtypes=[torch.bfloat16, torch.float16]),
                   ),
                   supports_inplace_autograd=False,
                   safe_casts_outputs=True,
                   sample_inputs_func=sample_inputs_entr),
    UnaryUfuncInfo('special.ndtri',
                   ref=scipy.special.ndtri if TEST_SCIPY else _NOTHING,
                   domain=(0, 1),
                   aten_name='special_ndtri',
                   dtypes=all_types_and(torch.bool),
                   safe_casts_outputs=True),
    UnaryUfuncInfo('erf',
                   ref=scipy.special.erf if TEST_SCIPY else _NOTHING,
                   aliases=('special.erf', ),
                   decorators=(precisionOverride({torch.float16: 1e-2,
                                                  torch.bfloat16: 1e-2}),),
                   dtypes=all_types_and(torch.bool, torch.bfloat16),
                   dtypesIfCUDA=all_types_and(torch.bool, torch.half, torch.bfloat16),
                   assert_autodiffed=True,
                   safe_casts_outputs=True),
    UnaryUfuncInfo('erfc',
                   ref=scipy.special.erfc if TEST_SCIPY else _NOTHING,
                   aliases=('special.erfc', ),
                   decorators=(precisionOverride({torch.float16: 1e-2,
                                                  torch.bfloat16: 1e-2}),),
                   dtypes=all_types_and(torch.bool, torch.bfloat16),
                   dtypesIfCUDA=all_types_and(torch.bool, torch.half, torch.bfloat16),
                   assert_autodiffed=True,
                   safe_casts_outputs=True),
    UnaryUfuncInfo('erfinv',
                   ref=scipy.special.erfinv if TEST_SCIPY else _NOTHING,
                   aliases=('special.erfinv', ),
                   decorators=(precisionOverride({torch.float16: 1e-2,
                                                  torch.bfloat16: 1e-2,
                                                  torch.float32: 1e-4}),),
                   dtypes=all_types_and(torch.bool, torch.bfloat16),
                   dtypesIfCUDA=all_types_and(torch.bool, torch.half),
                   safe_casts_outputs=True,
                   domain=(-1, 1),
                   skips=(
                       # Reference: https://github.com/pytorch/pytorch/pull/49155#issuecomment-742664611
                       SkipInfo('TestUnaryUfuncs', 'test_reference_numerics_extremal',
                                active_if=TEST_SCIPY and distutils.version.LooseVersion(scipy.__version__) < "1.4.0"),
                       SkipInfo('TestUnaryUfuncs', 'test_reference_numerics_hard',
                                active_if=TEST_SCIPY and distutils.version.LooseVersion(scipy.__version__) < "1.4.0"),
                       SkipInfo('TestUnaryUfuncs', 'test_reference_numerics_normal',
                                active_if=TEST_SCIPY and distutils.version.LooseVersion(scipy.__version__) < "1.4.0"),
                   )),
    UnaryUfuncInfo('lgamma',
                   ref=reference_lgamma if TEST_SCIPY else _NOTHING,
                   aliases=('special.gammaln', ),
                   decorators=(precisionOverride({torch.float16: 7e-1}),),
                   dtypes=all_types_and(torch.bool, torch.bfloat16),
                   dtypesIfCUDA=all_types_and(torch.bool, torch.half),
                   supports_forward_ad=True,
                   skips=(
                       # Reference: https://github.com/pytorch/pytorch/pull/50140#discussion_r552615345
                       SkipInfo('TestUnaryUfuncs', 'test_reference_numerics_extremal',
                                dtypes=[torch.bfloat16]),
                       SkipInfo('TestUnaryUfuncs', 'test_reference_numerics_hard',
                                device_type='cpu', dtypes=[torch.bfloat16]),
                       SkipInfo('TestUnaryUfuncs', 'test_reference_numerics_normal',
                                device_type='cpu', dtypes=[torch.bfloat16]),
                       # Reference: https://github.com/pytorch/pytorch/pull/50140#issuecomment-756150214
                       SkipInfo('TestUnaryUfuncs', 'test_reference_numerics_extremal',
                                dtypes=[torch.float32, torch.float64], active_if=IS_WINDOWS),
                       SkipInfo('TestUnaryUfuncs', 'test_reference_numerics_hard',
                                dtypes=[torch.float32, torch.float64], active_if=IS_WINDOWS),
                       SkipInfo('TestUnaryUfuncs', 'test_reference_numerics_normal',
                                dtypes=[torch.float32, torch.float64], active_if=IS_WINDOWS),
                   ),
                   safe_casts_outputs=True),
    OpInfo(
        'logdet',
        supports_out=False,
        sample_inputs_func=sample_inputs_logdet,
        decorators=(skipCPUIfNoLapack, skipCUDAIfNoMagma, skipCUDAIfRocm)),
    # `log_softmax` supports different dtypes based on whether `dtype` argument,
    # is passed or not. Hence two OpInfo entries, one with dtype and other without.
    OpInfo(
        'log_softmax',
        aliases=('special.log_softmax', 'nn.functional.log_softmax'),
        supports_out=False,
        dtypes=floating_types_and(torch.bfloat16),
        dtypesIfCUDA=floating_types_and(torch.float16, torch.bfloat16),
        sample_inputs_func=sample_inputs_softmax_variant,
        assert_autodiffed=True),
    OpInfo(
        'log_softmax',
        variant_test_name='dtype',
        aliases=('special.log_softmax', 'nn.functional.log_softmax'),
        supports_out=False,
        dtypes=all_types_and_complex_and(torch.bool, torch.float16, torch.bfloat16),
        sample_inputs_func=partial(sample_inputs_softmax_variant, with_dtype=True),
        assert_autodiffed=True),
    UnaryUfuncInfo('logit',
                   ref=scipy.special.logit if TEST_SCIPY else _NOTHING,
                   domain=(0, 1),
                   aliases=('special.logit', ),
                   supports_forward_ad=True,
                   decorators=(precisionOverride({torch.bfloat16: 5e-1,
                                                  torch.float16: 5e-1}),),
                   dtypes=all_types_and(torch.bool, torch.bfloat16),
                   dtypesIfCUDA=all_types_and(torch.bool, torch.half, torch.bfloat16),
                   sample_inputs_func=sample_inputs_logit,
                   safe_casts_outputs=True),
    OpInfo('where',
           # Currently only the `input` is tested in gradcheck.
           # If we pass `condition` first, none of the input which supports
           # autograd will be tested. Hence the following lambda.
           op=lambda self, condition, other: torch.where(condition, self, other),
           sample_inputs_func=sample_inputs_where,
           supports_out=False,
           skips=(
               # test does not work with passing lambda for op
               SkipInfo('TestJit', 'test_variant_consistency_jit'),
           ),
           dtypes=all_types_and_complex_and(torch.bool, torch.half, torch.bfloat16)),
    # `torch.norm` has multiple code paths depending on the value of `p`.
    # These paths have different dtype support. Also JIT supports,
    # most variants but not all of them. So we split the OpInfo entries,
    # for `norm` based on the code-paths and JIT support.
    OpInfo('norm',
           sample_inputs_func=sample_inputs_norm,
           dtypes=floating_and_complex_types_and(torch.float16, torch.bfloat16),
           skips=(
               # RuntimeError not raised :
               # Expected RuntimeError when calling with input.device=cpu and out.device=cuda
               SkipInfo('TestCommon', 'test_out'),
           )
           ),
    OpInfo('norm',
           variant_test_name='nuc',
           sample_inputs_func=sample_inputs_norm_nuc,
           decorators=[skipCUDAIfNoMagma, skipCPUIfNoLapack],
           dtypes=floating_and_complex_types(),
           dtypesIfCUDA=floating_and_complex_types(),
           skips=(
               # RuntimeError not raised :
               # Expected RuntimeError when calling with input.device=cpu and out.device=cuda
               SkipInfo('TestCommon', 'test_out'),
               # RuntimeError:
               # Arguments for call are not valid.
               SkipInfo('TestJit', 'test_variant_consistency_jit', dtypes=(torch.complex64,)),
               # RuntimeError: aliasOp != torch::jit::getOperatorAliasMap().end()
               # INTERNAL ASSERT FAILED at "../torch/csrc/jit/passes/utils/check_alias_annotation.cpp":157,
               # please report a bug to PyTorch.
               SkipInfo('TestJit', 'test_variant_consistency_jit', dtypes=(torch.float32,)),
           )
           ),
    OpInfo('norm',
           variant_test_name='fro',
           sample_inputs_func=sample_inputs_norm_fro,
           dtypes=floating_and_complex_types_and(torch.bfloat16),
           dtypesIfCUDA=floating_and_complex_types_and(torch.float16, torch.bfloat16),
           skips=(
               # RuntimeError not raised :
               # Expected RuntimeError when calling with input.device=cpu and out.device=cuda
               SkipInfo('TestCommon', 'test_out'),
               # RuntimeError:
               # Arguments for call are not valid.
               SkipInfo('TestJit', 'test_variant_consistency_jit', dtypes=(torch.complex64,)),
               # RuntimeError: aliasOp != torch::jit::getOperatorAliasMap().end()
               # INTERNAL ASSERT FAILED at "../torch/csrc/jit/passes/utils/check_alias_annotation.cpp":157,
               # please report a bug to PyTorch.
               SkipInfo('TestJit', 'test_variant_consistency_jit', dtypes=(torch.float32,)),
           )
           ),
    OpInfo('norm',
           variant_test_name='inf',
           sample_inputs_func=sample_inputs_norm_inf,
           dtypes=floating_and_complex_types_and(torch.float16, torch.bfloat16),
           backward_dtypesIfCPU=floating_and_complex_types_and(torch.float16, torch.bfloat16),
           skips=(
               # following 3 tests failed intermittenly
               SkipInfo('TestJit', 'test_variant_consistency_jit',
                        device_type='cpu', dtypes=(torch.complex64,)),
               SkipInfo('TestGradients', 'test_fn_grad',
                        device_type='cpu', dtypes=(torch.complex128,)),
               SkipInfo('TestGradients', 'test_fn_gradgrad',
                        device_type='cpu', dtypes=(torch.complex128,)),
           )
           ),
    OpInfo('t',
           sample_inputs_func=sample_inputs_t,
           supports_out=False,
           supports_forward_ad=True,
           dtypes=all_types_and_complex_and(torch.bool, torch.float16, torch.bfloat16),
           assert_autodiffed=True,),
    UnaryUfuncInfo('special.erfcx',
                   ref=scipy.special.erfcx if TEST_SCIPY else _NOTHING,
                   aten_name='special_erfcx',
                   decorators=(toleranceOverride({torch.float32: tol(atol=0, rtol=4e-6), }),),
                   dtypes=all_types_and(torch.bool),
                   safe_casts_outputs=True),
    OpInfo(
        "nn.functional.one_hot",
        ref=reference_one_hot,
        supports_out=False,
        dtypes=_dispatch_dtypes((torch.int64,)),
        sample_inputs_func=sample_inputs_one_hot,
    ),
    OpInfo(
        "nn.functional.softplus",
        ref=reference_softplus,
        sample_inputs_func=sample_inputs_softplus,
        dtypesIfCPU=floating_types(),
        dtypesIfCUDA=floating_types_and(torch.bfloat16, torch.float16),
        supports_out=False,
        skips=(
            SkipInfo(
                "TestJit",
                "test_variant_consistency_jit",
                dtypes=(torch.float32,),
            ),
        ),
    ),
    OpInfo(
        "nn.functional.mse_loss",
        ref=reference_mse_loss,
        sample_inputs_func=sample_inputs_mse_loss,
        supports_out=False,
        dtypesIfCPU=floating_types_and(torch.float16),
        backward_dtypesIfCPU=floating_types(),
        dtypesIfCUDA=floating_types_and(torch.bfloat16, torch.float16),
        skips=(
            SkipInfo(
                "TestJit",
                "test_variant_consistency_jit",
                dtypes=(torch.float32,),
            ),
        ),
    ),
    OpInfo(
        "nn.functional.grid_sample",
        ref=_NOTHING,
        dtypesIfCPU=floating_types(),
        dtypesIfCUDA=floating_types_and(torch.float16),
        supports_out=False,
        sample_inputs_func=sample_inputs_grid_sample,
        supports_gradgrad=False,
        gradcheck_nondet_tol=1e-15,
        skips=(
            SkipInfo(
                "TestJit",
                "test_variant_consistency_jit",
                dtypes=(torch.float32,),
            ),
        ),
    ),
]

# Reduction operator database
reduction_op_db: List[ReductionOpInfo] = [
    ReductionOpInfo(
        'sum',
        identity=0,
        promotes_int_to_int64=True,
        supports_out=False,
        supports_forward_ad=True,
<<<<<<< HEAD
        reference=reference_reduction_numpy(np.sum),
=======
        dtypes=all_types_and_complex_and(torch.bool, torch.float16, torch.bfloat16),
>>>>>>> b195916d
        skips=(
            # FIXME: sum does not support passing keepdim without passing dim
            SkipInfo('TestReductions', 'test_dim_default_keepdim'),
            # FIXME: sum reduces all dimensions when dim=[]
            SkipInfo('TestReductions', 'test_dim_empty'),
            SkipInfo('TestReductions', 'test_dim_empty_keepdim'),
            # FIXME: sum does not support passing None to dim
            SkipInfo('TestReductions', 'test_dim_none'),
            SkipInfo('TestReductions', 'test_dim_none_keepdim'),
            # FIXME: difference of 0.00390625
            SkipInfo('TestReductions', 'test_ref_random_input_small',
                     dtypes=[torch.float16]),
            # FIXME: difference of 128.0
            SkipInfo('TestReductions', 'test_ref_random_input_large',
                     dtypes=[torch.float16]),
        ),
    ),
]

op_db += reduction_op_db

# Common operator groupings
unary_ufuncs = [op for op in op_db if isinstance(op, UnaryUfuncInfo)]
spectral_funcs = [op for op in op_db if isinstance(op, SpectralFuncInfo)]
sparse_unary_ufuncs = [op for op in op_db if isinstance(op, UnaryUfuncInfo) and op.supports_sparse is True]
shape_funcs = [op for op in op_db if isinstance(op, ShapeFuncInfo)]

# TODO: review porting these to make_tensor
def index_variable(shape, max_indices, device=torch.device('cpu')):
    if not isinstance(shape, tuple):
        shape = (shape,)
    index = torch.rand(*shape, dtype=torch.double, device=device).mul_(max_indices).floor_().long()
    return index

def gather_variable(shape, index_dim, max_indices, duplicate=False, device=torch.device('cpu')):
    assert len(shape) == 2
    assert index_dim < 2
    batch_dim = 1 - index_dim
    index = torch.zeros(*shape, dtype=torch.long, device=device)
    for i in range(shape[index_dim]):
        index.select(index_dim, i).copy_(
            torch.randperm(max_indices, device=device)[:shape[batch_dim]])
    if duplicate:
        index.select(batch_dim, 0).copy_(index.select(batch_dim, 1))
    return index

def bernoulli_scalar():
    return torch.tensor(0, dtype=torch.bool).bernoulli_()

def mask_not_all_zeros(shape):
    assert len(shape) > 0
    while True:
        result = torch.randn(shape).gt(0)
        if result.sum() > 0:
            return result


# TODO: move all tri/tril/triu testing to tensor creation op test suite and remove
#   these from here
def _compare_trilu_indices(
        self, row, col, offset=0, dtype=torch.long, device='cpu'):
    if row == 0 or col == 0:
        # have to handle this separately as tril and triu does not take
        # empty matrix as input
        self.assertEqual(
            torch.empty(0, 2, dtype=dtype, device=device).transpose(0, 1),
            torch.tril_indices(row, col, offset, dtype=dtype, device=device))

        self.assertEqual(
            torch.empty(0, 2, dtype=dtype, device=device).transpose(0, 1),
            torch.triu_indices(row, col, offset, dtype=dtype, device=device))

    else:
        # TODO(#38095): Replace assertEqualIgnoreType. See issue #38095
        self.assertEqualIgnoreType(
            torch.ones(row, col, device='cpu')
                 .tril(offset).nonzero().to(dtype).transpose(0, 1),
            torch.tril_indices(row, col, offset, dtype=dtype, device=device))

        # TODO(#38095): Replace assertEqualIgnoreType. See issue #38095
        self.assertEqualIgnoreType(
            torch.ones(row, col, device='cpu')
                 .tril(offset).nonzero().to(dtype).transpose(0, 1),
            torch.tril_indices(row, col, offset, dtype=dtype, device=device))


def _compare_large_trilu_indices(
        self, row, col, offset=0, dtype=torch.long, device='cpu'):
    l = torch.ones(row, col, dtype=dtype, device='cpu').tril(offset) \
             .nonzero()[-100:-1, :].transpose(0, 1).to(device)
    torch.cuda.empty_cache()

    r = torch.tril_indices(
        row, col, offset, dtype=dtype, device=device)[:, -100:-1]
    self.assertEqual(l, r)
    torch.cuda.empty_cache()

    l = torch.ones(row, col, dtype=dtype, device='cpu').triu(offset) \
             .nonzero()[-100:-1, :].transpose(0, 1).to(device)
    torch.cuda.empty_cache()

    r = torch.triu_indices(
        row, col, offset, dtype=dtype, device=device)[:, -100:-1]
    self.assertEqual(l, r)
    torch.cuda.empty_cache()

# (
#   row
#   col
#   offset (optional)
#   dtype (optional)
# )
tri_tests_args = [
    (1, 1),
    (3, 3),
    (3, 3, 1),
    (3, 3, 2),
    (3, 3, 200),
    (3, 3, -1),
    (3, 3, -2),
    (3, 3, -200),
    (0, 3, 0),
    (0, 3, 1),
    (0, 3, -1),
    (3, 0, 0),
    (3, 0, 1),
    (3, 0, -1),
    (0, 0, 0),
    (0, 0, 1),
    (0, 0, -1),
    (3, 6, 0),
    (3, 6, 1),
    (3, 6, 3),
    (3, 6, 9),
    (3, 6, -1),
    (3, 6, -3),
    (3, 6, -9),
    (6, 3, 0),
    (6, 3, 1),
    (6, 3, 3),
    (6, 3, 9),
    (6, 3, -1),
    (6, 3, -3),
    (6, 3, -9),
    (258, 253, 1, torch.float32),
    (257, 258, 1, torch.float64),
    (258, 258, 1, torch.short),
    (3, 513, 1, torch.long),
    (513, 3, 1, torch.int),
    (513, 0, 1, torch.double),
    (1024, 1024),
    (1024, 1024, 500, torch.float32),
    (1024, 1024, 1023),
    (1024, 1024, -500),
    (1023, 1025),
    (1025, 1023, 1022),
    (1024, 1024, -500),
    (3, 2028),
    (3, 2028, 1),
    (3, 2028, -1),
    (2028, 3),
    (2028, 1),
    (2028, 1, -1)
]

tri_large_tests_args: List[Tuple[int, ...]] = [
    # Large test cases below are deliberately commented out to speed up CI
    # tests and to avoid OOM error. When modifying implementations of
    # tril_indices and triu_indices, please enable these tests and make sure
    # they pass.
    #
    # (1, 268435455),
    # (5000, 5000),
    # (10000, 10000),
    # (268435455, 1),
    # (134217727, 2, 1),
    # (2, 134217727, 1),
    # (536870901, 1),
    # (1, 536870901),
    # (268435455, 2, 1),
    # (2, 268435455, 1)
]


def run_additional_tri_tests(self, device):
    x = torch.ones(
        3, 3, dtype=torch.long, device=device, layout=torch.strided)
    l = x.tril(0).nonzero().transpose(0, 1)
    u = x.triu(0).nonzero().transpose(0, 1)
    self.assertEqual(l, torch.tril_indices(3, 3, device=device))
    self.assertEqual(
        l, torch.tril_indices(3, 3, device=device, layout=torch.strided))

    self.assertEqual(u, torch.triu_indices(3, 3, device=device))
    self.assertEqual(
        u, torch.triu_indices(3, 3, device=device, layout=torch.strided))

    self.assertRaises(
        RuntimeError,
        lambda: torch.triu_indices(
            1, 1, device=device, layout=torch.sparse_coo))

    self.assertRaises(
        RuntimeError,
        lambda: torch.tril_indices(
            1, 1, device=device, layout=torch.sparse_coo))

# TODO: move into common_utils.py or the test suite(s) that use this
def unpack_variables(args):
    if isinstance(args, tuple):
        return tuple(unpack_variables(elem) for elem in args)
    else:
        return args


class dont_convert(tuple):
    pass


non_differentiable = collections.namedtuple('non_differentiable', ['tensor'])


# TODO: move into common_utils.py or the test suite(s) that use this
def create_input(call_args, requires_grad=True, non_contiguous=False, call_kwargs=None, dtype=torch.double, device=None):
    if not isinstance(call_args, tuple):
        call_args = (call_args,)

    def map_arg(arg):
        def maybe_non_contig(tensor):
            return tensor if not non_contiguous else make_non_contiguous(tensor)

        def conjugate(tensor):
            return tensor.conj()

        if isinstance(arg, torch.Size) or isinstance(arg, dont_convert):
            return arg
        elif isinstance(arg, tuple) and len(arg) == 0:
            var = conjugate(torch.randn((), dtype=dtype, device=device))
            var.requires_grad = requires_grad
            return var
        elif isinstance(arg, tuple) and not isinstance(arg[0], torch.Tensor):
            return conjugate(maybe_non_contig(torch.randn(*arg, dtype=dtype, device=device))).requires_grad_(requires_grad)
        # double check casting
        elif isinstance(arg, non_differentiable):
            if isinstance(arg.tensor, torch.Tensor):
                if arg.tensor.dtype == torch.float:
                    return maybe_non_contig(arg.tensor.to(dtype=torch.double, device=device))
                if arg.tensor.dtype == torch.cfloat:
                    return conjugate(maybe_non_contig(arg.tensor.to(dtype=torch.cdouble, device=device)))
                return conjugate(maybe_non_contig(arg.tensor.to(device=device)))
            return conjugate(maybe_non_contig(arg.tensor.to(device=device)))
        elif isinstance(arg, torch.Tensor):
            if arg.dtype == torch.float:
                arg = arg.double()
            if arg.dtype == torch.cfloat:
                arg = arg.to(torch.cdouble)
            if arg.is_complex() != dtype.is_complex:
                raise RuntimeError("User provided tensor is real for a test that runs with complex dtype, ",
                                   "which is not supported for now")
            # NOTE: We do clone() after detach() here because we need to be able to change size/storage of v afterwards
            v = conjugate(maybe_non_contig(arg)).detach().to(device=device).clone()
            v.requires_grad = requires_grad and (v.is_floating_point() or v.is_complex())
            return v
        elif callable(arg):
            return map_arg(arg(dtype=dtype, device=device))
        else:
            return arg
    args_out = tuple(map_arg(arg) for arg in call_args)
    kwargs_out = {k: map_arg(v) for k, v in call_kwargs.items()} if call_kwargs else {}
    return args_out, kwargs_out<|MERGE_RESOLUTION|>--- conflicted
+++ resolved
@@ -873,27 +873,11 @@
         # the dtype according to the type promotion rules above.
         result_dtype: Optional[torch.dtype] = None,
 
-<<<<<<< HEAD
-        # Operators are expected to work with all dtypes unless documented
-        # otherwise. It is often easier and clearer to specify the dtypes
-        # an operator does not support.
-        unsupported_dtypes: _dispatch_dtypes = empty_types(),
-        unsupported_dtypes_cpu: _dispatch_dtypes = empty_types(),
-        unsupported_dtypes_cuda: _dispatch_dtypes = empty_types(),
-        unsupported_dtypes_rocm: _dispatch_dtypes = empty_types(),
-=======
         # A function that takes the input tensor and optional dim kwarg and
         # generates tuples of args and kwargs to use when calling the operator
         # and reference implementation with the given dim kwarg. Note that some
         # tests will only use the first generated args and kwargs.
         generate_args_kwargs: Callable = lambda t, dim=None: (yield tuple(), {}),
->>>>>>> b195916d
-
-        # A function that takes the input tensor and optional dim kwarg and
-        # generates tuples of args and kwargs to use when calling the operator
-        # and reference implementation with the given dim kwarg. Note that some
-        # tests will only use the first generated args and kwargs.
-        generate_args_kwargs: Callable = lambda *args, **kwargs: (yield tuple(), {}),
 
         # A reference implementation called with the same arguments as the
         # operator to compare the results against.
@@ -8501,11 +8485,8 @@
         promotes_int_to_int64=True,
         supports_out=False,
         supports_forward_ad=True,
-<<<<<<< HEAD
+        dtypes=all_types_and_complex_and(torch.bool, torch.float16, torch.bfloat16),
         reference=reference_reduction_numpy(np.sum),
-=======
-        dtypes=all_types_and_complex_and(torch.bool, torch.float16, torch.bfloat16),
->>>>>>> b195916d
         skips=(
             # FIXME: sum does not support passing keepdim without passing dim
             SkipInfo('TestReductions', 'test_dim_default_keepdim'),
