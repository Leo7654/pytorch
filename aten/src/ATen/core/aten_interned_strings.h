--- conflicted
+++ resolved
@@ -240,11 +240,7 @@
 _(aten, conj_physical) \
 _(aten, conj_physical_) \
 _(aten, resolve_conj) \
-<<<<<<< HEAD
-_(aten, resolve_conj_) \
 _(aten, resolve_neg) \
-=======
->>>>>>> 0f7659e6
 _(aten, complex) \
 _(aten, copysign) \
 _(aten, polar) \
