#pragma once
#include <ATen/ATen.h>

namespace at {
namespace native {
namespace {

// Check if tensor list has a boolean tensor
bool has_int_or_bool_tensor(TensorList tensors) {
    bool has_integral = false;
    for (auto t : tensors) {
        if (at::isIntegralType(t.scalar_type(), /*includeBool=*/true)) {
            has_integral = true;
        }
    }
    return has_integral;
}

void check_foreach_api_restrictions(TensorList tensors) {
  TORCH_CHECK(tensors.size() > 0, "Tensor list must have at least one tensor.");
}

void check_foreach_api_restrictions(TensorList tensors, ArrayRef<Scalar> scalars) {
  check_foreach_api_restrictions(tensors);
  TORCH_CHECK(tensors.size() == scalars.size(), "Tensor list must have same number of elements as scalar list.");
}

void check_foreach_api_restrictions(TensorList tensors1, TensorList tensors2) {
  TORCH_CHECK(tensors1.size() > 0, "Tensor list must have at least one tensor.");
  TORCH_CHECK(tensors2.size() > 0, "Tensor list must have at least one tensor.");
  TORCH_CHECK(tensors1.size() == tensors2.size(), "Tensor lists must have the same number of tensors, got ", tensors1.size(), " and ", tensors2.size());

  for (int i = 0; i < tensors1.size(); i++) {
    TORCH_CHECK(tensors1[i].sizes() == tensors2[i].sizes(), "Corresponding tensors in lists must have the same size, got ", tensors1[i].sizes(), " and ", tensors2[i].sizes());
  }
}

void check_foreach_api_restrictions(TensorList tensors1, TensorList tensors2, TensorList tensors3) {
  TORCH_CHECK(tensors1.size() > 0, "Tensor list must have at least one tensor.");
  TORCH_CHECK(tensors2.size() > 0, "Tensor list must have at least one tensor.");
  TORCH_CHECK(tensors3.size() > 0, "Tensor list must have at least one tensor.");
  TORCH_CHECK(tensors1.size() == tensors2.size(), "Tensor lists must have the same number of tensors, got ", tensors1.size(), " and ", tensors2.size());
  TORCH_CHECK(tensors1.size() == tensors3.size(), "Tensor lists must have the same number of tensors, got ", tensors1.size(), " and ", tensors3.size());

  for (int i = 0; i < tensors1.size(); i++) {
    TORCH_CHECK(tensors1[i].sizes() == tensors2[i].sizes(), "Corresponding tensors in lists must have the same size, got ", tensors1[i].sizes(), " and ", tensors2[i].sizes());
    TORCH_CHECK(tensors1[i].sizes() == tensors3[i].sizes(), "Corresponding tensors in lists must have the same size, got ", tensors1[i].sizes(), " and ", tensors3[i].sizes());
  }
}

void check_foreach_api_restrictions(TensorList tensors1, TensorList tensors2, TensorList tensors3, ArrayRef<Scalar> scalars) {
  check_foreach_api_restrictions(tensors1, tensors2, tensors3);
  TORCH_CHECK(tensors1.size() == scalars.size(), "Tensor list must have same number of elements as scalar list, got ", tensors1.size(), " and ", scalars.size());
}

// To go via 'fast' path, several conditions must be satisfied
// - All tensors must be on the same device
// - All tensors must have strided layout
// - All tensors must be non-overlapping and dense
// - Resulting tensor must have the same dtype as the input one

// Check if all tensors have the same device, layout, strides and are not overlapping and dense
bool has_same_attributes(Device expected_device, caffe2::TypeMeta expected_dtype, TensorList tensors) {
  auto expected_strides = tensors[0].strides();
  for (const auto& t : tensors) {
    if (t.dtype() != expected_dtype) {
      return false;
    }

    if (t.device() != expected_device) {
      return false;
    }

    if (t.layout() != at::kStrided) {
      return false;
    }

    if (!t.is_non_overlapping_and_dense()) {
      return false;
    }

    if (t.strides() != expected_strides) {
      return false;
    }
  }

  return true;
}

bool will_promote_tensor(const Tensor& tensor, Scalar scalar, bool division_op = false) {
  // complex scalar + integral or boolean tensor will result in complex tensor
  if (scalar.isComplex() && at::isIntegralType(tensor.scalar_type(), /*includeBool*/ true)) {
    return true;
  }

  // complex scalar + float tensor will result in complex tensor
  if (scalar.isComplex() && at::isFloatingType(tensor.scalar_type())) {
    return true;
  }

  // float scalar + integral or boolean tensor will result in float tensor
  if (scalar.isFloatingPoint() && at::isIntegralType(tensor.scalar_type(), /*includeBool*/ true)) {
    return true;
  }

  // integral scalar + boolean tensor will result in integral tensor
  if (scalar.isIntegral(/*includeBool*/ false) && tensor.dtype() == at::kBool) {
    return true;
  }

  // In case of division, integer inputs will result in float
  if (division_op) {
    if (at::isIntegralType(tensor.scalar_type(), /*includeBool*/ true)) {
      return true;
    }
  }
  return false;
}

<<<<<<< HEAD
bool can_use_fast_route(TensorList tensors) {
#ifdef __HIP_PLATFORM_HCC__
  return false;
#else
  auto expected_device = tensors[0].device();
  auto expected_dtype = tensors[0].dtype();

  for (auto t : tensors) {
    if (!has_same_attributes(expected_device, expected_dtype, {t})) {
      return false;
    }
  }

  return true;
#endif
}

bool can_use_fast_route(TensorList tensors, Scalar scalar, bool division_op = false) {
=======
bool can_use_fast_route(TensorList tensors, ArrayRef<Scalar> scalars, bool division_op = false) {
>>>>>>> 7a011ae5
#ifdef __HIP_PLATFORM_HCC__
  return false;
#else
  auto expected_device = tensors[0].device();
  auto expected_dtype = tensors[0].dtype();

<<<<<<< HEAD
  for (auto t : tensors) {
    if (!has_same_attributes(expected_device, expected_dtype, {t})) {
      return false;
    }

    if (will_promote_tensor(t, scalar, division_op)) {
=======
  for (int i = 0; i < tensors.size(); i++) {
    if (!has_same_attributes(expected_device, tensors[i])) {
>>>>>>> 7a011ae5
      return false;
    }

    auto scalarsIndex = scalars.size() == 1 ? 0 : i;
    if (will_promote_tensor(tensors[i], scalars[scalarsIndex], division_op)) {
      return false;
    }

    // Complex scalar list is not supported.
    if (scalars.size() > 1) {
      if (scalars[i].isComplex() || at::isComplexType(tensors[i].scalar_type())) {
        return false;
      }
    }
  }

  return true;
#endif
}

bool can_use_fast_route(TensorList tensors1, TensorList tensors2, bool division_op = false) {
#ifdef __HIP_PLATFORM_HCC__
  return false;
#else
  auto expected_device = tensors1[0].device();
  auto expected_dtype = tensors1[0].dtype();

  for (int64_t i = 0; i < tensors1.size(); i++) {
    if (!has_same_attributes(expected_device, expected_dtype, {tensors1[i], tensors2[i]})) {
      return false;
    }

    // In case of division, integer inputs will result in float
    if (division_op) {
      if (at::isIntegralType(tensors1[i].scalar_type(), /*includeBool*/ true)) {
        return false;
      }
    }
  }

  return true;
#endif
}

bool can_use_fast_route(std::vector<TensorList> tensorLists, ArrayRef<Scalar> scalars = {}) {
#ifdef __HIP_PLATFORM_HCC__
  return false;
#else
<<<<<<< HEAD
  auto expected_device = tensors1[0].device();
  auto expected_dtype = tensors1[0].dtype();

  for (int64_t i = 0; i < tensors1.size(); i++) {
    if (!has_same_attributes(expected_device, expected_dtype, {tensors1[i], tensors2[i]})) {
      return false;
    }

    if (will_promote_tensor(tensors1[i], scalar)) {
      return false;
    }
  }

  return true;
#endif
}

bool can_use_fast_route(TensorList tensors1, TensorList tensors2, TensorList tensors3) {
#ifdef __HIP_PLATFORM_HCC__
  return false;
#else
  auto expected_device = tensors1[0].device();
  auto expected_dtype = tensors1[0].dtype();

  for (int64_t i = 0; i < tensors1.size(); i++) {
    if (!has_same_attributes(expected_device, expected_dtype, {tensors1[i], tensors2[i], tensors3[i]})) {
      return false;
    }
  }

  return true;
#endif
}

bool can_use_fast_route(TensorList tensors1, TensorList tensors2, TensorList tensors3, Scalar scalar) {
#ifdef __HIP_PLATFORM_HCC__
  return false;
#else
  auto expected_device = tensors1[0].device();
  auto expected_dtype = tensors1[0].dtype();

  for (int64_t i = 0; i < tensors1.size(); i++) {
    if (!has_same_attributes(expected_device, expected_dtype, {tensors1[i], tensors2[i], tensors3[i]})) {
=======
  if (tensorLists.size() == 0) {
    return false;
  }

  auto expected_device = tensorLists[0][0].device();
  for (int i=0; i < tensorLists[0].size(); i++) {
    std::vector<Tensor> tempTensors; 
    for (int j=0; j < tensorLists.size(); j++) {
      tempTensors.push_back(tensorLists[j][i]);
    }
    
    if (!has_same_attributes(expected_device, tempTensors)) {
>>>>>>> 7a011ae5
      return false;
    }

    // We check only tensorLists at index 0 as there no use cases for other indexes yet.
    if (scalars.size() == 1) {
      if (will_promote_tensor(tensorLists[0][i], scalars[0])) {
        return false;
      }
    } else if (scalars.size() > 1) {
      if (will_promote_tensor(tensorLists[0][i], scalars[i])) {
        return false;
      }
    }
  }

  return true;
#endif
}

}
}} // at::native<|MERGE_RESOLUTION|>--- conflicted
+++ resolved
@@ -117,45 +117,15 @@
   return false;
 }
 
-<<<<<<< HEAD
-bool can_use_fast_route(TensorList tensors) {
+bool can_use_fast_route(TensorList tensors, ArrayRef<Scalar> scalars, bool division_op = false) {
 #ifdef __HIP_PLATFORM_HCC__
   return false;
 #else
   auto expected_device = tensors[0].device();
   auto expected_dtype = tensors[0].dtype();
 
-  for (auto t : tensors) {
-    if (!has_same_attributes(expected_device, expected_dtype, {t})) {
-      return false;
-    }
-  }
-
-  return true;
-#endif
-}
-
-bool can_use_fast_route(TensorList tensors, Scalar scalar, bool division_op = false) {
-=======
-bool can_use_fast_route(TensorList tensors, ArrayRef<Scalar> scalars, bool division_op = false) {
->>>>>>> 7a011ae5
-#ifdef __HIP_PLATFORM_HCC__
-  return false;
-#else
-  auto expected_device = tensors[0].device();
-  auto expected_dtype = tensors[0].dtype();
-
-<<<<<<< HEAD
-  for (auto t : tensors) {
-    if (!has_same_attributes(expected_device, expected_dtype, {t})) {
-      return false;
-    }
-
-    if (will_promote_tensor(t, scalar, division_op)) {
-=======
   for (int i = 0; i < tensors.size(); i++) {
-    if (!has_same_attributes(expected_device, tensors[i])) {
->>>>>>> 7a011ae5
+    if (!has_same_attributes(expected_device, expected_dtype, tensors[i])) {
       return false;
     }
 
@@ -204,64 +174,20 @@
 #ifdef __HIP_PLATFORM_HCC__
   return false;
 #else
-<<<<<<< HEAD
-  auto expected_device = tensors1[0].device();
-  auto expected_dtype = tensors1[0].dtype();
-
-  for (int64_t i = 0; i < tensors1.size(); i++) {
-    if (!has_same_attributes(expected_device, expected_dtype, {tensors1[i], tensors2[i]})) {
-      return false;
-    }
-
-    if (will_promote_tensor(tensors1[i], scalar)) {
-      return false;
-    }
-  }
-
-  return true;
-#endif
-}
-
-bool can_use_fast_route(TensorList tensors1, TensorList tensors2, TensorList tensors3) {
-#ifdef __HIP_PLATFORM_HCC__
-  return false;
-#else
-  auto expected_device = tensors1[0].device();
-  auto expected_dtype = tensors1[0].dtype();
-
-  for (int64_t i = 0; i < tensors1.size(); i++) {
-    if (!has_same_attributes(expected_device, expected_dtype, {tensors1[i], tensors2[i], tensors3[i]})) {
-      return false;
-    }
-  }
-
-  return true;
-#endif
-}
-
-bool can_use_fast_route(TensorList tensors1, TensorList tensors2, TensorList tensors3, Scalar scalar) {
-#ifdef __HIP_PLATFORM_HCC__
-  return false;
-#else
-  auto expected_device = tensors1[0].device();
-  auto expected_dtype = tensors1[0].dtype();
-
-  for (int64_t i = 0; i < tensors1.size(); i++) {
-    if (!has_same_attributes(expected_device, expected_dtype, {tensors1[i], tensors2[i], tensors3[i]})) {
-=======
   if (tensorLists.size() == 0) {
     return false;
   }
 
   auto expected_device = tensorLists[0][0].device();
+  auto expected_dtype = tensorLists[0][0].dtype();
+
   for (int i=0; i < tensorLists[0].size(); i++) {
     std::vector<Tensor> tempTensors; 
     for (int j=0; j < tensorLists.size(); j++) {
       tempTensors.push_back(tensorLists[j][i]);
     }
     
-    if (!has_same_attributes(expected_device, tempTensors)) {
->>>>>>> 7a011ae5
+    if (!has_same_attributes(expected_device, expected_dtype, tempTensors)) {
       return false;
     }
 
