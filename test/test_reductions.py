import torch
import numpy as np

import unittest
import math
from typing import Dict, List
import random
from functools import partial
from itertools import product, combinations, permutations
import warnings

from torch._six import inf, nan
from torch.testing._internal.common_utils import (
    TestCase, run_tests, TEST_SCIPY, slowTest, torch_to_numpy_dtype_dict,
    IS_WINDOWS, make_tensor)
from torch.testing._internal.common_device_type import (
    instantiate_device_type_tests, onlyCPU, dtypes, dtypesIfCUDA, dtypesIfCPU,
    onlyOnCPUAndCUDA, onlyCUDA, expectedAlertNondeterministic, largeTensorTest,
    precisionOverride)

# TODO: replace with make_tensor
def _generate_input(shape, dtype, device, with_extremal):
    if shape == ():
        x = torch.tensor((), dtype=dtype, device=device)
    else:
        if dtype.is_floating_point or dtype.is_complex:
            # work around torch.randn not being implemented for bfloat16
            if dtype == torch.bfloat16:
                x = torch.randn(*shape, device=device) * random.randint(30, 100)
                x = x.to(torch.bfloat16)
            else:
                x = torch.randn(*shape, dtype=dtype, device=device) * random.randint(30, 100)
            x[torch.randn(*shape) > 0.5] = 0
            if with_extremal and dtype.is_floating_point:
                # Use extremal values
                x[torch.randn(*shape) > 0.5] = float('nan')
                x[torch.randn(*shape) > 0.5] = float('inf')
                x[torch.randn(*shape) > 0.5] = float('-inf')
            elif with_extremal and dtype.is_complex:
                x[torch.randn(*shape) > 0.5] = complex('nan')
                x[torch.randn(*shape) > 0.5] = complex('inf')
                x[torch.randn(*shape) > 0.5] = complex('-inf')
        elif dtype == torch.bool:
            x = torch.zeros(shape, dtype=dtype, device=device)
            x[torch.randn(*shape) > 0.5] = True
        else:
            x = torch.randint(15, 100, shape, dtype=dtype, device=device)

    return x

# TODO: replace with make_tensor
def _rand_shape(dim, min_size, max_size):
    shape = []
    for i in range(dim):
        shape.append(random.randint(min_size, max_size))
    return tuple(shape)

class TestReductions(TestCase):

    def test_var_unbiased(self, device):
        tensor = torch.randn(100, device=device)
        self.assertEqual(tensor.var(0, correction=1), tensor.var(0, unbiased=True))
        self.assertEqual(tensor.var(correction=1), tensor.var(unbiased=True))
        self.assertEqual(tensor.var(unbiased=False), tensor.var(0, unbiased=False))

        tensor = torch.tensor([1.0, 2.0], device=device)
        self.assertEqual(tensor.var(unbiased=True), 0.5)
        self.assertEqual(tensor.var(unbiased=False), 0.25)

        tensor = torch.tensor([1.0, 2.0, 3.0], device=device)
        self.assertEqual(tensor.var(unbiased=True), 1.0)
        self.assertEqual(tensor.var(unbiased=False), 2.0 / 3.0)

        tensor = torch.randn(100, device=device)
        self.assertEqual(tensor.std(0, correction=1), tensor.std(0, unbiased=True))
        self.assertEqual(tensor.std(correction=1), tensor.std(unbiased=True))
        self.assertEqual(tensor.std(unbiased=False), tensor.std(0, unbiased=False))

    def test_var_stability(self, device):
        tensor = torch.tensor([2281.5, 2281.25], device=device)
        self.assertEqual(tensor.var(dim=0, correction=1), 0.03125)
        self.assertEqual(tensor.var(correction=1), 0.03125)

    def test_sum_dim_reduction_uint8_overflow(self, device):
        example = [[-1, 2, 1], [5, 3, 6]]
        x = torch.tensor(example, dtype=torch.uint8, device=device)
        self.assertEqual(x.sum(dtype=torch.uint8).item(), 16)
        self.assertEqual(x.sum(0, dtype=torch.uint8), torch.tensor([4, 5, 7], dtype=torch.uint8, device=device))
        self.assertEqual(x.sum(1, dtype=torch.uint8), torch.tensor([2, 14], dtype=torch.uint8, device=device))
        y = torch.tensor(example, dtype=torch.uint8, device=device)
        torch.sum(x, 0, out=y)
        self.assertEqual(x.sum(0, dtype=torch.uint8), y)

    def test_dim_reduction_less_than_64(self, device):
        sizes = [1] * 65
        x = torch.randn(sizes, device=device)
        ops = [torch.mean, torch.sum, torch.nansum, torch.logsumexp, torch.amin, torch.amax, torch.norm]
        for op in ops:
            with self.assertRaisesRegex(RuntimeError, "only tensors with up to 64 dims are supported"):
                op(x, 64)
            with self.assertRaisesRegex(RuntimeError, "only tensors with up to 64 dims are supported"):
                op(x, -1)

        for op in [torch.std, torch.var, torch.var_mean, torch.std_mean]:
            with self.assertRaisesRegex(RuntimeError, "only tensors with up to 64 dims are supported"):
                op(x, dim=64, correction=0)
            with self.assertRaisesRegex(RuntimeError, "only tensors with up to 64 dims are supported"):
                op(x, dim=-1, correction=0)

    @unittest.skipIf(not TEST_SCIPY, "SciPy not found")
    def test_logsumexp(self, device):
        from scipy.special import logsumexp
        a = torch.randn(5, 4, device=device)
        a[0, 0] = inf
        a[1, :] = -inf
        actual = a.logsumexp(1)
        expected = logsumexp(a.cpu().numpy(), 1)
        self.assertEqual(expected.shape, actual.shape)
        self.assertEqual(expected, actual)
        # check that out is actually inplace
        b = torch.zeros(5, 2, device=device)
        c = b[:, 0]
        torch.logsumexp(a, 1, out=c)
        self.assertEqual(expected, b[:, 0])

    @onlyCPU
    def test_sum_parallel(self, device):
        # To use parallel branches we'll need to compare on tensors
        # that are relatively large. Even if this is run on a single
        # core machine these tests will still give you signal on
        # the correctness

        def _run_test(size):
            for dim in range(len(size) + 1):
                nv = np.round(np.random.rand(*size))  # 0s and 1s
                tv = torch.from_numpy(nv)
                # Parallelisim is only used if numel is
                # larger than grainsize defined in Parallel.h
                self.assertTrue(tv.numel() > 32768)
                if dim == len(size):
                    nvs = nv.sum()
                    tvs = tv.sum()
                else:
                    nvs = nv.sum(dim)
                    tvs = tv.sum(dim)
                diff = np.abs(nvs - tvs.numpy()).sum()
                self.assertEqual(diff, 0)

        _run_test([2, 3, 3, 3, 3, 2, 2, 3, 2, 3, 2, 3, 3])
        _run_test([4, 4, 4, 4, 4, 4, 4, 4, 4, 4])
        _run_test([1, 32 * 8 * 32 * 8])
        _run_test([1, 32770])

    # TODO: kill map2_ (and similar) uses and update to compare with NumPy
    # only works on CPU since this uses map2_, which is only supported on CPU
    def _testCSelection(self, torchfn, mathfn):
        # Two tensors
        size = (100, 100)
        a = torch.rand(*size)
        b = torch.rand(*size)
        c = torchfn(a, b)
        expected_c = torch.zeros(*size)
        expected_c.map2_(a, b, lambda _, a, b: mathfn(a, b))
        self.assertEqual(expected_c, c, atol=0, rtol=0)

    @onlyCPU
    def test_max_elementwise(self, device):
        self._testCSelection(torch.max, max)

    @onlyCPU
    def test_min_elementwise(self, device):
        self._testCSelection(torch.min, min)

    def test_all_any(self, device):
        def test(size):
            x = torch.ones(*size, device=device).byte()
            self.assertTrue(x.all())
            self.assertTrue(x.any())

            x[3] = 0
            self.assertFalse(x.all())
            self.assertTrue(x.any())

            x.zero_()
            self.assertFalse(x.all())
            self.assertFalse(x.any())

            x.fill_(2)
            self.assertTrue(x.all())
            self.assertTrue(x.any())

            x = torch.ones(*size, device=device).bool()
            self.assertTrue(x.all())
            self.assertTrue(x.any())

            x[3] = False
            self.assertFalse(x.all())
            self.assertTrue(x.any())

        test((10,))
        test((5, 5))

    def test_all_any_with_dim(self, device):
        def test(x):
            r1 = x.prod(dim=0, keepdim=False).byte()
            r2 = x.all(dim=0, keepdim=False)
            self.assertEqual(r1.shape, r2.shape)
            self.assertTrue((r1 == r2).all())

            r3 = x.sum(dim=1, keepdim=True).clamp(0, 1).byte()
            r4 = x.any(dim=1, keepdim=True)
            self.assertEqual(r3.shape, r4.shape)
            self.assertTrue((r3 == r4).all())

        test(torch.tensor([[0, 0, 0],
                           [0, 0, 1],
                           [0, 1, 1],
                           [1, 1, 1]], device=device, dtype=torch.uint8))

    def test_numpy_named_args(self, device):
        x1 = torch.randn(10, device=device)
        x2 = torch.randn(10, device=device)
        res1 = torch.add(input=x1, other=x2)
        res2 = torch.add(x1=x1, x2=x2)
        self.assertEqual(res1, res2)

        x1 = torch.randn(10, 10, 10, device=device)
        res1 = x1.sum(dim=(0, 2), keepdim=True)
        res2 = x1.sum(axis=(0, 2), keepdims=True)
        self.assertEqual(res1, res2)

    # TODO: kill this ane replace with common creation ops
    def _make_tensors(self, shape, val_range=(-100, 100), use_floating=True, use_integral=True,
                      use_complex=False) -> Dict[str, List[torch.Tensor]]:
        float_types = [torch.double,
                       torch.float]
        int_types = [torch.int64,
                     torch.int32,
                     torch.int16]

        complex_types = [torch.complex64,
                         torch.complex128]

        def make_contiguous(shape, dtype) -> torch.Tensor:
            if dtype in float_types:
                val = torch.randn(shape, dtype=dtype)
                val = val * ((val_range[1] - val_range[0]) / (math.pi * 2.0))
                val = val + ((val_range[1] - val_range[0]) / 2.0)
                val = torch.clamp(val, min=val_range[0], max=val_range[1])
                return val
            result = torch.zeros(shape, dtype=dtype)
            result.apply_(lambda x: random.randint(val_range[0], val_range[1]))
            return result

        def make_non_contiguous(shape, dtype) -> torch.Tensor:
            contig = make_contiguous(shape, dtype)
            non_contig = torch.empty(shape + (2, 2), dtype=dtype)[..., 0]
            non_contig = non_contig.select(-1, -1)
            non_contig.copy_(contig)
            self.assertFalse(non_contig.is_contiguous())
            return non_contig

        def make_contiguous_slice(size, dtype) -> torch.Tensor:
            contig = make_contiguous((1, size), dtype)
            non_contig = contig[:1, 1:size - 1]
            self.assertTrue(non_contig.is_contiguous())
            return contig

        types = []
        if use_floating:
            types += float_types
        if use_integral:
            types += int_types
        if use_complex:
            types += complex_types
        tensors: Dict[str, List[torch.Tensor]] = {"cont": [], "noncont": [], "slice": []}
        for dtype in types:
            tensors["cont"].append(make_contiguous(shape, dtype))
            tensors["noncont"].append(make_non_contiguous(shape, dtype))
            tensors["slice"].append(make_contiguous_slice(sum(list(shape)), dtype))

        return tensors

    # TODO: refactor this to use comparators from common_utils
    def _assert_matches_numpy(self, t, n):
        self.assertEqual(n.shape, t.shape)
        if t.dtype == torch.float:
            self.assertEqual(n, t, rtol=1e-03, atol=1e-05, equal_nan=True)
        else:
            self.assertEqual(n, t, equal_nan=True)

    # TODO: update this and tests that use it to use the device argument properly
    def _test_dim_ops(self, pytorch_op, numpy_op,
                      use_floating=True, use_integral=True, use_complex=False):
        def do_one(tensors_dict, dim):
            for category, tensors in tensors_dict.items():
                if category == "slice":
                    dim = 0
                for tensor in tensors:
                    # we have no control over NumPy warnings...
                    with warnings.catch_warnings():
                        warnings.simplefilter("ignore")
                        expected = numpy_op(tensor.cpu().numpy(), dim)
                    actual = pytorch_op(tensor, dim)
                    self._assert_matches_numpy(actual, expected)
                    if torch.cuda.is_available():
                        self._assert_matches_numpy(pytorch_op(tensor.cuda(), dim).cpu(), expected)
        do_one(self._make_tensors((5, 400000), use_floating=use_floating,
                                  use_integral=use_integral, use_complex=use_complex), 1)
        do_one(self._make_tensors((3, 5, 7), use_floating=use_floating,
                                  use_integral=use_integral, use_complex=use_complex), 0)
        do_one(self._make_tensors((3, 5, 7), use_floating=use_floating,
                                  use_integral=use_integral, use_complex=use_complex), 1)
        do_one(self._make_tensors((3, 5, 7), use_floating=use_floating,
                                  use_integral=use_integral, use_complex=use_complex), 2)
        do_one(self._make_tensors((100000, ), use_floating=use_floating,
                                  use_integral=use_integral, use_complex=use_complex), -1)
        do_one(self._make_tensors((50, 50, 50), use_floating=use_floating,
                                  use_integral=use_integral, use_complex=use_complex), 0)
        do_one(self._make_tensors((50, 50, 50), use_floating=use_floating,
                                  use_integral=use_integral, use_complex=use_complex), 1)
        do_one(self._make_tensors((50, 50, 50), use_floating=use_floating,
                                  use_integral=use_integral, use_complex=use_complex), 2)
        do_one(self._make_tensors((50, 50, 50), use_floating=use_floating,
                                  use_integral=use_integral, use_complex=use_complex), (1, 2))
        do_one(self._make_tensors((50, 50, 50), use_floating=use_floating,
                                  use_integral=use_integral, use_complex=use_complex), (1, -1))
        do_one(self._make_tensors((50, 50, 50), use_floating=use_floating,
                                  use_integral=use_integral, use_complex=use_complex), (0, 2))
        do_one(self._make_tensors((50, 50, 50), use_floating=use_floating,
                                  use_integral=use_integral, use_complex=use_complex), (0, 2, 1))

    @slowTest
    @onlyCPU
    def test_sum_dim(self, device):
        self._test_dim_ops(
            lambda t, d: t.sum(d),
            lambda n, d: n.sum(d),
            use_floating=True, use_integral=True, use_complex=True)

    @onlyCPU
    def test_mean_dim(self, device):
        self._test_dim_ops(
            lambda t, d: t.mean(d),
            lambda n, d: n.mean(d),
            use_integral=False,
            use_complex=True)

    @onlyCPU
    def test_std_dim(self, device):
        for unbiased in [False, True]:
            self._test_dim_ops(
                lambda t, d: t.std(d, unbiased=unbiased),
                lambda n, d: n.std(d, ddof=1 if unbiased else 0),
                use_integral=False)

    @onlyCPU
    def test_var_dim(self, device):
        for unbiased in [False, True]:
            self._test_dim_ops(
                lambda t, d: t.var(d, unbiased=unbiased),
                lambda n, d: n.var(d, ddof=1 if unbiased else 0),
                use_integral=False)

    @onlyCPU
    @unittest.skipIf(not TEST_SCIPY, 'Scipy not found')
    def test_logsumexp_dim(self, device):
        from scipy.special import logsumexp
        self._test_dim_ops(
            lambda t, d: t.logsumexp(d),
            lambda n, d: logsumexp(n, d),
            use_integral=False)

    # TODO: update this and tests that use it to handle device properly
    def _test_reduce_integer_upcast(self, fn, has_out=True, test_complex=True):
        shape = (3, 4, 5)
        reduced_shape = fn(torch.ones(shape)).shape

        def _test_out(dtype, other_dtype):
            out = torch.ones(reduced_shape, dtype=dtype)
            result = fn(x, out=out)
            self.assertIs(out.dtype, result.dtype)
            self.assertEqual(fn(x.to(dtype)), result, exact_dtype=False)
            result = fn(x, out=out, dtype=dtype)
            self.assertIs(out.dtype, result.dtype)
            self.assertEqual(fn(x.to(dtype)), result, exact_dtype=False)
            # 'out' is favored over dtype, check error
            self.assertRaises(RuntimeError, lambda: fn(x, out=out, dtype=other_dtype))

        for dtype in [dtype for dtype in torch.testing.get_all_math_dtypes('cpu') if dtype != torch.float16]:
            x = torch.ones(shape, dtype=dtype)
            expected_dtype = dtype if dtype.is_floating_point or dtype.is_complex else torch.int64
            self.assertIs(expected_dtype, fn(x).dtype)
            self.assertEqual(fn(x.to(expected_dtype)), fn(x))

            if dtype.is_floating_point:
                other_dtype = torch.float32 if dtype == torch.float64 else torch.float64
            elif dtype.is_complex:
                other_dtype = torch.complex64 if dtype == torch.complex128 else torch.complex128
            else:
                other_dtype = torch.int32 if dtype != torch.int32 else torch.int16
            self.assertIs(other_dtype, fn(x, dtype=other_dtype).dtype)
            self.assertEqual(fn(x.to(other_dtype)), fn(x, dtype=other_dtype), exact_dtype=False)

            # test mixed int/float/complex
            if dtype.is_floating_point:
                mixed_dtypes = [torch.int32, torch.complex64]
            elif dtype.is_complex:
                mixed_dtypes = [torch.int32, torch.float32]
            else:
                mixed_dtypes = [torch.float32, torch.complex64]

            for mixed_dtype in mixed_dtypes:
                self.assertIs(mixed_dtype, fn(x, dtype=mixed_dtype).dtype)
                self.assertEqual(fn(x.to(mixed_dtype)), fn(x, dtype=mixed_dtype), exact_dtype=False)

                if has_out:
                    _test_out(dtype, other_dtype)
                    _test_out(dtype, mixed_dtype)

    @onlyCPU
    def test_sum_integer_upcast(self, device):
        self._test_reduce_integer_upcast(lambda x, **kwargs: torch.sum(x, **kwargs), False)
        self._test_reduce_integer_upcast(lambda x, **kwargs: torch.sum(x, 0, **kwargs))

    @onlyCPU
    def test_prod_integer_upcast(self, device):
        self._test_reduce_integer_upcast(lambda x, **kwargs: torch.prod(x, **kwargs), False)
        self._test_reduce_integer_upcast(lambda x, **kwargs: torch.prod(x, 0, **kwargs))

    @onlyCPU
    def test_cumsum_integer_upcast(self, device):
        self._test_reduce_integer_upcast(lambda x, **kwargs: torch.cumsum(x, 0, **kwargs))

    @onlyCPU
    def test_cumprod_integer_upcast(self, device):
        self._test_reduce_integer_upcast(lambda x, **kwargs: torch.cumprod(x, 0, **kwargs))

    def test_mode(self, device):
        SIZE = 10
        x = torch.arange(1., SIZE * SIZE + 1, device=device).clone().resize_(SIZE, SIZE)
        x[:2] = 1
        x[:, :2] = 1
        x0 = x.clone()

        # Pre-calculated results.
        res1val = torch.ones(SIZE, device=device)
        # The indices are the position of the last appearance of the mode element.
        res1ind = torch.ones(SIZE, device=device, dtype=torch.long)
        res1ind[0] = SIZE - 1
        res1ind[1] = SIZE - 1

        res2val, res2ind = torch.mode(x, keepdim=False)
        self.assertEqual(res1val, res2val, atol=0, rtol=0)
        self.assertEqual(res1ind, res2ind, atol=0, rtol=0)

        # Test use of result tensor
        res2val = torch.tensor((), device=device)
        res2ind = torch.tensor((), device=device, dtype=torch.long)
        torch.mode(x, keepdim=False, out=(res2val, res2ind))
        self.assertEqual(res1val, res2val, atol=0, rtol=0)
        self.assertEqual(res1ind, res2ind, atol=0, rtol=0)

        # Test non-default dim
        res2val, res2ind = torch.mode(x, 0, False)
        self.assertEqual(res1val, res2val, atol=0, rtol=0)
        self.assertEqual(res1ind, res2ind, atol=0, rtol=0)

        # input unchanged
        self.assertEqual(x, x0, atol=0, rtol=0)

    def _test_mode_intervals(self, shape, intervals, device, v=1):
        x = torch.arange(0, shape[0] * shape[1], device=device)
        x[v] = x.numel()
        x = x.resize_(shape)

        # Set the value of each interval to the mode "v"
        for (beg, end) in intervals:
            x[:, beg:end] = v

        values, indices = torch.mode(x, -1, False)

        # Check whether the returned indices correspond to the returned values
        self.assertTrue((x.gather(1, indices.unsqueeze(1)).t() == values).all())
        # Check whether the returned values are the mode
        self.assertTrue((values == v).all().item())

    @onlyCUDA
    def test_mode_large(self, device):
        # i should be less than (d - 2) / 2
        def testset_for_shape(shape, i):
            d = shape[-1]
            # Mode only in the middle.
            self._test_mode_intervals(shape, [(i, d - i)], device)
            # Mode in discontiguous parts of the input.
            self._test_mode_intervals(shape, [(0, i), (i + 1, d - i - 1), (d - i, d)], device)

        # More than one line of (65535) thread blocks
        testset_for_shape((65536, 10), 3)

        # Max slice size (2048)
        testset_for_shape((10, 2048), 10)

        # Naive kernel for big slice sizes (> 2048)
        testset_for_shape((10, 4096), 10)

    @onlyOnCPUAndCUDA
    def test_mode_wrong_dtype(self, device):
        def test_for_dtypes(x_ty, v_ty, i_ty, message):
            x = torch.ones(10, device=device, dtype=x_ty)
            v = torch.ones(10, device=device, dtype=v_ty)
            i = torch.ones(10, device=device, dtype=i_ty)

            with self.assertRaisesRegex(RuntimeError, message):
                torch.mode(x, -1, True, out=(v, i))

        err_msg = "expected scalar type .* but got .* for "
        values_err = err_msg + "values"
        indices_err = err_msg + "indices"

        test_for_dtypes(torch.uint8, torch.int8, torch.long, values_err)
        test_for_dtypes(torch.int8, torch.int16, torch.long, values_err)
        test_for_dtypes(torch.int32, torch.float32, torch.long, values_err)
        test_for_dtypes(torch.float32, torch.float64, torch.long, values_err)

        test_for_dtypes(torch.uint8, torch.uint8, torch.int8, indices_err)
        test_for_dtypes(torch.int8, torch.int8, torch.int16, indices_err)
        test_for_dtypes(torch.int32, torch.int32, torch.float32, indices_err)
        test_for_dtypes(torch.float32, torch.float32, torch.float64, indices_err)

    @onlyCUDA
    def test_mode_wrong_device(self, device):
        # CPU Input Tensor
        x = torch.ones(2)

        with self.assertRaisesRegex(RuntimeError,
                                    "expected device .* but got .* for values"):
            values = torch.tensor([], device=device)
            torch.mode(x, -1, True, out=(values, torch.tensor([], dtype=torch.long)))

        with self.assertRaisesRegex(RuntimeError,
                                    "expected device .* but got .* for indices"):
            indices = torch.tensor([], device=device)
            torch.mode(x, -1, True, out=(torch.tensor([]), indices))

    # TODO: make work on CUDA, too
    @onlyCPU
    def test_accreal_type(self, device) -> None:
        x = torch.ones(2, 3, 4)
        self.assertIsInstance(x.double().sum().item(), float)
        self.assertIsInstance(x.float().sum().item(), float)
        self.assertIsInstance(x.long().sum().item(), int)
        self.assertIsInstance(x.int().sum().item(), int)
        self.assertIsInstance(x.short().sum().item(), int)
        self.assertIsInstance(x.char().sum().item(), int)
        self.assertIsInstance(x.byte().sum().item(), int)

    def test_var_mean_some_dims(self, device):
        sizes = (4, 6, 7, 5, 3)
        dims = len(sizes)

        x = torch.rand(sizes, device=device)
        for num_of_dims in range(2, dims):
            dim_list = list(combinations(list(range(dims)), r=num_of_dims))
            for dim in dim_list:
                for unbiased in [False, True]:
                    for keepdim in [False, True]:
                        var1, mean1 = torch.var_mean(x, dim=dim, unbiased=unbiased, keepdim=keepdim)
                        var2 = x.var(dim=dim, unbiased=unbiased, keepdim=keepdim)
                        mean2 = x.mean(dim=dim, keepdim=keepdim)
                        self.assertEqual(var1, var2)
                        self.assertEqual(mean1, mean2)

    # TODO: this should be a generic opinfo test
    def test_all_any_empty(self, device):
        x = torch.ByteTensor().to(device)
        self.assertTrue(x.all())
        self.assertFalse(x.any())

        x = torch.BoolTensor().to(device)
        self.assertTrue(x.all())
        self.assertFalse(x.any())

    @dtypesIfCUDA(torch.half, torch.bfloat16, torch.float, torch.double)
    @dtypes(torch.half, torch.bfloat16, torch.float, torch.double)
    def test_max_with_inf(self, device, dtype):
        a = torch.tensor([[-inf, -inf, inf, 3], [inf, inf, -inf, -1]], dtype=dtype, device=device)
        self.assertTrue(torch.all(torch.max(a, dim=1).values == inf).item())
        self.assertTrue(torch.all(torch.amax(a, dim=1) == inf).item())
        self.assertTrue(torch.max(a).item() == inf)
        self.assertTrue(torch.amax(a).item() == inf)

    @dtypesIfCUDA(torch.half, torch.bfloat16, torch.float, torch.double)
    @dtypes(torch.half, torch.float, torch.bfloat16, torch.double)
    def test_min_with_inf(self, device, dtype):
        a = torch.tensor([[-inf, -inf, inf, 3], [inf, inf, -inf, -1]], dtype=dtype, device=device)
        self.assertTrue(torch.all(torch.min(a, dim=1).values == (-inf)).item())
        self.assertTrue(torch.all(torch.amin(a, dim=1) == (-inf)).item())
        self.assertTrue(torch.min(a).item() == -inf)
        self.assertTrue(torch.amin(a).item() == -inf)

    def _test_minmax_helper(self, torchfn, reffn, device, dtype, skip_indices=False):
        def create_input(shape, device, dtype):
            if dtype.is_floating_point:
                return torch.randn(*shape, device=device, dtype=dtype)
            else:
                low = 0 if dtype == torch.bool else -1000
                high = 2 if dtype == torch.bool else 1000
                return torch.randint(low, high, shape, device=device, dtype=dtype)
        x = create_input((100, 100), device, dtype)
        self.compare_with_numpy(torchfn, reffn, x)
        # non contiguous
        x = create_input((10, 10, 10), device, dtype)
        x = x[:, 4]
        self.compare_with_numpy(torchfn, reffn, x)

        def get_values(x):
            if isinstance(x, tuple):
                return x[0]
            return x

        # indices
        if not skip_indices:
            size = 5
            x = create_input((size, size), device, dtype)
            inputs = (x, x.t())
            dims = (0, 1)
            for xinp, d in product(inputs, dims):
                self.compare_with_numpy(lambda x: get_values(torchfn(x, d, False)), lambda x: reffn(x, d, keepdims=False), xinp)
                result = torchfn(xinp, d, False)
                if isinstance(result, tuple):
                    v, i = result
                    if d == 1:
                        self.assertEqual(xinp[torch.arange(size), i], v, atol=0, rtol=0)
                    else:
                        self.assertEqual(xinp[i, torch.arange(size)], v, atol=0, rtol=0)
        # nan
        if dtype.is_floating_point:
            for index in (0, 4, 99):
                x = create_input((100,), device, dtype)
                x[index] = nan
                if not skip_indices:
                    result = torchfn(x, 0)
                    v = get_values(result)
                    self.assertEqual(v, nan)
                    if isinstance(result, tuple):
                        i = result[1]
                        self.assertEqual(i, index)
                self.assertEqual(torchfn(x), nan)

    @dtypesIfCPU(torch.float, torch.double, torch.long, torch.bool, torch.half)
    @dtypesIfCUDA(torch.half, torch.float, torch.long, torch.bool)
    @dtypes(torch.half, torch.float, torch.double)
    def test_max(self, device, dtype):
        self._test_minmax_helper(torch.max, np.amax, device, dtype)

    @dtypesIfCPU(torch.float, torch.double, torch.long, torch.bool, torch.half)
    @dtypesIfCUDA(torch.half, torch.float, torch.long, torch.bool)
    @dtypes(torch.half, torch.float, torch.double)
    def test_min(self, device, dtype):
        self._test_minmax_helper(torch.min, np.amin, device, dtype)

    @dtypesIfCPU(torch.half, torch.float, torch.double, torch.int, torch.long, torch.bool)
    @dtypesIfCUDA(torch.half, torch.float, torch.int, torch.long, torch.bool)
    @dtypes(torch.half, torch.float, torch.double)
    def test_amin(self, device, dtype):
        self._test_minmax_helper(torch.amin, np.amin, device, dtype)

    @dtypesIfCPU(torch.half, torch.float, torch.double, torch.int, torch.long, torch.bool)
    @dtypesIfCUDA(torch.half, torch.float, torch.int, torch.long, torch.bool)
    @dtypes(torch.float, torch.double)
    def test_amax(self, device, dtype):
        self._test_minmax_helper(torch.amax, np.amax, device, dtype)

    @onlyOnCPUAndCUDA
    @dtypesIfCPU(torch.float, torch.double)
    @dtypesIfCUDA(torch.half, torch.float)
    def test_aminmax(self, device, dtype):

        def _amin_wrapper(x, dim=None, keepdims=False):
            if dim is None:
                return torch._aminmax(x)[0]
            else:
                return torch._aminmax(x, dim, keepdims)[0]

        def _amax_wrapper(x, dim=None, keepdims=False):
            if dim is None:
                return torch._aminmax(x)[1]
            else:
                return torch._aminmax(x, dim, keepdims)[1]

        self._test_minmax_helper(_amin_wrapper, np.amin, device, dtype)
        self._test_minmax_helper(_amax_wrapper, np.amax, device, dtype)

    # TODO: bincount isn't a classic reduction -- maybe this test suite is
    #   reductions and summary ops?
    def test_bincount(self, device):
        # negative input throws
        with self.assertRaisesRegex(RuntimeError, '1-d non-negative integral'):
            torch.bincount(torch.tensor([1, -1], device=device))
        # n-d input, with n > 1 throws
        with self.assertRaisesRegex(RuntimeError, '1-d non-negative integral'):
            torch.bincount(torch.tensor([[1, 2], [3, 4]], device=device))
        # floating input type throws
        with self.assertRaisesRegex(RuntimeError, 'not implemented'):
            torch.bincount(torch.tensor([1., 0.3], device=device))
        # minlength < 0 throws
        with self.assertRaisesRegex(RuntimeError, 'minlength should be >= 0'):
            torch.bincount(torch.tensor([1, 3], device=device),
                           torch.tensor([.2, .2], device=device),
                           minlength=-1)
        # input and weights dim mismatch
        with self.assertRaisesRegex(RuntimeError, 'same length'):
            torch.bincount(torch.tensor([1, 0], device=device),
                           torch.tensor([1., 0.3, 0.5], device=device))
        # 1-d input with no elements and default minlength
        self.assertEqual(torch.bincount(torch.tensor([], device=device, dtype=torch.long)),
                         torch.zeros(0, dtype=torch.long, device=device))
        # 1-d input with no elements and specified minlength
        self.assertEqual(torch.bincount(torch.tensor([], device=device, dtype=torch.long), minlength=10),
                         torch.zeros(10, dtype=torch.long, device=device))

        # test tensor method without weights
        long_counts = torch.tensor(
            [0, 3, 2, 1, 3], dtype=torch.uint8, device=device).bincount()
        self.assertEqual(
            torch.tensor([1, 1, 1, 2], dtype=torch.int64, device=device),
            long_counts)
        # test minlength functionality
        int_counts = torch.bincount(
            torch.tensor([1, 1, 1, 1], device=device), minlength=5)
        self.assertEqual(
            torch.tensor([0, 4, 0, 0, 0], dtype=torch.int64, device=device),
            int_counts)
        # test weights
        byte_counts = torch.bincount(
            torch.tensor([0, 1, 1, 1, 4], device=device),
            torch.tensor([.1, .2, .3, .4, .5], device=device))
        self.assertEqual(
            torch.tensor([0.1, 0.9, 0, 0, 0.5], device=device), byte_counts)
        byte_counts = torch.bincount(
            torch.tensor([0, 1, 1, 1, 4], device=device),
            torch.tensor([1, 2, 3, 4, 5], dtype=torch.int8, device=device))
        self.assertEqual(
            torch.tensor([1, 9, 0, 0, 5], device=device, dtype=torch.float64), byte_counts)
        # test non-contiguous inputs and weights
        inputs = torch.tensor([[0, 0], [3, 1], [2, 1], [1, 1], [3, 4]], device=device)
        weights = torch.tensor([[.1, 1], [.2, 2], [.3, 3], [.4, 4], [.5, 5]], device=device)
        for i in [0, 1]:
            assert not inputs[:, i].is_contiguous(), "Inputs are supposed to be non-contiguous"
            assert not weights[:, i].is_contiguous(), "Weights are supposed to be non-contiguous"
        # inputs are non-contiguous but weights are contiguous
        self.assertEqual(inputs[:, 0].bincount(), torch.tensor([1, 1, 1, 2]))
        # inputs and weights are non-contiguous
        self.assertEqual(
            inputs[:, 1].bincount(weights[:, 1]),
            torch.tensor([1, 9, 0, 0, 5], dtype=torch.float32))
        # weights are non-contiguous but inputs are contiguous
        self.assertEqual(inputs[:, 1].contiguous().bincount(weights[:, 1]),
                         torch.tensor([1, 9, 0, 0, 5], dtype=torch.float32))

        # test bincount on non-contiguous slices
        all0s = torch.zeros((32, 2), dtype=torch.int64, device=device)
        self.assertEqual(all0s[:, 0].bincount(), torch.tensor([32]))

        all1s = torch.ones((32, 2), dtype=torch.int64, device=device)
        self.assertEqual(all1s[:, 0].bincount(), torch.tensor([0, 32]))

        # test large number of bins - global memory use
        big_exp = torch.zeros(10000000, device=device)
        big_exp[-1] = 50.0
        big_w = torch.tensor([.5] * 100, device=device)
        big_out = torch.tensor([9999999] * 100, device=device).bincount(big_w)
        self.assertEqual(big_exp, big_out)
        # test large input size
        big_exp = torch.zeros(2, device=device, dtype=torch.int64)
        big_exp[1] = 1000000
        big_out = torch.ones(1000000, dtype=torch.int8, device=device).bincount()
        self.assertEqual(big_exp, big_out)

    @onlyCUDA
    @expectedAlertNondeterministic('_bincount_cuda', fn_has_device_arg=False)
    def test_bincount_alert_nondeterministic(self, device):
        torch.bincount(torch.tensor([], device=device, dtype=torch.long))

    # TODO: how many var stability tests are there?
    def test_var_stability2(self, device):
        tensor = torch.FloatTensor([2281.5, 2281.25]).to(device)

        # Stability for inner dim
        self.assertEqual(tensor.var(0, correction=1), 0.03125)

        # General stability
        self.assertEqual(tensor.var(correction=1), 0.03125)

        # Stability for outer dimensions
        tensor = tensor.unsqueeze(1)
        self.assertEqual(tensor.var(0, correction=1), 0.03125)

    @onlyCPU
    @dtypes(torch.bool, torch.double)
    def test_sum_all(self, device, dtype) -> None:
        def check_sum_all(tensor: torch.Tensor) -> None:
            pylist = tensor.reshape(-1).tolist()
            self.assertEqual(tensor.sum(), sum(pylist))

        if dtype != torch.bool:
            check_sum_all(torch.tensor([1, 2, 3, 4, 5], dtype=dtype, device=device))
            check_sum_all(torch.randn(200000, dtype=dtype, device=device))
            check_sum_all(torch.randn(2000, 2, dtype=dtype, device=device)[:, 0])
        else:
            check_sum_all(torch.tensor([True, False, True], dtype=torch.bool, device=device))

    def _test_memory_format_transformations(self, device, input_generator_fn, transformation_fn,
                                            memory_format, compare_data=True, default_is_preserve=False):

        assert(memory_format == torch.channels_last or memory_format == torch.channels_last_3d)

        # xc is a channels last tensor
        xc = input_generator_fn(device)
        # xc is not memory dense, but looks like channels last
        if memory_format == torch.channels_last:
            xc = xc[..., ::2, ::2]
        else:
            xc = xc[..., ::2, ::2, ::2]

        clone = transformation_fn(xc, memory_format=torch.preserve_format)
        self.assertFalse(clone.is_contiguous())
        self.assertTrue(clone.is_contiguous(memory_format=memory_format))
        self.assertFalse(xc.is_contiguous())
        self.assertFalse(xc.is_contiguous(memory_format=memory_format))
        if compare_data:
            self.assertEqual(xc, clone.to(xc))

        xc = input_generator_fn(device)
        clone = transformation_fn(xc, memory_format=torch.contiguous_format)
        self.assertTrue(clone.is_contiguous())
        self.assertFalse(clone.is_contiguous(memory_format=memory_format))
        if compare_data:
            self.assertEqual(xc, clone.to(xc))

        xc = input_generator_fn(device)
        clone = transformation_fn(xc)

        if default_is_preserve:
            self.assertFalse(clone.is_contiguous())
            self.assertTrue(clone.is_contiguous(memory_format=memory_format))
        else:
            self.assertTrue(clone.is_contiguous())
            self.assertFalse(clone.is_contiguous(memory_format=memory_format))
        if compare_data:
            self.assertEqual(xc, clone.to(xc))

        x = torch.randn((3, 4, 5, 6, 7, 8, 9), device=device)
        for _ in range(10):
            permutation = list(range(len(x.shape)))
            random.shuffle(permutation)
            x = x.permute(permutation)
            self.assertEqual(x.stride(), transformation_fn(x, memory_format=torch.preserve_format).stride())

    @onlyCPU
    @dtypes(torch.double)
    def test_sum_out(self, device, dtype: torch.dtype) -> None:
        x = torch.rand(100, 100, dtype=dtype, device=device)
        res1 = torch.sum(x, 1)
        res2 = torch.tensor((), dtype=dtype, device=device)
        torch.sum(x, 1, out=res2)
        self.assertEqual(res1, res2)
        x = torch.rand(100, 100, 100, dtype=dtype, device=device)
        res1 = x.sum(2).sum(1)
        res2 = torch.tensor((), dtype=dtype, device=device)
        torch.sum(x, (2, 1), out=res2)
        self.assertEqual(res1, res2)

    @onlyCUDA
    @dtypes(torch.float16, torch.float32)
    def test_prod_gpu(self, device, dtype):
        x = torch.tensor([2, 3, 6, 9, 8], dtype=dtype, device=device)

        # Check all combinations: fp16 input - fp16 output, fp16 input - fp32
        # output, fp32 input - fp16 output, fp32 input - fp32 output
        for dtype_output in [torch.float16, torch.float32]:
            result_expected = torch.tensor(2592, dtype=dtype_output, device=device)
            output = torch.prod(x, dtype=dtype_output)
            self.assertEqual(output, result_expected)

            output = x.prod(dtype=dtype_output)
            self.assertEqual(output, result_expected)

    @onlyCPU
    @dtypes(torch.float)
    def test_prod(self, device, dtype):
        x = torch.rand(100, 100, dtype=dtype, device=device)
        res1 = torch.prod(x, 1)
        res2 = torch.tensor((), dtype=dtype, device=device)
        torch.prod(x, 1, out=res2)
        self.assertEqual(res1, res2)

    def test_prod_bool(self, device):
        vals = [[True, True], [True, False], [False, False], []]
        for val in vals:
            result = torch.prod(torch.tensor(val, device=device), dtype=torch.bool).item()
            expect = np.prod(np.array(val), dtype=np.bool)
            self.assertEqual(result, expect)

            result = torch.prod(torch.tensor(val, device=device)).item()
            expect = np.prod(np.array(val))
            self.assertEqual(result, expect)

    @onlyCPU
    def test_max_mixed_devices(self, device):
        a = torch.randn(10, device=device)
        if torch.cuda.is_available():
            values = torch.randn(10).cuda()
            indices = torch.cuda.LongTensor()
            self.assertRaises(RuntimeError,
                              lambda: torch.max(a, 0, out=(values, indices)))
            self.assertRaises(RuntimeError,
                              lambda: torch.amax(a, 0, out=values))

    @onlyCPU
    def test_min_mixed_devices(self, device):
        a = torch.randn(10, device=device)
        if torch.cuda.is_available():
            values = torch.randn(10).cuda()
            indices = torch.cuda.LongTensor()
            self.assertRaises(RuntimeError,
                              lambda: torch.min(a, 0, out=(values, indices)))
            self.assertRaises(RuntimeError,
                              lambda: torch.amin(a, 0, out=values))

    # TODO: consider refactoring with bincount test
    def test_bucketization(self, device):
        values_1d = torch.tensor([1, 2, 3, 4, 5, 6, 7, 8, 9], device=device)
        values_3d = torch.tensor([[[1, 3, 5], [2, 4, 6]], [[1, 2, 3], [4, 5, 6]]], device=device)

        # regular case 3d boundary and 3d input value
        boundaries = torch.tensor([[[1, 2, 3, 4], [3, 4, 5, 6]], [[1, 3, 5, 7], [2, 4, 6, 8]]], device=device)
        expected_result = torch.tensor([[[0, 2, 4], [0, 1, 3]], [[0, 1, 1], [1, 2, 2]]], device=device)
        output = torch.empty(2, 2, 3, device=device, dtype=torch.int64)
        self.assertEqual(torch.searchsorted(boundaries, values_3d), expected_result)
        self.assertEqual(torch.searchsorted(boundaries, values_3d, out=output), expected_result)
        expected_result = torch.tensor([[[1, 3, 4], [0, 2, 4]], [[1, 1, 2], [2, 2, 3]]], device=device)
        self.assertEqual(torch.searchsorted(boundaries, values_3d, right=True), expected_result)
        self.assertEqual(torch.searchsorted(boundaries, values_3d, right=True, out=output), expected_result)

        # simple 1d boundary and 3d input value
        boundaries = torch.tensor([1, 2, 3, 4, 5, 6], device=device)
        expected_result = torch.tensor([[[0, 2, 4], [1, 3, 5]], [[0, 1, 2], [3, 4, 5]]], device=device)
        output = torch.empty(2, 2, 3, device=device, dtype=torch.int64)
        self.assertEqual(torch.searchsorted(boundaries, values_3d), expected_result)
        self.assertEqual(torch.bucketize(values_3d, boundaries), expected_result)
        self.assertEqual(torch.bucketize(values_3d, boundaries, out=output), expected_result)
        expected_result = torch.tensor([[[1, 3, 5], [2, 4, 6]], [[1, 2, 3], [4, 5, 6]]], device=device)
        self.assertEqual(torch.searchsorted(boundaries, values_3d, right=True), expected_result)
        self.assertEqual(torch.bucketize(values_3d, boundaries, right=True), expected_result)
        self.assertEqual(torch.bucketize(values_3d, boundaries, out=output, right=True), expected_result)

        # simple float 1d boundary and 1d input with output int32 type
        values_1d_float = values_1d.to(torch.float32)
        boundaries = torch.tensor([0.9, 1, 2, 2, 3, 3, 4, 4.1, 9, 9], device=device, dtype=torch.float32)
        expected_result = torch.tensor([1, 2, 4, 6, 8, 8, 8, 8, 8], device=device, dtype=torch.int32)
        self.assertEqual(torch.searchsorted(boundaries, values_1d_float, out_int32=True), expected_result)
        self.assertEqual(torch.bucketize(values_1d_float, boundaries, out_int32=True), expected_result)

        # multiple dimension input with 0 elements
        boundaries = torch.tensor([1, 2, 3, 4, 5, 6], device=device, dtype=torch.int64)
        values_0_el = torch.tensor([[[]]], device=device, dtype=torch.int64)
        expected_result = values_0_el.to(torch.int64)
        self.assertEqual(torch.searchsorted(boundaries, values_0_el), expected_result)
        self.assertEqual(torch.bucketize(values_0_el, boundaries), expected_result)

        # nan input
        values_nan = torch.tensor([1.0, float('nan'), 2.0, float('nan')], device=device, dtype=torch.float64)
        boundaries = torch.tensor([0.0, 1.0, 2.0, 3.0], device=device, dtype=torch.float64)
        expected_result = torch.tensor([1, 4, 2, 4], device=device)
        self.assertEqual(torch.searchsorted(boundaries, values_nan), expected_result)
        expected_result = torch.tensor([2, 4, 3, 4], device=device)
        self.assertEqual(torch.searchsorted(boundaries, values_nan, right=True), expected_result)

        # type promotion and non contiguous tensors
        values_3d_permute = values_3d.permute(2, 1, 0).to(torch.int32)
        boundaries_permute = values_3d.permute(2, 1, 0).to(torch.float64)
        expected_result = torch.tensor([[[0, 0], [0, 1]], [[2, 0], [0, 1]], [[2, 0], [0, 0]]], device=device)
        if self.device_type != 'xla':
            self.assertWarnsRegex(
                UserWarning, "tensor is non-contiguous",
                lambda: self.assertEqual(torch.searchsorted(boundaries_permute, values_3d_permute), expected_result))
        else:
            # All tensors in XLA is contiguous even doing permute, no warning msg will be generate in XLA
            self.assertEqual(torch.searchsorted(boundaries_permute, values_3d_permute), expected_result)

        # scalar type
        boundaries = torch.tensor([1.5, 2.5, 3.5], device=device)
        expected_result = torch.tensor(1, device=device)
        self.assertEqual(torch.searchsorted(boundaries, 2), expected_result)
        self.assertEqual(torch.bucketize(torch.tensor(2, device=device), boundaries), expected_result)
        expected_result = torch.tensor(3, device=device)
        scalar_tensor_nan = torch.tensor(float('nan'), device=device)
        self.assertEqual(torch.searchsorted(boundaries, scalar_tensor_nan), expected_result)
        self.assertEqual(torch.bucketize(float('nan'), boundaries, right=True), expected_result)

        # invalid input dimensions
        boundaries = torch.tensor([[1, 2, 3], [4, 5, 6]], device=device)
        with self.assertRaisesRegex(
                RuntimeError, "first N-1 dimensions of boundaries tensor and input value tensor must match"):
            torch.searchsorted(boundaries, values_3d)
        with self.assertRaisesRegex(
                RuntimeError, "boundaries tensor must be 1 dimension"):
            torch.bucketize(values_3d, boundaries)
        with self.assertRaisesRegex(
                RuntimeError, "only when boundaries tensor dimension is 1"):
            torch.searchsorted(boundaries, 1)

        # incompatiable output tensor's dtype
        def test_output_dtype(dtype, is_int32):
            output = values_1d.to(dtype)
            with self.assertRaisesRegex(
                    RuntimeError, "output tensor's dtype is wrong"):
                torch.searchsorted(values_1d, values_1d, out=output, out_int32=is_int32)

        test_output_dtype(torch.float32, False)
        test_output_dtype(torch.int32, False)
        test_output_dtype(torch.int64, True)

    @dtypesIfCUDA(torch.half, torch.float, torch.double,
                  torch.int8, torch.short, torch.int, torch.long)
    @dtypes(torch.float, torch.double,
            torch.int8, torch.short, torch.int, torch.long)
    def test_nansum(self, device, dtype):
        x = (torch.randn(3, 3))
        if dtype in [torch.half, torch.float, torch.double]:
            x[x < 0.2] = float('nan')
        # Randomly scale the values
        x = (x * random.randint(10, 100)).tolist()

        self.compare_with_numpy(torch.nansum, np.nansum, x, device, dtype)

    def _test_reduction_function_with_numpy(self, torch_func, np_func, device, dtype,
                                            with_extremal=False, atol=None, rtol=None,
                                            exact_dtype=True, with_keepdim=False):
        # Test 0-d to 3-d tensors.
        for ndims in range(0, 4):
            shape = _rand_shape(ndims, min_size=5, max_size=10)
            for n in range(ndims + 1):
                for c in combinations(list(range(ndims)), n):
                    for count_dim in permutations(c):
                        # Generate Input.
                        x = _generate_input(shape, dtype, device, with_extremal)

                        if count_dim == ():
                            # Default `dims=None` case
                            self.compare_with_numpy(torch_func, np_func, x, device=None, dtype=None,
                                                    atol=atol, rtol=rtol, exact_dtype=exact_dtype)
                        else:
                            # With `dims: tuple of ints` case
                            if with_keepdim:
                                torch_func_partial = partial(torch_func, keepdim=True, dim=count_dim)
                                np_func_partial = partial(np_func, keepdims=True, axis=count_dim)
                            else:
                                torch_func_partial = partial(torch_func, dim=count_dim)
                                np_func_partial = partial(np_func, axis=count_dim)
                            self.compare_with_numpy(torch_func_partial, np_func_partial, x, device=None, dtype=None,
                                                    atol=atol, rtol=rtol, exact_dtype=exact_dtype)

    @dtypes(*(torch.testing.get_all_int_dtypes() + torch.testing.get_all_fp_dtypes(include_bfloat16=False) +
              torch.testing.get_all_complex_dtypes()))
    def test_count_nonzero(self, device, dtype):
        self._test_reduction_function_with_numpy(torch.count_nonzero, np.count_nonzero, device, dtype)
        self._test_reduction_function_with_numpy(torch.count_nonzero, np.count_nonzero, device, dtype, True)

    def _test_sum_reduction_vs_numpy(self, torch_fn, np_fn, device, dtype, with_keepdim=False, with_extremal=False):
        def is_integral(dtype):
            return dtype in torch.testing.get_all_int_dtypes()

        # On Windows CI, the current version of `numpy` promotes all lower integers
        # dtypes to int32 while `torch` promotes them to int64. Hence we skip on checking
        # the exact dtype.
        # Reference : https://dr.pytorch.org/api/view-log-full?build_id=122051580
        # PR : https://github.com/pytorch/pytorch/pull/38628#issuecomment-655905370
        exact_dtype = False if (IS_WINDOWS and is_integral(dtype)) else True

        if dtype == torch.uint8:
            with self.assertRaises(TypeError):
                self._test_reduction_function_with_numpy(torch_fn, np_fn, device, dtype, with_extremal=with_extremal)
        else:
            # TODO: Investigate why the output is not close to numpy.
            if dtype == torch.float16:
                atol = 0.4
                rtol = 1e-2
            elif dtype == torch.float32:
                atol = 7e-05
                rtol = 3e-06
            else:
                # Default values
                atol = None
                rtol = None
            self._test_reduction_function_with_numpy(torch_fn, np_fn, device, dtype,
                                                     atol=atol, rtol=rtol, exact_dtype=exact_dtype,
                                                     with_keepdim=with_keepdim, with_extremal=with_extremal)

    @onlyOnCPUAndCUDA
    @dtypes(*(torch.testing.get_all_int_dtypes() + torch.testing.get_all_fp_dtypes(include_bfloat16=False)))
    def test_sum_vs_numpy(self, device, dtype):
        self._test_sum_reduction_vs_numpy(torch.sum, np.sum, device, dtype)
        self._test_sum_reduction_vs_numpy(torch.sum, np.sum, device, dtype, with_extremal=True)
        self._test_sum_reduction_vs_numpy(torch.sum, np.sum, device, dtype, with_keepdim=True)

    @onlyOnCPUAndCUDA
    @dtypes(*(torch.testing.get_all_int_dtypes() + torch.testing.get_all_fp_dtypes(include_bfloat16=False)))
    def test_nansum_vs_numpy(self, device, dtype):
        self._test_sum_reduction_vs_numpy(torch.nansum, np.nansum, device, dtype)
        self._test_sum_reduction_vs_numpy(torch.nansum, np.nansum, device, dtype, with_extremal=True)
        self._test_sum_reduction_vs_numpy(torch.nansum, np.nansum, device, dtype, with_keepdim=True)

    @dtypes(*(torch.testing.get_all_complex_dtypes()))
    def test_nansum_complex(self, device, dtype):
        x = torch.randn((3, 3, 3), device=device, dtype=dtype)
        with self.assertRaisesRegex(RuntimeError, "nansum does not support complex inputs"):
            torch.nansum(x)

    def test_nansum_out_dtype(self, device):
        dtypes = list(torch.testing.get_all_int_dtypes() + torch.testing.get_all_fp_dtypes(include_bfloat16=False))
        for inp_dtype, out_dtype in combinations(dtypes, 2):
            shape = _rand_shape(random.randint(2, 5), min_size=5, max_size=10)
            x = _generate_input(shape, inp_dtype, device, with_extremal=False)
            torch_fn = partial(torch.nansum, dtype=out_dtype)
            np_out_dtype = torch_to_numpy_dtype_dict[out_dtype]
            np_fn = partial(np.nansum, dtype=np_out_dtype)
            self.compare_with_numpy(torch_fn, np_fn, x, device=None, dtype=None)

    @dtypes(*(torch.testing.get_all_int_dtypes() + torch.testing.get_all_fp_dtypes(include_bfloat16=False)))
    def test_argminmax_multiple(self, device, dtype):
        # Case: All Ones
        t = torch.ones(3, 3, device=device, dtype=dtype)
        self.compare_with_numpy(torch.argmax, np.argmax, t)
        self.compare_with_numpy(torch.argmin, np.argmin, t)

        # Case: With single `nan` present.
        if dtype in torch.testing.get_all_fp_dtypes():
            t[2, 2] = float('nan')
            self.compare_with_numpy(torch.argmax, np.argmax, t)
            self.compare_with_numpy(torch.argmin, np.argmin, t)

        # Case: Randomly Generated Tensors
        for ndims in range(1, 5):
            shape = _rand_shape(ndims, min_size=5, max_size=10)
            for with_extremal in [False, True]:
                for contiguous in [False, True]:
                    # Generate Input.
                    x = _generate_input(shape, dtype, device, with_extremal)

                    if dtype == torch.half:
                        max_val = torch.max(x.to(torch.float))
                        min_val = torch.min(x.to(torch.float))
                    else:
                        max_val = torch.max(x)
                        min_val = torch.min(x)

                    mask = torch.randn(x.shape) > 0.5
                    x[mask] = torch.tensor(max_val + 1, dtype=dtype)

                    mask = torch.randn(x.shape) > 0.5
                    x[mask] = torch.tensor(min_val - 1, dtype=dtype)

                    if not contiguous:
                        x = x.T

                    self.compare_with_numpy(torch.argmax, np.argmax, x, device=None, dtype=None)
                    self.compare_with_numpy(torch.argmin, np.argmin, x, device=None, dtype=None)

                    # Verify indices returned by max and min.
                    if dtype != torch.half:
                        rand_dim = random.randint(0, ndims - 1)
                        self.compare_with_numpy(lambda x: torch.max(x, dim=rand_dim)[1],
                                                lambda x: np.argmax(x, axis=rand_dim), x, device=None, dtype=None)
                        self.compare_with_numpy(lambda x: torch.min(x, dim=rand_dim)[1],
                                                lambda x: np.argmin(x, axis=rand_dim), x, device=None, dtype=None)

        def verify_against_numpy(t):
            # Argmax
            torch_fn = partial(torch.argmax, dim=1)
            np_fn = partial(np.argmax, axis=1)
            self.compare_with_numpy(torch_fn, np_fn, t)
            # Non-contiguous input
            self.compare_with_numpy(torch_fn, np_fn, t.T)

            # Verify indices returned by max.
            if dtype != torch.half:
                self.compare_with_numpy(lambda x: torch.max(x, dim=1)[1], np_fn, x, device=None, dtype=None)
                self.compare_with_numpy(lambda x: torch.max(x, dim=1)[1], np_fn, x.T, device=None, dtype=None)

            # Argmin
            torch_fn = partial(torch.argmin, dim=1)
            np_fn = partial(np.argmin, axis=1)
            self.compare_with_numpy(torch_fn, np_fn, t)
            # Non-contiguous input
            self.compare_with_numpy(torch_fn, np_fn, t.T)

            # Verify indices returned by min.
            if dtype != torch.half:
                self.compare_with_numpy(lambda x: torch.min(x, dim=1)[1], np_fn, x, device=None, dtype=None)
                self.compare_with_numpy(lambda x: torch.min(x, dim=1)[1], np_fn, x.T, device=None, dtype=None)

        # Case: Sample from issue: https://github.com/pytorch/pytorch/issues/41998
        t = torch.tensor([[1, 5],
                          [2, 10],
                          [3, 3]], device=device, dtype=dtype)
        verify_against_numpy(t)

        # Case: Sample from issue: https://github.com/pytorch/pytorch/issues/41998
        t = torch.tensor([[1, 5],
                          [2, 10],
                          [0, 0]], device=device, dtype=dtype)
        verify_against_numpy(t)

    @dtypes(*(torch.testing.get_all_dtypes(include_half=True, include_bfloat16=False,
                                           include_bool=True, include_complex=True)))
    def test_all_any_vs_numpy(self, device, dtype):
        # Note [all, any uint8 compatibility]: However for compatibility reason,
        # for `uint8`, they return Tensor of same dtype `uint8`.
        # Reference: https://github.com/pytorch/pytorch/pull/47878#issuecomment-747108561
        exact_dtype = True if dtype != torch.uint8 else False

        def _test_all_any(x):
            self.compare_with_numpy(torch.all, np.all, x)
            self.compare_with_numpy(torch.any, np.any, x)

        def _test_all_any_with_dim(x, dim):
            torch_fn = partial(torch.all, dim=dim)
            np_fn = partial(np.all, axis=dim)
            self.compare_with_numpy(torch_fn, np_fn, x, exact_dtype=exact_dtype)

            torch_fn = partial(torch.any, dim=dim)
            np_fn = partial(np.any, axis=dim)
            self.compare_with_numpy(torch_fn, np_fn, x, exact_dtype=exact_dtype)

        def _test_out_variant(x, dim):
            out = torch.empty_like(x)
            if dtype == torch.bool or dtype == torch.uint8:
                expected = torch.all(x, dim)
                torch.all(x, dim, out=out)
                self.assertEqual(expected, out)

                expected = torch.any(x, dim)
                torch.any(x, dim, out=out)
                self.assertEqual(expected, out)
            else:
                with self.assertRaisesRegex(RuntimeError, "all only supports bool tensor for result, got"):
                    torch.all(x, dim, out=out)

                with self.assertRaisesRegex(RuntimeError, "any only supports bool tensor for result, got"):
                    torch.any(x, dim, out=out)

        def _test_all_any_with_dim_keepdim(x, dim, keepdim):
            torch_fn = partial(torch.all, dim=dim, keepdim=keepdim)
            np_fn = partial(np.all, axis=dim, keepdims=keepdim)
            self.compare_with_numpy(torch_fn, np_fn, x, exact_dtype=exact_dtype)

            torch_fn = partial(torch.any, dim=dim, keepdim=keepdim)
            np_fn = partial(np.any, axis=dim, keepdims=keepdim)
            self.compare_with_numpy(torch_fn, np_fn, x, exact_dtype=exact_dtype)

        def _test_output_dtype(x):
            # This test will fail once the functions return bool output
            # for uint8 input.
            expected_dtype = torch.uint8 if dtype == torch.uint8 else torch.bool
            self.assertEqual(torch.all(x).dtype, expected_dtype)
            self.assertEqual(torch.any(x).dtype, expected_dtype)

            self.assertEqual(torch.all(x, dim=0).dtype, expected_dtype)
            self.assertEqual(torch.any(x, dim=0).dtype, expected_dtype)

        for ndim in range(5):
            shape = _rand_shape(ndim, 1, 5)
            x = _generate_input(shape, dtype, device, with_extremal=False)
            _test_all_any(x)
            _test_all_any(x.T)
            _test_all_any(x[..., ::2])

            x = _generate_input(shape, dtype, device, with_extremal=True)
            _test_all_any(x)
            _test_all_any(x.T)
            _test_all_any(x[..., ::2])

            x = torch.zeros_like(x)
            _test_all_any(x)
            _test_all_any(x.T)
            _test_all_any(x[..., ::2])

            x = torch.ones_like(x)
            _test_all_any(x)
            _test_all_any(x.T)
            _test_all_any(x[..., ::2])
            _test_output_dtype(x)
            for dim in range(ndim):
                x = _generate_input(shape, dtype, device, with_extremal=False)
                _test_all_any_with_dim(x, dim)
                _test_all_any_with_dim(x.T, dim)
                _test_all_any_with_dim(x[..., ::2], dim)
                _test_out_variant(x, dim)
                _test_all_any_with_dim_keepdim(x, dim, keepdim=True)
                _test_all_any_with_dim_keepdim(x, dim, keepdim=False)

                x = _generate_input(shape, dtype, device, with_extremal=True)
                _test_all_any_with_dim(x, dim)
                _test_all_any_with_dim(x.T, dim)
                _test_all_any_with_dim(x[..., ::2], dim)
                _test_out_variant(x, dim)
                _test_all_any_with_dim_keepdim(x, dim, keepdim=True)
                _test_all_any_with_dim_keepdim(x, dim, keepdim=False)

                x = torch.zeros_like(x)
                _test_all_any_with_dim(x, dim)
                _test_all_any_with_dim(x.T, dim)
                _test_all_any_with_dim(x[..., ::2], dim)
                _test_out_variant(x, dim)
                _test_all_any_with_dim_keepdim(x, dim, keepdim=True)
                _test_all_any_with_dim_keepdim(x, dim, keepdim=False)

                x = torch.ones_like(x)
                _test_all_any_with_dim(x, dim)
                _test_all_any_with_dim(x.T, dim)
                _test_all_any_with_dim(x[..., ::2], dim)
                _test_out_variant(x, dim)
                _test_all_any_with_dim_keepdim(x, dim, keepdim=True)
                _test_all_any_with_dim_keepdim(x, dim, keepdim=False)

    # TODO: part of this test covers torch.norm, with should be covered by test_linalg
    @onlyOnCPUAndCUDA
    def test_repeated_dim(self, device):
        ops = [torch.mean, torch.sum, torch.nansum, torch.logsumexp,
               torch.amin, torch.amax, torch.norm]
        x = torch.randn(3, 3, 3, 3, device=device)

        error_msg = r'appears multiple times in the list of dims'
        norm_error_msg = r'Expected dims to be different, got'
        for op in ops:
            for dim in [(0, 0), (0, -4)]:
                e_msg = norm_error_msg if op == torch.norm else error_msg
                with self.assertRaisesRegex(RuntimeError, e_msg):
                    op(x, dim=dim)

        for op in [torch.std, torch.var, torch.var_mean, torch.std_mean]:
            for dim in [(0, 0), (0, -4)]:
                with self.assertRaisesRegex(RuntimeError, error_msg):
                    op(x, dim=dim, correction=0)

    # TODO: update this test to comapre against NumPy
    @onlyCUDA
    def test_var(self, device):
        cpu_tensor = torch.randn(2, 3, 3)
        device_tensor = cpu_tensor.to(device)
        self.assertEqual(device_tensor.var(correction=0), cpu_tensor.var(correction=0))
        self.assertEqual(device_tensor.var(1, correction=0), cpu_tensor.var(1, correction=0))
        self.assertEqual(device_tensor.var(2, correction=0), cpu_tensor.var(2, correction=0))
        self.assertEqual(device_tensor.std(correction=0), cpu_tensor.std(correction=0))
        self.assertEqual(device_tensor.std(1, correction=0), cpu_tensor.std(1, correction=0))
        self.assertEqual(device_tensor.var(2, correction=0), cpu_tensor.var(2, correction=0))

        cpu_tensor = torch.randn(100)
        device_tensor = cpu_tensor.to(device)
        self.assertEqual(device_tensor.var(correction=0), cpu_tensor.var(correction=0))

    # TODO: update this test to compare against NumPy
    @onlyCUDA
    def test_var_large_input(self, device):
        # Large, not-nice input
        cpu_tensor = torch.randn(2 * 32 * 1024 + 1, 2, 67)
        device_tensor = cpu_tensor.to(device)

        self.assertEqual(cpu_tensor.var(2, correction=0), device_tensor.var(2, correction=0))

    # TODO: update this to compare against NumPy instead of CPU
    @onlyCUDA
    @dtypes(torch.double)
    def test_sum_noncontig(self, device, dtype):
        x = torch.randn(1, 75, 57, 20, dtype=dtype, device=device).permute(0, 3, 1, 2)
        y = x.cpu()
        self.assertEqual(x.sum().cpu(), y.sum())
        self.assertEqual(x.sum(dim=(-1, -2)).cpu(), y.sum(dim=(-1, -2)))
        self.assertEqual(x.sum(dim=(1, 3)).cpu(), y.sum(dim=(1, 3)))

    # TODO: update this to compare against NumPy instead of CPU
    @onlyCUDA
    def test_min_max_nan(self, device):
        tests = [(lambda x: x.min(), 'min'),
                 (lambda x: x.max(), 'max'),
                 (lambda x: x.amin(), 'amin'),
                 (lambda x: x.amax(), 'amax'),
                 (lambda x: x.min(0).values, 'min_dim'),
                 (lambda x: x.max(0).values, 'max_dim'),
                 (lambda x: x.amin(0), 'amin_dim'),
                 (lambda x: x.amax(0), 'amax_dim')]
        for f, name in tests:
            a = torch.arange(25.0).view(5, 5)
            a[2, 2] = nan
            actual = f(a.to(device)).cpu()
            expected = f(a).cpu()
            self.assertEqual(torch.isnan(actual), torch.isnan(expected), msg='nans for {}'.format(name))
            self.assertEqual(actual[~torch.isnan(actual)],
                             expected[~torch.isnan(expected)], msg='nans for {}'.format(name))

    # TODO: make this test generic using OpInfos
    @onlyCUDA
    def test_sum_cpu_device_mismatch(self, device):
        x = torch.randn(20, dtype=torch.float32, device=device)
        y = torch.randn(1, dtype=torch.float32)

        err_string = "Expected all tensors to be on the same device, but found at least two devices, {0}".format(device)

        with self.assertRaisesRegex(RuntimeError, err_string):
            torch.sum(x, dim=[0], dtype=torch.float32, out=y)

        # tests half to float promotion
        if self.device_type == 'cuda':
            x = x.half()
            with self.assertRaisesRegex(RuntimeError, err_string):
                torch.sum(x, dim=[0], dtype=torch.float32, out=y)

    # Assert for illegal dtype would not be raised on XLA
    @onlyOnCPUAndCUDA
    def test_minmax_illegal_dtype(self, device):
        x = torch.randn(5, 5, dtype=torch.float32, device=device)
        valid_values = torch.empty(5, dtype=torch.float32, device=device)
        valid_indices = torch.empty(5, dtype=torch.long, device=device)
        illegal_values = torch.empty(5, dtype=torch.int, device=device)
        illegal_indices = torch.empty(5, dtype=torch.double, device=device)
        torch.max(x, dim=0, out=(valid_values, valid_indices))
        torch.min(x, dim=0, out=(valid_values, valid_indices))
        torch.amax(x, dim=0, out=valid_values)
        torch.amin(x, dim=0, out=valid_values)
        rmsg = r'scalar type|dtype'
        with self.assertRaisesRegex(RuntimeError, rmsg):
            torch.max(x, dim=0, out=(illegal_values, valid_indices))
        with self.assertRaisesRegex(RuntimeError, rmsg):
            torch.min(x, dim=0, out=(illegal_values, valid_indices))
        with self.assertRaisesRegex(RuntimeError, rmsg):
            torch.amax(x, dim=0, out=illegal_values)
        with self.assertRaisesRegex(RuntimeError, rmsg):
            torch.amin(x, dim=0, out=illegal_values)
        with self.assertRaisesRegex(RuntimeError, rmsg):
            torch.max(x, dim=0, out=(valid_values, illegal_indices))
        with self.assertRaisesRegex(RuntimeError, rmsg):
            torch.min(x, dim=0, out=(valid_values, illegal_indices))
        with self.assertRaisesRegex(RuntimeError, rmsg):
            torch.max(x, dim=0, out=(illegal_values, illegal_indices))
        with self.assertRaisesRegex(RuntimeError, rmsg):
            torch.min(x, dim=0, out=(illegal_values, illegal_indices))

    @dtypes(*torch.testing.get_all_dtypes(include_bool=False, include_complex=False))
    def test_dim_arg_reduction_scalar(self, device, dtype):
        example = 4.0

        x = torch.tensor(example, device=device, dtype=dtype)
        self.assertEqual(x.argmax().item(), 0)
        self.assertEqual(x.argmax(dim=None).item(), 0)
        self.assertEqual(x.argmax(dim=0).item(), 0)
        self.assertEqual(x.argmax(dim=0, keepdim=True), torch.tensor(0, dtype=torch.int64))

        x = torch.tensor(example, device=device, dtype=dtype)
        self.assertEqual(x.argmin().item(), 0)
        self.assertEqual(x.argmin(dim=None).item(), 0)
        self.assertEqual(x.argmin(dim=0).item(), 0)
        self.assertEqual(x.argmin(dim=0, keepdim=True), torch.tensor(0, dtype=torch.int64))


    @precisionOverride({torch.float16: 1e-2, torch.bfloat16: 1e-2})
    @dtypes(*(set(torch.testing.get_all_dtypes(include_bool=False, include_complex=False)) - {torch.uint8}))
    def test_dim_reduction(self, device, dtype):
        example = [[-1, 2, 1], [5, 3, 6]]

        sum_dtype = {
            torch.bfloat16: torch.bfloat16,
            torch.double: torch.double,
            torch.float: torch.float,
            torch.half: torch.half,
            torch.int64: torch.int64,
            torch.int32: torch.int64,
            torch.int16: torch.int64,
            torch.int8: torch.int64
        }

        # This won't test for 256bit instructions, since we usually
        # only work on 1 cacheline (512bit) at a time and these
        # examples aren't big enough to trigger that.
        x = torch.tensor(example, device=device, dtype=dtype)
        self.assertEqual(x.sum().item(), 16)
        self.assertEqual(x.sum(0), torch.tensor([4, 5, 7], dtype=sum_dtype[dtype]))
        self.assertEqual(x.sum(1), torch.tensor([2, 14], dtype=sum_dtype[dtype]))
        y = torch.tensor(example, device=device, dtype=sum_dtype[dtype])
        torch.sum(x, 0, out=y)
        self.assertEqual(x.sum(0), y)

        # Mean not supported for Int types
        if dtype in [torch.float16, torch.bfloat16, torch.float32, torch.float64]:
            x = torch.tensor(example, device=device, dtype=dtype)
            self.assertEqual(x.mean().item(), 16.0 / 6)
            self.assertEqual(x.mean(0), torch.tensor([2.0, 2.5, 7.0 / 2], dtype=dtype))
            self.assertEqual(x.mean(1), torch.tensor([2.0 / 3, 14.0 / 3], dtype=dtype))
            self.assertEqual(x.mean(), x.mean((0, 1)))

        prod_dtype = {
            torch.bfloat16: torch.bfloat16,
            torch.double: torch.double,
            torch.float: torch.float,
            torch.float16: torch.float16,
            torch.int64: torch.int64,
            torch.int32: torch.int64,
            torch.int16: torch.int64,
            torch.int8: torch.int64,
        }

        # prod is not supported for float16 & bfloat16 on CPU
        if not (self.device_type == 'cpu' and dtype in [torch.float16, torch.bfloat16]):
            x = torch.tensor(example, device=device, dtype=dtype)
            self.assertEqual(x.prod().item(), -180)
            self.assertEqual(x.prod(0), torch.tensor([-5, 6, 6], dtype=prod_dtype[dtype]))
            self.assertEqual(x.prod(1), torch.tensor([-2, 90], dtype=prod_dtype[dtype]))

        x = torch.tensor(example, device=device, dtype=dtype)

        self.assertEqual(x.min().item(), -1)
        self.assertEqual(x.argmin().item(), 0)

        # TODO: torch.min does not support the same operation as argmin
        # for the same case, should we enable it?
        self.assertEqual(x.argmin(dim=None).item(), 0)

        self.assertEqual(x.min(0), (torch.tensor([-1, 2, 1], dtype=dtype),
                                    torch.tensor([0, 0, 0], dtype=torch.int64)))
        self.assertEqual(x.amin(0), torch.tensor([-1, 2, 1], dtype=dtype))
        self.assertEqual(x.argmin(0), torch.tensor([0, 0, 0], dtype=torch.int64))

        self.assertEqual(x.min(dim=0, keepdim=True), (torch.tensor([[-1, 2, 1]], dtype=dtype),
                         torch.tensor([[0, 0, 0]], dtype=torch.int64)))
        self.assertEqual(x.amin(dim=0, keepdim=True), torch.tensor([[-1, 2, 1]], dtype=dtype))
        self.assertEqual(x.argmin(dim=0, keepdim=True), torch.tensor([[0, 0, 0]], dtype=torch.int64))

        self.assertEqual(x.min(1), (torch.tensor([-1, 3], dtype=dtype),
                         torch.tensor([0, 1], dtype=torch.int64)))
        self.assertEqual(x.amin(1), torch.tensor([-1, 3], dtype=dtype))
        self.assertEqual(x.argmin(1), torch.tensor([0, 1], dtype=torch.int64))

        self.assertEqual(x.min(dim=1, keepdim=True), (torch.tensor([[-1], [3]], dtype=dtype),
                         torch.tensor([[0], [1]], dtype=torch.int64)))
        self.assertEqual(x.amin(dim=1, keepdim=True), torch.tensor([[-1], [3]], dtype=dtype))
        self.assertEqual(x.argmin(dim=1, keepdim=True), torch.tensor([[0], [1]], dtype=torch.int64))

        # test that non-contiguous tensors work
        self.assertEqual(x[:, :2].min().item(), -1)
        self.assertEqual(x[:, :2].amin().item(), -1)
        self.assertEqual(x[:, :2].argmin().item(), 0)

        x = torch.tensor(example, device=device, dtype=dtype)

        self.assertEqual(x.max().item(), 6)
        self.assertEqual(x.amax().item(), 6)
        self.assertEqual(x.argmax().item(), 5)

        self.assertEqual(x.max(0), (torch.tensor([5, 3, 6], dtype=dtype),
                                    torch.tensor([1, 1, 1], dtype=torch.int64)))
        self.assertEqual(x.amax(0), torch.tensor([5, 3, 6], dtype=dtype))
        self.assertEqual(x.argmax(dim=0), torch.tensor([1, 1, 1], dtype=torch.int64))

        self.assertEqual(x.max(dim=0, keepdim=True), (torch.tensor([[5, 3, 6]], dtype=dtype),
                                                      torch.tensor([[1, 1, 1]], dtype=torch.int64)))
        self.assertEqual(x.amax(dim=0, keepdim=True), torch.tensor([[5, 3, 6]], dtype=dtype))
        self.assertEqual(x.argmax(dim=0, keepdim=True), torch.tensor([[1, 1, 1]], dtype=torch.int64))

        self.assertEqual(x.max(1), (torch.tensor([2, 6], dtype=dtype),
                                    torch.tensor([1, 2], dtype=torch.int64)))
        self.assertEqual(x.amax(1), torch.tensor([2, 6], dtype=dtype))
        self.assertEqual(x.argmax(dim=1), torch.tensor([1, 2], dtype=torch.int64))

        self.assertEqual(x.max(1, keepdim=True), (torch.tensor([[2], [6]], dtype=dtype),
                                                  torch.tensor([[1], [2]], dtype=torch.int64)))
        self.assertEqual(x.amax(1, keepdim=True), torch.tensor([[2], [6]], dtype=dtype))
        self.assertEqual(x.argmax(dim=1, keepdim=True), torch.tensor([[1], [2]], dtype=torch.int64))

        # test that non-contiguous tensors work
        self.assertEqual(x[:, :2].max().item(), 5)
        self.assertEqual(x[:, :2].amax().item(), 5)
        self.assertEqual(x[:, :2].argmax().item(), 2)


        def normfn_attr(t, dim, keepdim=False, out=None):
            attr = torch.norm
            return attr(t, 2, dim, keepdim, out=out)

        def varfn_attr(x, dim=None, keepdim=False, out=None):
            if out is not None:
                return torch.var(x, dim, correction=1, keepdim=keepdim, out=out)
            else:
                return torch.var(x, dim, correction=1, keepdim=keepdim)

        def stdfn_attr(x, dim=None, keepdim=False, out=None):
            if out is not None:
                return torch.std(x, dim, correction=1, keepdim=keepdim, out=out)
            else:
                return torch.std(x, dim, correction=1, keepdim=keepdim)

        dim_red_fns = [
            "mean", "median", "nanmedian", "mode", normfn_attr, "prod",
            stdfn_attr, "sum", varfn_attr, "max", "min", "amax", "amin"]

        for reduction_fn in dim_red_fns:
            fn_attr = getattr(torch, reduction_fn) if isinstance(reduction_fn, str) else reduction_fn

            def fn(x, dim, keepdim=False, out=None):
                ans = fn_attr(x, dim, keepdim=keepdim, out=out)
                return ans if not isinstance(ans, tuple) else ans[0]

            def fn_tuple(x, dim, keepdim=False, out=None):
                return fn_attr(x, dim, keepdim=keepdim, out=out)

            def test_multidim(x, dim):
                self.assertEqual(fn(x, dim).unsqueeze(dim), fn(x, dim, keepdim=True))
                self.assertEqual(x.ndimension() - 1, fn(x, dim).ndimension())
                self.assertEqual(x.ndimension(), fn(x, dim, keepdim=True).ndimension())

            # general case
            x = torch.randn(3, 4, 5, device=device)
            dim = random.randint(0, 2)
            test_multidim(x, dim)

            # check 1-d behavior
            x = torch.randn(1, device=device)
            dim = 0
            self.assertEqual(fn(x, dim).shape, ())
            self.assertEqual(fn(x, dim, keepdim=True).shape, (1,))

            # check reducing of a singleton dimension
            dims = [3, 4, 5]
            singleton_dim = random.randint(0, 2)
            dims[singleton_dim] = 1
            x = torch.randn(dims, device=device)
            test_multidim(x, singleton_dim)

            # check reducing with output kwargs
            if reduction_fn in ['median', 'nanmedian', 'mode', 'max', 'min']:
                y = torch.randn(5, 3, device=device)
                values = torch.randn(5, 3, device=device)
                indices = torch.zeros(5, 3, device=device).long() - 1
                fn_tuple(y, 1, keepdim=False, out=(values[:, 1], indices[:, 1]))
                values_expected, indices_expected = fn_tuple(y, 1, keepdim=False)
                self.assertEqual(values[:, 1], values_expected,
                                 msg='{} values with out= kwarg'.format(reduction_fn))
                self.assertEqual(indices[:, 1], indices_expected,
                                 msg='{} indices with out= kwarg'.format(reduction_fn))
                continue

            x = torch.randn(5, 3, device=device)
            y = torch.randn(5, 3, device=device)
            fn(y, 1, keepdim=False, out=x[:, 1])
            expected = fn(y, 1, keepdim=False)
            self.assertEqual(x[:, 1], expected)

    @onlyCUDA
    @largeTensorTest('10GB')
    def test_reduction_split(self, device):
        # Test reduction when there is a 32bit-indexing split
        # https://github.com/pytorch/pytorch/issues/37583
        input_ = torch.randn(5, 14400, 14400, device=device)
        result = input_.sum(dim=0)
        expect = input_[0] + input_[1] + input_[2] + input_[3] + input_[4]
        self.assertEqual(result, expect)

    @onlyCUDA
    @dtypes(torch.half, torch.float, torch.double, torch.bfloat16)
    def test_reduction_vectorize_along_input_corner(self, device, dtype):
        # 1D case: sum
        size = 1024 * 1024 * 64 + 3
        shift = 1
        x = torch.zeros(size, dtype=dtype, device=device)
        y = x[shift:]
        for i in range(100):
            x.zero_()
            x[i] = 1
            self.assertEqual(x.sum(), 1.0)
            if i < shift:
                self.assertEqual(y.sum(), 0.0)
            else:
                self.assertEqual(y.sum(), 1.0)
        for i in range(1, 100):
            x.zero_()
            x[-i] = 1
            self.assertEqual(x.sum(), 1.0)
            self.assertEqual(y.sum(), 1.0)
        # 1D case: argmax
        size = 1024 * 1024 * 64 + 3
        shift = 1
        ysize = size - shift
        x = torch.zeros(size, dtype=dtype, device=device)
        y = x[shift:]
        for i in range(100):
            x.zero_()
            x[i] = 1
            self.assertEqual(x.argmax().item(), i)
            if i >= shift:
                self.assertEqual(y.argmax().item(), i - shift)
        for i in range(1, 100):
            x.zero_()
            x[-i] = 1
            self.assertEqual(x.argmax().item(), size - i)
            self.assertEqual(y.argmax().item(), ysize - i)
        # 2D case: sum
        size = (7, 1024 * 1024 + 3)
        x = torch.zeros(size, dtype=dtype, device=device)
        for i in range(100):
            x.zero_()
            for j in range(7):
                x[j][i] = j
            xs = x.sum(dim=-1)
            for j in range(7):
                self.assertEqual(xs[j].item(), float(j))
        for i in range(100):
            x.zero_()
            for j in range(7):
                x[j][-i] = j
            xs = x.sum(dim=-1)
            for j in range(7):
                self.assertEqual(xs[j].item(), float(j))
        # 2D case: max/argmax
        size = (7, 1024 * 1024 + 3)
        x = torch.zeros(size, dtype=dtype, device=device)
        for i in range(100):
            x.zero_()
            for j in range(7):
                x[j][i] = j + 1
            xs1 = x.argmax(dim=-1)
            xs2 = x.max(dim=-1).indices
            for j in range(7):
                self.assertEqual(xs1[j].item(), i)
                self.assertEqual(xs2[j].item(), i)
        for i in range(1, 100):
            x.zero_()
            for j in range(7):
                x[j][-i] = j + 1
            xs1 = x.argmax(dim=-1)
            xs2 = x.max(dim=-1).indices
            for j in range(7):
                self.assertEqual(xs1[j].item(), size[1] - i)
                self.assertEqual(xs2[j].item(), size[1] - i)
        # 2D case: min/argmin
        size = (7, 1024 * 1024 + 3)
        x = torch.zeros(size, dtype=dtype, device=device)
        for i in range(100):
            x.zero_()
            for j in range(7):
                x[j][i] = -(j + 1)
            xs1 = x.argmin(dim=-1)
            xs2 = x.min(dim=-1).indices
            for j in range(7):
                self.assertEqual(xs1[j].item(), i)
                self.assertEqual(xs2[j].item(), i)
        for i in range(1, 100):
            x.zero_()
            for j in range(7):
                x[j][-i] = -(j + 1)
            xs1 = x.argmin(dim=-1)
            xs2 = x.min(dim=-1).indices
            for j in range(7):
                self.assertEqual(xs1[j].item(), size[1] - i)
                self.assertEqual(xs2[j].item(), size[1] - i)

    @onlyCUDA
    @dtypes(torch.half, torch.float, torch.double, torch.bfloat16)
    def test_reduction_vectorize_along_output(self, device, dtype):
        def run_test(input_):
            M, N = input_.shape
            input_.zero_()
            for i in range(min(M, N)):
                input_[i][i] = 1
            output1 = input_.argmax(dim=0)
            output2 = input_.sum(dim=0)
            for i in range(min(M, N)):
                self.assertEqual(output1[i], i)
                self.assertEqual(output2[i], 1)
        # vec 4
        run_test(torch.zeros(64, 64, dtype=dtype, device=device))
        # vec 2
        run_test(torch.zeros(64 * 64 + 2, dtype=dtype, device=device)[2:].view(64, 64))
        run_test(torch.zeros(64, 62, dtype=dtype, device=device))
        run_test(torch.zeros(64, 2, dtype=dtype, device=device))
        # vec 1
        run_test(torch.zeros(64 * 64 + 1, dtype=dtype, device=device)[1:].view(64, 64))
        run_test(torch.zeros(64, 61, dtype=dtype, device=device))
        run_test(torch.zeros(64, 1, dtype=dtype, device=device))

    @slowTest
    def test_argminmax_large_axis(self, device):
        # Regression test for gh-32863
        x = torch.zeros(2**31, device=device, dtype=torch.int8)
        x[-1] = 1
        self.assertEqual(x.argmax(0), x.shape[0] - 1)
        self.assertEqual(x.max(0).indices, x.shape[0] - 1)
        x[-1] = -1
        self.assertEqual(x.argmin(0), x.shape[0] - 1)
        self.assertEqual(x.min(0).indices, x.shape[0] - 1)

    def test_argminmax_axis_with_dim_one(self, device):
        # See: https://github.com/pytorch/pytorch/issues/38922
        n = 32768
        x = torch.zeros(1, n)
        self.assertEqual(x.argmax(dim=0), torch.zeros(n, dtype=torch.int64))
        self.assertEqual(x.argmin(dim=0), torch.zeros(n, dtype=torch.int64))

        self.assertEqual(x.argmax(dim=-2), torch.zeros(n, dtype=torch.int64))
        self.assertEqual(x.argmin(dim=-2), torch.zeros(n, dtype=torch.int64))

        self.assertEqual(x.argmax(dim=0, keepdim=True), torch.zeros(1, n, dtype=torch.int64))
        self.assertEqual(x.argmin(dim=0, keepdim=True), torch.zeros(1, n, dtype=torch.int64))

        self.assertEqual(x.argmax(dim=-2, keepdim=True), torch.zeros(1, n, dtype=torch.int64))
        self.assertEqual(x.argmin(dim=-2, keepdim=True), torch.zeros(1, n, dtype=torch.int64))

    @dtypes(torch.int, torch.long, torch.float, torch.double)
    @dtypesIfCUDA(torch.int, torch.long, torch.half, torch.float, torch.double)
    def test_median_real_values(self, device, dtype):
        # Generate random 0-3D sizes
        sizes = [random.sample(range(1, 32), i) for i in range(4) for _ in range(2)]
        for size in sizes:
            # Create random input tensor
            t = torch.randn(size, device=device).type(dtype)
            t_numpy = t.cpu().numpy()
            res = t.median()
            self.assertEqual(res, t.nanmedian())
            k = int((t.numel() - 1) / 2)
            self.assertEqual(res, t.view(-1).sort()[0][k])
            if t.numel() % 2 == 1:
                # We can only test agains numpy for odd reductions because numpy
                # returns the mean of the two medians and torch returns the lower
                self.assertEqual(res.cpu().numpy(), np.median(t_numpy))
            for dim in range(t.ndim):
                res = t.median(dim, True)
                self.assertEqual(res, t.nanmedian(dim, True))
                size = t.size(dim) if t.ndim > 0 else 1
                k = int((size - 1) / 2)
                self.assertEqual(res[0], (t.sort(dim)[0]).select(dim, k).unsqueeze_(dim))
                self.assertEqual(res[0], t.gather(dim, res[1]))
                if size % 2 == 1:
                    # We can only test agains numpy for odd reductions because numpy
                    # returns the mean of the two medians and torch returns the lower
                    self.assertEqual(res[0].cpu().numpy(), np.median(t_numpy, dim, keepdims=True))

    @dtypes(torch.float, torch.double)
    @dtypesIfCUDA(torch.half, torch.float, torch.double)
    def test_median_nan_values(self, device, dtype):
        # Generate random 0-3D sizes
        sizes = [random.sample(range(1, 32), i) for i in range(4) for _ in range(2)]
        for size in sizes:
            # Create random input tensor with nan values
            t = torch.rand(size, device=device, dtype=dtype)
            t.masked_fill_(t < 0.1, float('nan'))
            t_numpy = t.cpu().numpy()
            for op in [torch.median, torch.nanmedian]:
                numpy_op = np.median if op == torch.median else np.nanmedian
                res = op(t)
                num_nan = t.isnan().sum()
                if op == torch.median and num_nan > 0:
                    k = t.numel() - 1
                else:
                    k = int((t.numel() - num_nan - 1) / 2)
                self.assertEqual(res, t.view(-1).sort()[0][k])
                if (t.numel() - num_nan) % 2 == 1:
                    # We can only test agains numpy for odd reductions because numpy
                    # returns the mean of the two medians and torch returns the lower
                    self.assertEqual(res.item(), numpy_op(t.cpu().numpy()))
                for dim in range(t.ndim):
                    res = op(t, dim, True)
                    size = t.size(dim) if t.ndim > 0 else 1
                    num_nan = t.isnan().sum(dim, True)
                    if op == torch.median:
                        k = torch.where(num_nan > 0, size - 1, int((size - 1) / 2))
                    else:
                        k = ((size - num_nan - 1) / 2).type(torch.long)
                    self.assertEqual(res[0], (t.sort(dim)[0]).gather(dim, k))
                    self.assertEqual(res[0], t.gather(dim, res[1]))
                    # We can only test agains numpy for odd reductions because numpy
                    # returns the mean of the two medians and torch returns the lower
                    mask = (size - num_nan) % 2 == 1
                    res = res[0].masked_select(mask).cpu()
                    ref = numpy_op(t_numpy, dim, keepdims=True)[mask.cpu().numpy()]
                    self.assertEqual(res, torch.from_numpy(ref))

    def test_median_corner_cases(self, device):
        def check(op, a, args, key):
            t = torch.tensor(a, device=device)
            res = op(t, *args)
            if not args:
                key = torch.tensor(key, device=device)
            else:
                if len(key) == 1:
                    key = torch.tensor(key[0], device=device)
                    res = res[0]
                else:
                    key = (torch.tensor(key[0], device=device), torch.tensor(key[1], device=device))
            self.assertEqual(res, key)

        nan = float('nan')
        check(torch.median, nan, [], nan)
        check(torch.nanmedian, nan, [], nan)
        check(torch.median, nan, [0], [nan, 0])
        check(torch.nanmedian, nan, [0], [nan, 0])
        check(torch.median, [nan], [0, True], [[nan], [0]])
        check(torch.nanmedian, [nan], [0, True], [[nan], [0]])
        check(torch.median, [nan], [0, True], [[nan], [0]])
        check(torch.nanmedian, [nan], [0, True], [[nan], [0]])

        # Indices are not deterministic here so can only check values
        check(torch.median, [[nan, nan], [1, 2]], [0], [[nan, nan]])
        check(torch.nanmedian, [[nan, nan], [1, 2]], [0], [[1, 2.]])
        check(torch.median, [[nan, nan], [1, 2]], [1], [[nan, 1]])
        check(torch.nanmedian, [[nan, nan], [1, 2]], [1], [[nan, 1.]])

        # Discontiguous and strided tensors
        a = torch.arange(12, device=device)
        self.assertEqual(a[::2].median(), torch.tensor(4, device=device))
        self.assertEqual(a[::2].nanmedian(), torch.tensor(4, device=device))

        a.resize_(3, 4)
        self.assertEqual(a.T.median(), torch.tensor(5, device=device))
        self.assertEqual(a.T.nanmedian(), torch.tensor(5, device=device))
        self.assertEqual(a[::2, ::2].median(-1)[0], torch.tensor([0, 8], device=device))
        self.assertEqual(a[::2, ::2].nanmedian(-1)[0], torch.tensor([0, 8], device=device))

        a.resize_(2, 3, 2)
        self.assertEqual(a.T.median(), torch.tensor(5, device=device))
        self.assertEqual(a.T.nanmedian(), torch.tensor(5, device=device))
        self.assertEqual(a[:, ::2, :].median(-1)[0], torch.tensor([[0, 4], [6, 10]], device=device))
        self.assertEqual(a[:, ::2, :].nanmedian(-1)[0], torch.tensor([[0, 4], [6, 10]], device=device))


    @onlyOnCPUAndCUDA
    @dtypes(torch.float, torch.double)
    def test_quantile(self, device, dtype):
        # Generate some random test cases
        ops = ['quantile', 'nanquantile']
        inputs = [tuple(np.random.randint(2, 10, size=i)) for i in range(1, 4)]
        quantiles = [tuple(np.random.rand(i)) for i in range(0, 5)]
        keepdims = [True, False]

        # Add corner cases
        inputs.extend([0.75, (1,), (1, 1), (1, 2, 1)])
        inputs.extend([[float('nan')], [[float('nan'), float('nan')], [1, 2]]])
        inputs.extend([[[float('nan'), float('nan')], [float('nan'), 2]]])
        quantiles.extend([0.5, [0., 1.], np.random.rand(10)])

        # Enumerate all input combinations
        for op, x, q, keepdim in product(ops, inputs, quantiles, keepdims):
            if type(x) is tuple:
                a = torch.randn(x, dtype=dtype, device=device)
                # Make some random elements NaN
                a.masked_fill_(torch.randint_like(a, 20) == 0, float('nan'))
            else:
                a = torch.tensor(x, dtype=dtype, device=device)

            q = torch.tensor(q, dtype=dtype, device=device)

            torch_op = getattr(torch, op)
            numpy_op = getattr(np, op)

            # Compute quantile along every dimension and flattened tensor
            interpolations = ('linear', 'lower', 'higher', 'midpoint', 'nearest')
            for interpolation, dim in product(interpolations,
                                              [None] + list(range(a.ndim))):
                result = torch_op(a, q, dim=dim, keepdim=keepdim, interpolation=interpolation)
                expected = numpy_op(a.cpu().numpy(), q.cpu().numpy(), dim,
                                    interpolation=interpolation, keepdims=keepdim)
                self.assertEqual(result.cpu(), torch.from_numpy(np.array(expected)).type(result.type()))

                # Test out variation
                out = torch.empty_like(result)
                torch_op(a, q, dim=dim, keepdim=keepdim, interpolation=interpolation, out=out)
                self.assertEqual(out.cpu(), result.cpu())

    def test_quantile_backward(self, device):
        def check(a, q, dim, expected_grad, ops=(torch.quantile, torch.nanquantile)):
            for op in ops:
                t = torch.tensor(a, device=device, requires_grad=True)
                op(t, torch.tensor(q, device=device), dim).sum().backward()
                self.assertEqual(t.grad, expected_grad)

        check([1., 2, 3], 0.5, 0, [0, 1, 0])
        check([1., 2, 3, 4], 0.5, 0, [0, 0.5, 0.5, 0])
        check([3., 1, 4, 2], 0.5, 0, [0.5, 0, 0, 0.5])
        check([1., 2, 3, 4], [0.25, 0.5, 0.75], 0, [0.25, 1.25, 1.25, 0.25])
        check([[1., 2], [2, 1]], 0., 0, [[1, 0], [0, 1]])
        check([[1., 2], [4, 3]], 1., 1, [[0, 1], [1, 0]])
        check([1, float('nan'), 2], 0.5, 0, [0, 1, 0], [torch.quantile])
        check([1, float('nan'), 2], 0.5, 0, [0.5, 0, 0.5], [torch.nanquantile])

    def test_quantile_error(self, device):
        def check(a, q, args, kwargs, message):
            with self.assertRaisesRegex(RuntimeError, r'quantile\(\) ' + message):
                at = torch.tensor(a, device=device)
                qt = torch.tensor(q, device=device) if isinstance(q, list) else q
                torch.quantile(at, qt, *args, **kwargs)

        check([], 0.5, [], {}, r'input tensor must be non-empty')
        check([1.], [[1.]], [], {}, r'q must be a scalar or 1D tensor')
        check([1], 0.5, [], {}, r'input tensor must be either float or double dtype')
        check([1.], [1], [], {}, r'q tensor must be same dtype as the input tensor')
        check([1.], -1., [], {}, r'q must be in the range \[0, 1\] but got -1')
        check([1.], 1.1, [], {}, r'q must be in the range \[0, 1\] but got 1.1')
        check([1.], 0.5, [], {'out': torch.empty([], dtype=torch.int32, device=device)},
              r'out tensor must be same dtype as the input tensor')
        check([1.], [1.], [None, False], {'interpolation': 'random_mode'},
              r"interpolation must be one of linear, lower, higher, midpoint or nearest, but got random_mode")

        if self.device_type == "cpu":
            check([1.], [0.5, 1.1, -1], [], {}, r'q values must be in the range \[0, 1\]')

        if self.device_type == "cuda":
            with self.assertRaisesRegex(
                    RuntimeError, r'quantile\(\) q tensor must be on the same device as the input tensor'):
                torch.randn(1, device=device).quantile(torch.tensor(0.5))
            with self.assertRaisesRegex(
                    RuntimeError, r'quantile\(\) out tensor must be on the same device as the input tensor'):
                torch.quantile(torch.randn(1, device=device), 0.5, out=torch.scalar_tensor(1))

    def test_std_mean(self, device):
        x = torch.rand(100, 50, 20, device=device)
        for dim in range(x.dim()):
            for unbiased in [False, True]:
                for keepdim in [False, True]:
                    std1, mean1 = torch.std_mean(x, dim=dim, unbiased=unbiased, keepdim=keepdim)
                    std2 = x.std(dim=dim, unbiased=unbiased, keepdim=keepdim)
                    mean2 = x.mean(dim=dim, keepdim=keepdim)
                    self.assertEqual(std1, std2)
                    self.assertEqual(mean1, mean2)

    def test_std_mean_all_dims(self, device):
        x = torch.rand(100, 50, 20, device=device)
        for unbiased in [False, True]:
            std1, mean1 = torch.std_mean(x, unbiased=unbiased)
            std2 = x.std(unbiased=unbiased)
            mean2 = x.mean()
            self.assertEqual(std1, std2)
            self.assertEqual(mean1, mean2)

    def test_var_mean(self, device):
        x = torch.rand(100, 300, 50, device=device)
        for dim in range(x.dim()):
            for unbiased in [False, True]:
                for keepdim in [False, True]:
                    var1, mean1 = torch.var_mean(x, dim=dim, unbiased=unbiased, keepdim=keepdim)
                    var2 = x.var(dim=dim, unbiased=unbiased, keepdim=keepdim)
                    mean2 = x.mean(dim=dim, keepdim=keepdim)
                    self.assertEqual(var1, var2)
                    self.assertEqual(mean1, mean2)

    def test_var_mean_all_dims(self, device):
        x = torch.rand(100, 50, 20, device=device)
        for unbiased in [False, True]:
            var1, mean1 = torch.var_mean(x, unbiased=unbiased)
            var2 = x.var(unbiased=unbiased)
            mean2 = x.mean()
            self.assertEqual(var1, var2)
            self.assertEqual(mean1, mean2)

    def test_std_mean_some_dims(self, device):
        sizes = (4, 6, 7, 5, 3)
        dims = len(sizes)
        x = torch.rand(sizes, device=device)
        for num_of_dims in range(2, dims):
            dim_list = list(combinations(list(range(dims)), r=num_of_dims))
            for dim in dim_list:
                for unbiased in [False, True]:
                    for keepdim in [False, True]:
                        std1, mean1 = torch.std_mean(x, dim=dim, unbiased=unbiased, keepdim=keepdim)
                        std2 = x.std(dim=dim, unbiased=unbiased, keepdim=keepdim)
                        mean2 = x.mean(dim=dim, keepdim=keepdim)
                        self.assertEqual(std1, std2)
                        self.assertEqual(mean1, mean2)

    def _compare_std_var_with_numpy(self, op, device, dtype, input, dim,
                                    keepdim, unbiased, use_out):
        a = input.cpu().numpy() if input.dtype is not torch.bfloat16 else input.float().cpu().numpy()
        numpy_kwargs = {
            'axis' : dim,
            'keepdims' : keepdim,
            'ddof' : 1 if unbiased else 0,
        }

        if dim is None:
            del numpy_kwargs['axis']
            del numpy_kwargs['keepdims']

        if op == 'var':
            torch_op = torch.var
            numpy_op = np.var
        elif op == 'std':
            torch_op = torch.std
            numpy_op = np.std
        else:
            self.fail("Unknown op!")

        numpy_result = numpy_op(a, **numpy_kwargs)

        if dim is None and use_out is False:
            torch_result = torch_op(input, unbiased)
        elif dim is not None and use_out is False:
            torch_result = torch_op(input, dim, unbiased, keepdim)
        elif dim is not None and use_out is True:
            out = torch.empty(0, device=device, dtype=dtype)
            torch_result = torch_op(input, dim, unbiased, keepdim, out=out)
        else:
            out = torch.empty(0, device=device, dtype=dtype)
            try:
                torch_result = torch_op(input, dim, unbiased, keepdim, out=out)
            except RuntimeError:
                return
            self.fail("Failed to hit RuntimeError!")

        self.assertEqual(torch_result, numpy_result, exact_dtype=False)

    @dtypes(torch.float, torch.double, torch.cfloat, torch.cdouble)
    def test_var_vs_numpy(self, device, dtype):
        _size = (20, 20)

        for test_case in product((torch.randn(_size, device=device, dtype=dtype),),
                                 (None, 0, 1),
                                 (False, True),
                                 (False, True),
                                 (False, True),):
            self._compare_std_var_with_numpy('var', device, dtype, *test_case)

    @dtypes(torch.float, torch.double, torch.cfloat, torch.cdouble)
    def test_std_vs_numpy(self, device, dtype):
        _size = (20, 20)

        for test_case in product((torch.randn(_size, device=device, dtype=dtype),),
                                 (None, 0, 1),
                                 (False, True),
                                 (False, True),
                                 (False, True),):
            self._compare_std_var_with_numpy('std', device, dtype, *test_case)

    @dtypes(torch.float, torch.double, torch.cfloat, torch.cdouble)
    def test_var_correction_vs_numpy(self, device, dtype):
        _size = (20, 20)
        test_args = [
            *product(
                # dim
                (None, 0, 1),
                # correction
                (0, 10, 30),
                # keepdim
                (False, True),
            ),
            [None, -100, True],  # Negative correction
        ]

        tensor = make_tensor(_size, device=device, dtype=dtype)
        array = tensor.cpu().numpy()

        for dim, correction, keepdim in test_args:
            numpy_kwargs = dict(axis=dim, ddof=correction, keepdims=keepdim)
            if correction is None:
                # NumPy default is not compatible with torch.std (gh-50010)
                numpy_kwargs['ddof'] = 1

            numpy_res = np.asarray(np.var(array, **numpy_kwargs))
            torch_res = torch.var(tensor, dim=dim, correction=correction, keepdim=keepdim)

            # inf vs. nan results are sensitive to machine precision,
            # just treat them as equivalent
            numpy_res[np.isinf(numpy_res)] = np.nan
            torch_res[torch_res.isinf()] = np.nan

            self.assertEqual(torch_res, numpy_res, exact_dtype=False)

    @dtypes(torch.float, torch.double, torch.cfloat, torch.cdouble)
    def test_std_correction_vs_numpy(self, device, dtype):
        _size = (20, 20)
        test_args = [
            *product(
                # dim
                (None, 0, 1),
                # correction
                (0, 10, 30),
                # keepdim
                (False, True),
            ),
            [None, -100, True],  # Negative correction
        ]

        tensor = make_tensor(_size, device=device, dtype=dtype)
        array = tensor.cpu().numpy()

        for dim, correction, keepdim in test_args:
            numpy_kwargs = dict(axis=dim, ddof=correction, keepdims=keepdim)
<<<<<<< HEAD
            numpy_res = np.std(array, **numpy_kwargs)
=======
            if correction is None:
                # NumPy default is incompatible with torch.std (gh-50010)
                numpy_kwargs['ddof'] = 1

            numpy_res = np.asarray(np.std(array, **numpy_kwargs))
>>>>>>> a0a10e49
            torch_res = torch.std(tensor, dim=dim, correction=correction, keepdim=keepdim)

            # inf vs. nan results are sensitive to machine precision,
            # just treat them as equivalent
            numpy_res[np.isinf(numpy_res)] = np.nan
            torch_res[torch_res.isinf()] = np.nan

            self.assertEqual(torch_res, numpy_res, exact_dtype=False)

    @dtypes(torch.float, torch.double, torch.cfloat, torch.cdouble)
    def test_std_mean_correction(self, device, dtype):
        _size = (20, 20)
        test_args = [
            *product(
                # dim
                (None, 0, 1),
                # correction
                (0, 10, 30),
                # keepdim
                (False, True),
            ),
            [None, -100, True],  # Negative correction
        ]

        tensor = make_tensor(_size, device=device, dtype=dtype)

        for dim, correction, keepdim in test_args:
            kwargs = dict(dim=dim, correction=correction, keepdim=keepdim)
            std1 = torch.std(tensor, **kwargs)
            if dim is not None:
                mean1 = torch.mean(tensor, dim=dim, keepdim=keepdim)
            else:
                mean1 = torch.mean(tensor)
                if keepdim:
                    mean1 = mean1.reshape((1,) * tensor.ndim)
            std2, mean2 = torch.std_mean(tensor, **kwargs)

            self.assertEqual(std1, std2)
            self.assertEqual(mean1, mean2)

    @dtypes(torch.float, torch.double, torch.cfloat, torch.cdouble)
    def test_var_mean_correction(self, device, dtype):
        _size = (20, 20)
        test_args = [
            *product(
                # dim
                (None, 0, 1),
                # correction
                (0, 10, 30),
                # keepdim
                (False, True),
            ),
            [None, -100, True],  # Negative correction
        ]

        tensor = make_tensor(_size, device=device, dtype=dtype)

        for dim, correction, keepdim in test_args:
            kwargs = dict(dim=dim, correction=correction, keepdim=keepdim)
            var1 = torch.var(tensor, **kwargs)
            if dim is not None:
                mean1 = torch.mean(tensor, dim=dim, keepdim=keepdim)
            else:
                mean1 = torch.mean(tensor)
                if keepdim:
                    mean1 = mean1.reshape((1,) * tensor.ndim)
            var2, mean2 = torch.var_mean(tensor, **kwargs)

            self.assertEqual(var1, var2)
            self.assertEqual(mean1, mean2)

    def test_std_var_errors_on_no_correction(self, device):
        x = torch.rand((10,), device=device)

        for op in [torch.std, torch.var, torch.var_mean, torch.std_mean]:
            with self.assertRaisesRegex(RuntimeError, "correction parameter must be given"):
                op(x)
            with self.assertRaisesRegex(RuntimeError, "correction parameter must be given"):
                op(x, dim=-1)
            with self.assertRaisesRegex(RuntimeError, "correction parameter must be given"):
                op(x, keepdim=True)

    def test_amin_amax_some_dims(self, device):
        sizes = (4, 6, 7, 5, 3)
        dims = len(sizes)
        x = torch.rand(sizes, device=device)
        for num_of_dims in range(2, dims):
            dim_list = list(combinations(list(range(dims)), r=num_of_dims))
            for dim in dim_list:
                for keepdim in [False, True]:
                    amin1 = torch.amin(x, dim=dim, keepdim=keepdim)
                    amax1 = torch.amax(x, dim=dim, keepdim=keepdim)
                    amin2 = x
                    amax2 = x
                    for i, d in enumerate(dim):
                        if not keepdim:
                            d -= i
                        amin2 = torch.amin(amin2, dim=d, keepdim=keepdim)
                        amax2 = torch.amax(amax2, dim=d, keepdim=keepdim)
                    self.assertEqual(amin1, amin2)
                    self.assertEqual(amax1, amax2)

    @onlyCUDA
    @expectedAlertNondeterministic('_histc_cuda', fn_has_device_arg=False)
    def test_histc_alert_nondeterministic(self, device):
        torch.histc(torch.tensor([], device=device), min=0, max=3)

    def test_histc(self, device):
        # negative nbins throws
        with self.assertRaisesRegex(RuntimeError, 'bins must be > 0'):
            torch.histc(torch.tensor([1], dtype=torch.float, device=device), bins=-1)
        # empty tensor
        actual = torch.histc(torch.tensor([], device=device), min=0, max=3)
        expected = torch.zeros(100, dtype=torch.float, device=device)
        self.assertEqual(expected, actual)

        # without nbins
        actual = torch.histc(
            torch.tensor([2, 5], dtype=torch.float, device=device))
        expected = torch.zeros(100, dtype=torch.float, device=device)
        expected[0] = 1
        expected[99] = 1
        self.assertEqual(expected, actual)
        # tensor with the same element
        actual = torch.histc(torch.ones(5, dtype=torch.float, device=device), bins=5)
        self.assertEqual(
            torch.tensor([0, 0, 5, 0, 0], dtype=torch.float, device=device),
            actual)
        # no element falls between [min, max]
        actual = torch.histc(
            torch.ones(5, dtype=torch.float, device=device), bins=5, min=2, max=3)
        self.assertEqual(
            torch.tensor([0, 0, 0, 0, 0], dtype=torch.float, device=device),
            actual)
        # element falls below min + integral bin size and
        actual = torch.histc(
            torch.tensor([2, 4, 2, 2, 5, 4], dtype=torch.float, device=device),
            bins=5, min=1, max=5)
        self.assertEqual(
            torch.tensor([0, 3, 0, 2, 1], dtype=torch.float, device=device),
            actual)
        # non-integral bin size
        actual = torch.histc(
            torch.tensor([1, 2, 1], dtype=torch.float, device=device),
            bins=4, min=0, max=3)
        self.assertEqual(
            torch.tensor([0, 2, 1, 0], dtype=torch.float, device=device),
            actual)
        # double input
        actual = torch.histc(
            torch.tensor([1, 2, 1], dtype=torch.double, device=device), bins=4, min=0, max=3)
        self.assertEqual(
            torch.tensor([0, 2, 1, 0], dtype=torch.double, device=device),
            actual)
        self.assertEqual(actual.dtype, torch.double)
        # mixed input
        actual = torch.histc(
            torch.tensor([1., 2, 1], dtype=torch.float, device=device),
            bins=4, min=0, max=3)
        self.assertEqual(
            torch.tensor([0, 2, 1, 0], dtype=torch.float, device=device),
            actual)
        self.assertEqual(actual.dtype, torch.float)
        # scalar input and 1 bin -- should return a 1-dimensional tensor, not a scalar.
        actual = torch.histc(
            torch.tensor(0, dtype=torch.float, device=device),
            bins=1, min=0, max=3)
        self.assertEqual(
            torch.tensor([1], dtype=torch.float, device=device),
            actual)
        # tensors with inf; min, max not provided -- should throw a RuntimeError
        with self.assertRaisesRegex(RuntimeError, r'range of \[inf, inf\] is not finite'):
            torch.histc(torch.tensor([float("inf")], dtype=torch.float, device=device))
        with self.assertRaisesRegex(RuntimeError, r'range of \[1, inf\] is not finite'):
            torch.histc(torch.tensor([1., 2., float("inf")], dtype=torch.float, device=device))
        # tensors with inf; min, max provided
        self.assertEqual(
            torch.histc(torch.tensor([float("inf")], dtype=torch.float, device=device),
                        bins=1, min=0, max=3),
            torch.tensor([0], dtype=torch.float, device=device))
        self.assertEqual(
            torch.histc(torch.tensor([1., 2., float("inf")], dtype=torch.float, device=device),
                        bins=4, max=3),
            torch.tensor([0, 1, 1, 0], dtype=torch.float, device=device))
        # tensor with nan -- should throw a RuntimeError
        with self.assertRaisesRegex(RuntimeError, r'range of \[nan, nan\] is not finite'):
            torch.histc(torch.tensor([float("nan")], dtype=torch.float, device=device))
        # tensors with min > max -- should throw a RuntimeError
        with self.assertRaisesRegex(RuntimeError, "max must be larger than min"):
            torch.histc(torch.tensor([1., 2., 3.], dtype=torch.float, device=device),
                        bins=4, min=5, max=1)

        # test against numpy.histogram()
        def test_against_np(tensor, bins=100, min=0, max=0):
            if min == 0 and max == 0:
                min = tensor.min().item()
                max = tensor.max().item()
            nparr = tensor.cpu().numpy()
            actual = torch.histc(tensor, bins=bins, min=min, max=max)
            expected = torch.from_numpy(np.histogram(nparr, bins=bins, range=(min, max))[0])
            actual_cpu = actual.cpu()
            # NB: Numpy returns a int64 tensor, like normal people...
            self.assertEqual(actual, expected.to(actual_cpu))

        test_against_np(torch.tensor([1., 2, 1], device=device))
        test_against_np(torch.randn(5000, device=device))

        # Test bins arg
        test_against_np(torch.randn(301, device=device), bins=10)

        # Test truncated range
        test_against_np(torch.randn(201, device=device), min=0.1, max=1)

        noncontig = torch.randn(100, 3, device=device)[:, 2]
        test_against_np(noncontig)

        multidim = torch.randn(3, 5, 7, 2, device=device)
        test_against_np(multidim)

        expanded = torch.randn(1, 5, 1, 2, device=device).expand(3, 5, 7, 2)
        test_against_np(expanded)

    def test_reduction_empty(self, device):
        fns_to_test = [
            # name, function, identity
            ('max', torch.max, None),
            ('amax', torch.amax, None),
            ('argmax', torch.argmax, None),
            ('min', torch.min, None),
            ('amin', torch.amin, None),
            ('argmin', torch.argmin, None),
            ('mode', torch.mode, None),
            ('kthvalue', lambda *args, **kwargs: torch.kthvalue(*args, k=1, **kwargs), None),
            ('prod', torch.prod, 1.),
            ('sum', torch.sum, 0.),
            ('norm', torch.norm, 0.),
            ('mean', torch.mean, nan),
            ('var', partial(torch.var, correction=0), nan),
            ('std', partial(torch.std, correction=0), nan),
            ('logsumexp', torch.logsumexp, -inf),
        ]

        shape = (2, 0, 4)
        x = torch.randn(shape, device=device)

        for fn in [torch.max, torch.min]:
            ident_err = 'operation does not have an identity'
            self.assertRaisesRegex(RuntimeError, ident_err, lambda: fn(x))

        # median and nanmedian have been updated to follow the new convention for empty tensors
        # where it should only fail if the dimension being reduced has size 0.
        for name, fn in [('median', torch.median), ('nanmedian', torch.nanmedian)]:
            ident_err = 'does not have an identity'
            self.assertRaisesRegex(RuntimeError, ident_err, lambda: fn(x, dim=1))
            self.assertRaisesRegex(RuntimeError, ident_err, lambda: fn(x, dim=1, keepdim=True))
            self.assertEqual(fn(x, dim=0)[0].shape, (shape[1], shape[2]))
            self.assertEqual(fn(x, dim=0, keepdim=True)[0].shape, (1, shape[1], shape[2]))
            self.assertEqual(fn(x, dim=2)[0].shape, (shape[0], shape[1]))
            self.assertEqual(fn(x, dim=2, keepdim=True)[0].shape, (shape[0], shape[1], 1))

        for item in fns_to_test:
            name, fn, identity = item
            if identity is None:
                ident_err = 'does not have an identity'

                # Reductions over non-zero dimensions should work even for empty tensors
                # See https://github.com/pytorch/pytorch/issues/34907 for a discussion on this.
                self.assertRaisesRegex(RuntimeError, ident_err, lambda: fn(x, dim=2))
                self.assertRaisesRegex(RuntimeError, ident_err, lambda: fn(x, dim=2, keepdim=True))

                self.assertRaisesRegex(RuntimeError, ident_err, lambda: fn(x, dim=1))
                self.assertRaisesRegex(RuntimeError, ident_err, lambda: fn(x, dim=1, keepdim=True))
            else:
                self.assertEqual(torch.empty((2, 0), device=device), fn(x, dim=2))
                self.assertEqual(torch.empty((2, 0, 1), device=device), fn(x, dim=2, keepdim=True))
                # assertEqual doesn't work with inf, -inf, nan and two tensors.
                check = (torch.testing.assert_allclose if math.isnan(identity) or math.isinf(identity) else
                         self.assertEqual)
                check(torch.full((2, 4), identity, device=device), fn(x, dim=1))
                check(torch.full((2, 1, 4), identity, device=device), fn(x, dim=1, keepdim=True))
                try:
                    check(torch.full((), identity, device=device), fn(x))
                except TypeError as err:
                    # ignore if there is no allreduce.
                    self.assertTrue('dim' in str(err))

        for dtype in torch.testing.get_all_dtypes(include_half=True, include_bfloat16=False,
                                                  include_bool=True, include_complex=True):
            # Refer: [all, any uint8 compatibility]
            if dtype == torch.uint8:
                out_dtype = torch.uint8
            else:
                out_dtype = torch.bool  # output of all/any is bool irrespective of input dtype

            # any
            xb = x.to(dtype)
            yb = x.to(dtype)
            self.assertEqual((2, 0), xb.any(2).shape)
            self.assertEqual((2, 0, 1), xb.any(2, keepdim=True).shape)
            self.assertEqual(torch.zeros((2, 4), device=device, dtype=out_dtype), xb.any(1))
            self.assertEqual(torch.zeros((2, 1, 4), device=device, dtype=out_dtype), xb.any(1, keepdim=True))
            self.assertEqual(torch.zeros((), device=device, dtype=out_dtype), xb.any())

            # all
            self.assertEqual((2, 0), xb.all(2).shape)
            self.assertEqual((2, 0, 1), xb.all(2, keepdim=True).shape)
            self.assertEqual(torch.ones((2, 4), device=device, dtype=out_dtype), xb.all(1))
            self.assertEqual(torch.ones((2, 1, 4), device=device, dtype=out_dtype), xb.all(1, keepdim=True))
            self.assertEqual(torch.ones((), device=device, dtype=out_dtype), xb.all())


instantiate_device_type_tests(TestReductions, globals())

if __name__ == '__main__':
    run_tests()<|MERGE_RESOLUTION|>--- conflicted
+++ resolved
@@ -2158,10 +2158,6 @@
 
         for dim, correction, keepdim in test_args:
             numpy_kwargs = dict(axis=dim, ddof=correction, keepdims=keepdim)
-            if correction is None:
-                # NumPy default is not compatible with torch.std (gh-50010)
-                numpy_kwargs['ddof'] = 1
-
             numpy_res = np.asarray(np.var(array, **numpy_kwargs))
             torch_res = torch.var(tensor, dim=dim, correction=correction, keepdim=keepdim)
 
@@ -2192,15 +2188,7 @@
 
         for dim, correction, keepdim in test_args:
             numpy_kwargs = dict(axis=dim, ddof=correction, keepdims=keepdim)
-<<<<<<< HEAD
-            numpy_res = np.std(array, **numpy_kwargs)
-=======
-            if correction is None:
-                # NumPy default is incompatible with torch.std (gh-50010)
-                numpy_kwargs['ddof'] = 1
-
             numpy_res = np.asarray(np.std(array, **numpy_kwargs))
->>>>>>> a0a10e49
             torch_res = torch.std(tensor, dim=dim, correction=correction, keepdim=keepdim)
 
             # inf vs. nan results are sensitive to machine precision,
