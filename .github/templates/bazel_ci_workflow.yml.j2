--- conflicted
+++ resolved
@@ -111,12 +111,8 @@
             -e MAX_JOBS="$(nproc --ignore=2)" \
             -e SCCACHE_BUCKET \
             -e CONTINUE_THROUGH_ERROR \
-<<<<<<< HEAD
+            -e PR_LABELS \
             -e http_proxy="!{{ common.squid_proxy }}" -e https_proxy="!{{ common.squid_proxy }}" -e no_proxy="!{{ common.squid_no_proxy }}" \
-=======
-            -e PR_LABELS \
-            -e http_proxy="!{{squid_proxy}}" -e https_proxy="!{{squid_proxy}}" -e no_proxy="!{{squid_no_proxy}}" \
->>>>>>> dab27a5c
             --env-file="/tmp/github_env_${GITHUB_RUN_ID}" \
             --security-opt seccomp=unconfined \
             --cap-add=SYS_PTRACE \
