#ifndef CAFFE2_OPERATORS_LOAD_SAVE_OP_H_
#define CAFFE2_OPERATORS_LOAD_SAVE_OP_H_

#include <cstdio>
#include <map>
#include <unordered_set>

#include <c10/util/string_view.h>
#include "caffe2/core/blob_serialization.h"
#include "caffe2/core/context.h"
#include "caffe2/core/db.h"
#include "caffe2/core/logging.h"
#include "caffe2/core/operator.h"
#include "caffe2/operators/load_save_op_util.h"
#include "caffe2/utils/math.h"
#include "caffe2/utils/proto_utils.h"

namespace caffe2 {

using db::Cursor;
using db::DB;
using db::Transaction;

template <class Context>
class DBExistsOp final : public Operator<Context> {
 public:
  USE_OPERATOR_CONTEXT_FUNCTIONS;
  explicit DBExistsOp(const OperatorDef& operator_def, Workspace* ws)
      : Operator<Context>(operator_def, ws),
        ws_(ws),
        absolute_path_(
            this->template GetSingleArgument<int>("absolute_path", false)),
        db_name_(this->template GetSingleArgument<string>("db_name", "")),
        db_type_(this->template GetSingleArgument<string>("db_type", "")) {}

  bool RunOnDevice() override {
    string full_db_name =
        absolute_path_ ? db_name_ : (ws_->RootFolder() + "/" + db_name_);
    auto* output = Output(0);
    output->Resize();
    bool* exists = output->template mutable_data<bool>();

    *exists = caffe2::db::DBExists(db_type_, full_db_name);
    return true;
  }

 private:
  Workspace* ws_;
  bool absolute_path_;
  std::string db_name_;
  std::string db_type_;
};

template <class Context>
class LoadOp final : public Operator<Context> {
 public:
  USE_OPERATOR_CONTEXT_FUNCTIONS;
  explicit LoadOp(const OperatorDef& operator_def, Workspace* ws)
      : Operator<Context>(operator_def, ws),
        ws_(ws),
        absolute_path_(
            this->template GetSingleArgument<int>("absolute_path", false)),
        add_prefix_(this->template GetSingleArgument<string>("add_prefix", "")),
        strip_prefix_(
            this->template GetSingleArgument<string>("strip_prefix", "")),
        db_name_(this->template GetSingleArgument<string>("db", "")),
        db_names_(this->template GetRepeatedArgument<string>("dbs")),
        db_type_(this->template GetSingleArgument<string>("db_type", "")),
        keep_device_(this->template GetSingleArgument<int>("keep_device", 0)),
        load_all_(this->template GetSingleArgument<int>("load_all", 0)),
        allow_incomplete_(
            this->template GetSingleArgument<bool>("allow_incomplete", false)),
        blob_names_(
            this->template GetRepeatedArgument<string>("source_blob_names")),
        shape_(this->template GetRepeatedArgument<int64_t>("shape")) {
    if (InputSize() == 0) {
      CAFFE_ENFORCE_GT(db_type_.size(), 0, "Must specify a db type.");
      if (db_names_.empty()) {
        CAFFE_ENFORCE_GT(db_name_.size(), 0, "Must specify a db name.");
        db_names_.push_back(db_name_);
        db_name_ = "";
      } else {
        std::set<std::string> db_name_set;
        for (const string& db_name : db_names_) {
          CAFFE_ENFORCE_GT(db_name.size(), 0, "Db name should not be empty.");
          CAFFE_ENFORCE(
              db_name_set.insert(db_name).second,
              "Duplicated db name: ",
              db_name);
        }
        db_name_ = "";
      }
    }
    CAFFE_ENFORCE(
        // NOLINTNEXTLINE(clang-diagnostic-sign-compare)
        blob_names_.empty() || blob_names_.size() == OutputSize(),
        "Number of output blobs and source_blob_names mismatch.");
    CAFFE_ENFORCE(
        blob_names_.empty() || strip_prefix_.empty(),
        "strip_prefix and source_blob_names are mutually exclusive.");
    CAFFE_ENFORCE(
        blob_names_.empty() || !load_all_,
        "cannot load_all_ while using source_blob_names.");
    if (!load_all_) {
      // blob_names_ will be filled with ''source blob names'' in file/db
      // if argument source_blob_names is not given, then blob_names_ is
      // inferred from operator output
      if (blob_names_.empty()) {
        for (const string& name : operator_def.output()) {
          blob_names_.push_back(name);
        }
      }
      int idx = 0;
      std::set<std::string> name_set;
      for (const string& name : blob_names_) {
        CAFFE_ENFORCE(
            name_set.insert(name).second,
            "Duplicated source blob name: ",
            name);
        output_indices_[name] = idx++;
      }
    }
  }

  void SetCurrentDevice(BlobProto* proto);

  bool RunOnDevice() override {
    int total_loaded_blobs = 0;
    std::unordered_map<string, load_save_op_util::BlobState> blob_states;
    if (InputSize() > 0) {
      for (int i = 0; i < InputSize(); ++i) {
        const db::DBReader& reader = this->template Input<db::DBReader>(i);
        extract(i, reader.cursor(), &blob_states, &total_loaded_blobs);
      }
    } else {
      // NOLINTNEXTLINE(clang-diagnostic-sign-compare)
      for (int i = 0; i < db_names_.size(); ++i) {
        string full_db_name = absolute_path_
            ? db_names_[i]
            : (ws_->RootFolder() + "/" + db_names_[i]);
        std::unique_ptr<DB> in_db(
            caffe2::db::CreateDB(db_type_, full_db_name, caffe2::db::READ));
        CAFFE_ENFORCE(
            in_db.get(),
            "Cannot find db implementation of type ",
            db_type_,
            " (while trying to open ",
            full_db_name,
            ")");
        std::unique_ptr<Cursor> cursor(in_db->NewCursor());
        extract(i, cursor.get(), &blob_states, &total_loaded_blobs);
      }
    }

    load_save_op_util::validateBlobStates(blob_states);
    // Loaded all the needed blobs.
    if (!load_all_ && total_loaded_blobs == OutputSize()) {
      VLOG(1) << "Loaded " << total_loaded_blobs << " blobs fully from db(s)";
      return true;
    }

    if (load_all_) {
      for (const string& name : this->debug_def().output()) {
        CAFFE_ENFORCE(
            blob_states.count(name),
            "Output blob name ",
            name,
            " does not exist in the db(s).");
      }
      return true;
    }

    // Only loaded a subset of the blobs.
    if (allow_incomplete_) {
      VLOG(1) << "Loaded " << total_loaded_blobs << " blobs out of "
              << OutputSize() << " blobs from db(s).";
      for (const auto& output_index : output_indices_) {
        if (!blob_states.count(output_index.first)) {
          const auto& blobName = output_index.first;
          const auto* blob = ws_->GetBlob(output_index.first);
          if (blob == nullptr || blob->GetRaw() == nullptr){
            // If blob was not loaded in this op and
            // it did not exist in the workspace before,
            // remove it.
            ws_->RemoveBlob(blobName);
          }
        }
      }
    } else {
      for (const string& output_name : this->debug_def().output()) {
        if (blob_states.count(output_name) == 0) {
          LOG(ERROR) << "Failed to load blob: " << output_name;
        }
      }
      CAFFE_THROW(
          "Expected to load ",
          OutputSize(),
          " blobs, got ",
          total_loaded_blobs,
          " only.\n");
    }

    return true;
  }

 private:
  void extract(
      int db_id,
      Cursor* cursor,
      std::unordered_map<string, load_save_op_util::BlobState>* blob_states,
      int* total_loaded_blobs) {
    if (load_all_) {
      extractAll(db_id, cursor, blob_states, total_loaded_blobs);
    } else {
      extractFrom(
          db_id,
          cursor,
          OperatorBase::Outputs(),
          blob_states,
          total_loaded_blobs);
    }
  }

  void extractAll(
      int db_id,
      Cursor* cursor,
      std::unordered_map<string, load_save_op_util::BlobState>* blob_states,
      int* total_loaded_blobs) {
    CAFFE_ENFORCE(cursor, "cursor is not valid");
    int loaded_blobs = 0;
    for (; cursor->Valid(); cursor->Next()) {
      const auto key = load_save_op_util::buildBlobNameFromDbKey(
          cursor->key(), strip_prefix_, add_prefix_);
      if (key_to_dbid_.count(key) && key_to_dbid_[key] != db_id) {
        CAFFE_THROW("Duplicate Key ", key, " is found!\n");
      } else {
        key_to_dbid_[key] = db_id;
      }

      BlobProto proto;
      CAFFE_ENFORCE(
          proto.ParseFromString(cursor->value()), "Couldn't parse Proto");
      if (!keep_device_) {
        // If we are not keeping the device as the one specified in the
        // proto, we will set the current device.
        SetCurrentDevice(&proto);
      }
      Blob* blob = ws_->CreateBlob(key);
      load_save_op_util::ProcessBlob(
          blob, proto, blob_states, key, &loaded_blobs);
    }
    *total_loaded_blobs += loaded_blobs;
  }

  void extractFrom(
      int db_id,
      Cursor* cursor,
      const vector<Blob*>& outputs,
      std::unordered_map<string, load_save_op_util::BlobState>* blob_states,
      int* total_loaded_blobs) {
    CAFFE_ENFORCE(cursor);
    int loaded_blobs = 0;
    for (; cursor->Valid(); cursor->Next()) {
      const auto key = load_save_op_util::buildBlobNameFromDbKey(
          cursor->key(), strip_prefix_, add_prefix_);
      if (!output_indices_.count(key)) {
        VLOG(1) << "Key " << key << " not used. Skipping.";
      } else {
        if (key_to_dbid_.count(key) && key_to_dbid_[key] != db_id) {
          CAFFE_THROW("Duplicate Key ", key, " is found!\n");
        } else {
          key_to_dbid_[key] = db_id;
        }

        VLOG(2) << "Deserializing blob " << key;
        BlobProto proto;
        CAFFE_ENFORCE(proto.ParseFromString(cursor->value()));
        if (!keep_device_) {
          // If we are not keeping the device as the one specified in the
          // proto, we will set the current device.
          SetCurrentDevice(&proto);
        }
        auto blobIndex = output_indices_[key];
        Blob* blob = outputs.at(blobIndex);
        load_save_op_util::ProcessBlob(
            blob, proto, blob_states, key, &loaded_blobs);

        if (*total_loaded_blobs + loaded_blobs == OutputSize()) {
          break;
        }
      }
    }

    *total_loaded_blobs += loaded_blobs;
  }

 private:
  Workspace* ws_;
  bool absolute_path_;
  string add_prefix_;
  string strip_prefix_;
  string db_name_;
  std::vector<std::string> db_names_;
  string db_type_;
  bool keep_device_;
  bool load_all_;
  bool allow_incomplete_;
  std::map<string, int> output_indices_;
  std::map<string, int> key_to_dbid_;
  std::vector<std::string> blob_names_;
  std::vector<int64_t> shape_;
};

namespace internal {
class TORCH_API SaveOpImpl {
 public:
  SaveOpImpl(OperatorBase* op, const OperatorDef& operator_def, Workspace* ws);

  bool RunOnDevice();

 private:
  OperatorBase* operator_;
  std::string strip_prefix_;
  std::string full_db_name_;
  std::string db_type_;
  std::string db_options_;
  std::vector<std::string> blob_names_;
  SerializationOptions options_;
};
} // namespace internal

template <class Context>
class SaveOp final : public Operator<Context> {
 public:
  USE_OPERATOR_CONTEXT_FUNCTIONS;
  explicit SaveOp(const OperatorDef& operator_def, Workspace* ws)
      : Operator<Context>(operator_def, ws), impl_(this, operator_def, ws) {}

  bool RunOnDevice() override {
    return impl_.RunOnDevice();
  }

 private:
  internal::SaveOpImpl impl_;
};

template <typename... Ts>
std::string FormatString(const std::string& pattern, Ts... values) {
  // Start with an initial buffer size that is probably enough most of the time.
  std::string buffer(256, '\0');
  auto bytes_written =
      snprintf(&buffer[0], buffer.size(), pattern.c_str(), values...);
  if (bytes_written < 0) {
    throw std::runtime_error("FormatString failed");
  }
<<<<<<< HEAD
=======
  // NOLINTNEXTLINE(clang-diagnostic-sign-compare)
>>>>>>> 078fadaa
  if (bytes_written > buffer.size()) {
    // Our initial buffer size wasn't enough, resize and run again.
    buffer.resize(bytes_written + 1);
    bytes_written =
        snprintf(&buffer[0], buffer.size(), pattern.c_str(), values...);
    if (bytes_written < 0) {
      throw std::runtime_error("FormatString failed");
    }
  }
  // Truncate the string to the correct size to trim off the nul terminator.
  buffer.resize(bytes_written);
  return buffer;
}

// CheckpointOp is a wrapper over a SaveFloatTensorOp that basically allows
// flexible naming over iterations.
// The file pattern in db_name should be a format string that can be passed into
// sprintf with an int argument specifying the current iteration. An example:
//     "/path/to/my/checkpoint/checkpoint_at_%d.pb"
template <class Context>
class CheckpointOp final : public Operator<Context> {
 public:
  explicit CheckpointOp(const OperatorDef& operator_def, Workspace* ws)
      : Operator<Context>(operator_def, ws),
        db_pattern_(this->template GetSingleArgument<string>("db", "")),
        every_(this->template GetSingleArgument<int>("every", 1)),
        ws_(ws),
        save_op_def_(operator_def) {
    CAFFE_ENFORCE_GT(
        db_pattern_.size(), 0, "Must specify a checkpoint file pattern.");
    CAFFE_ENFORCE_GT(every_, 0, "Checkpoint interval should be positive.");
    if (every_ == 1) {
      // Just issue a warning, but it's totally legal so we don't do anything.
      LOG(WARNING) << "It seems that we are checkpointting every iteration. "
                   << "Is that intended?";
    }
    save_op_def_.set_type("Save");
  }

  USE_OPERATOR_CONTEXT_FUNCTIONS;

  bool RunOnDevice() override {
    int64_t iter =
        this->template Input<Tensor>(0, CPU).template data<int64_t>()[0];
    if (iter % every_ == 0) {
      GetMutableArgument("db", true, &save_op_def_)
          ->set_s(FormatString(db_pattern_, iter));
      SaveOp<Context> sub_op(save_op_def_, ws_);
      return sub_op.Run();
    } else {
      return true;
    }
  }

 private:
  string db_pattern_;
  int every_;
  Workspace* ws_;
  OperatorDef save_op_def_;
};

} // namespace caffe2

#endif // CAFFE2_OPERATORS_LOAD_SAVE_OP_H_<|MERGE_RESOLUTION|>--- conflicted
+++ resolved
@@ -353,10 +353,7 @@
   if (bytes_written < 0) {
     throw std::runtime_error("FormatString failed");
   }
-<<<<<<< HEAD
-=======
   // NOLINTNEXTLINE(clang-diagnostic-sign-compare)
->>>>>>> 078fadaa
   if (bytes_written > buffer.size()) {
     // Our initial buffer size wasn't enough, resize and run again.
     buffer.resize(bytes_written + 1);
